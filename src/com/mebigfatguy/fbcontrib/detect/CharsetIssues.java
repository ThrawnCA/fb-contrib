/*
 * fb-contrib - Auxiliary detectors for Java programs
 * Copyright (C) 2005-2014 Dave Brosius
 *
 * This library is free software; you can redistribute it and/or
 * modify it under the terms of the GNU Lesser General Public
 * License as published by the Free Software Foundation; either
 * version 2.1 of the License, or (at your option) any later version.
 *
 * This library is distributed in the hope that it will be useful,
 * but WITHOUT ANY WARRANTY; without even the implied warranty of
 * MERCHANTABILITY or FITNESS FOR A PARTICULAR PURPOSE.  See the GNU
 * Lesser General Public License for more details.
 *
 * You should have received a copy of the GNU Lesser General Public
 * License along with this library; if not, write to the Free Software
 * Foundation, Inc., 59 Temple Place, Suite 330, Boston, MA  02111-1307  USA
 */
package com.mebigfatguy.fbcontrib.detect;

import java.nio.charset.Charset;
import java.util.Collections;
import java.util.HashMap;
import java.util.HashSet;
import java.util.Map;
import java.util.Set;

import org.apache.bcel.Constants;
import org.apache.bcel.classfile.Method;

import com.mebigfatguy.fbcontrib.utils.Values;

import edu.umd.cs.findbugs.BugInstance;
import edu.umd.cs.findbugs.BugReporter;
import edu.umd.cs.findbugs.BytecodeScanningDetector;
import edu.umd.cs.findbugs.OpcodeStack;
import edu.umd.cs.findbugs.ba.ClassContext;

/**
 * looks for issues related to manually specified charsets by using string literals.
 */
public class CharsetIssues extends BytecodeScanningDetector {
	
	private static final String STRING_SIG = "Ljava/lang/String;";
	private static final String CHARSET_SIG = "Ljava/nio/charset/Charset;";
	
	public static final Map<String, CSI_Pair> REPLACEABLE_ENCODING_METHODS;
	public static final Map<String, Integer> UNREPLACEABLE_ENCODING_METHODS;
	public static final Set<String> STANDARD_JDK7_ENCODINGS;
	
	/*
	 * The stack offset refers to the relative position of the Ljava/lang/String; of interest (i.e. the one
	 * that is the charset)  For example, a stack offset of 0 means the String charset was the last param, 
	 * and a stack offset of 2 means it was the 3rd to last.
	 */
	static {
<<<<<<< HEAD
		Map<String, CSI_Pair> replacable = new HashMap<String, CSI_Pair>();
		replacable.put("java/io/InputStreamReader.<init>(Ljava/io/InputStream;Ljava/lang/String;)V", new CSI_Pair(0, 0));
		replacable.put("java/io/OutputStreamWriter.<init>(Ljava/io/OutputStream;Ljava/lang/String;)V", new CSI_Pair(0, 0));
		replacable.put("java/lang/String.<init>([BLjava/lang/String;)V", new CSI_Pair(0, 0));
		replacable.put("java/lang/String.<init>([BIILjava/lang/String;)V", new CSI_Pair(0, 0));
		replacable.put("java/lang/String.getBytes(Ljava/lang/String;)[B", new CSI_Pair(0, 0));
		replacable.put("java/util/Formatter.<init>(Ljava/io/File;Ljava/lang/String;Ljava/util/Locale;)V", new CSI_Pair(1, 0));
=======
		Map<String, Pair> replaceable = new HashMap<String, Pair>();
		replaceable.put("java/io/InputStreamReader.<init>(Ljava/io/InputStream;Ljava/lang/String;)V", new Pair(0, 0));
		replaceable.put("java/io/OutputStreamWriter.<init>(Ljava/io/OutputStream;Ljava/lang/String;)V", new Pair(0, 0));
		replaceable.put("java/lang/String.<init>([BLjava/lang/String;)V", new Pair(0, 0));
		replaceable.put("java/lang/String.<init>([BIILjava/lang/String;)V", new Pair(0, 0));
		replaceable.put("java/lang/String.getBytes(Ljava/lang/String;)[B", new Pair(0, 0));
		replaceable.put("java/util/Formatter.<init>(Ljava/io/File;Ljava/lang/String;Ljava/util/Locale;)V", new Pair(1, 0));
>>>>>>> 7349f521
		
		REPLACEABLE_ENCODING_METHODS = Collections.unmodifiableMap(replaceable);
		
		Map<String, Integer> unreplaceable = new HashMap<String, Integer>();
		unreplaceable.put("java/net/URLEncoder.encode(Ljava/lang/String;Ljava/lang/String;)Ljava/lang/String;", Values.ZERO);
		unreplaceable.put("java/net/URLDecoder.decode(Ljava/lang/String;Ljava/lang/String;)Ljava/lang/String;", Values.ZERO);
		unreplaceable.put("java/io/ByteArrayOutputStream.toString(Ljava/lang/String;)V", Values.ZERO);
		unreplaceable.put("java/io/PrintStream.<init>(Ljava/lang/String;Ljava/lang/String;)V", Values.ZERO);
		unreplaceable.put("java/io/PrintStream.<init>(Ljava/io/File;Ljava/lang/String;)V", Values.ZERO);
		unreplaceable.put("java/io/PrintStream.<init>(Ljava/io/OutputStream;BLjava/lang/String;)V", Values.ZERO);
		unreplaceable.put("java/io/PrintStream.toCharset(Ljava/lang/String;)Ljava/nio/charset/Charset;", Values.ZERO);
		unreplaceable.put("java/io/PrintWriter.<init>(Ljava/lang/String;Ljava/lang/String;)V", Values.ZERO);
		unreplaceable.put("java/io/PrintWriter.<init>(Ljava/io/File;Ljava/lang/String;)V", Values.ZERO);
		unreplaceable.put("java/io/PrintWriter.toCharset(Ljava/lang/String;)Ljava/nio/charset/Charset;", Values.ZERO);
		unreplaceable.put("java/lang/StringCoding.decode(Ljava/lang/String;[BII)[C", Values.THREE);
		unreplaceable.put("java/lang/StringCoding.encode(Ljava/lang/String;[CII)[B", Values.THREE);
		unreplaceable.put("java/util/Formatter.<init>(Ljava/io/File;Ljava/lang/String;)V", Values.ZERO);
		unreplaceable.put("java/util/Formatter.<init>(Ljava/io/OutputStream;Ljava/lang/String;Ljava/util/Locale;)V", Values.ONE);
		unreplaceable.put("java/util/Formatter.<init>(Ljava/io/OutputStream;Ljava/lang/String;)V", Values.ZERO);
		unreplaceable.put("java/util/Formatter.<init>(Ljava/lang/String;Ljava/lang/String;Ljava/util/Locale;)V", Values.ONE);
		unreplaceable.put("java/util/Formatter.<init>(Ljava/lang/String;Ljava/lang/String;)V", Values.ZERO);
		unreplaceable.put("java/util/Formatter.toCharset(Ljava/lang/String;)V", Values.ZERO);
		unreplaceable.put("java/util/logging/Handler.setEncoding(Ljava/lang/String;)V", Values.ZERO);
		unreplaceable.put("java/util/logging/MemoryHandler.setEncoding(Ljava/lang/String;)V", Values.ZERO);
		unreplaceable.put("java/util/logging/StreamHandler.setEncoding(Ljava/lang/String;)V", Values.ZERO);
		unreplaceable.put("java/util/Scanner.<init>(Ljava/io/File;Ljava/lang/String;)V", Values.ZERO);
		unreplaceable.put("java/util/Scanner.<init>(Ljava/io/InputStream;Ljava/lang/String;)V", Values.ZERO);
		unreplaceable.put("java/util/Scanner.<init>(Ljava/nio/file/Path;Ljava/lang/String;)V", Values.ZERO);
		unreplaceable.put("java/util/Scanner.<init>(Ljava/nio/channels/ReadableByteChannel;Ljava/lang/String;)V", Values.ZERO);
		unreplaceable.put("java/lang/StringCoding.decode(Ljava/lang/String;[BII)[C", Values.THREE);
		unreplaceable.put("java/lang/StringCoding.encode(Ljava/lang/String;[CII)[B", Values.THREE);
		unreplaceable.put("javax/servlet/ServletResponse.setCharacterEncoding(Ljava/lang/String;)V", Values.ZERO);	
		unreplaceable.put("java/beans/XMLEncoder.<init>(Ljava/io/OutputStream;Ljava/lang/String;ZI)V", Values.TWO);
		unreplaceable.put("java/nio/channels/Channels.newReader(Ljava/nio/channels/ReadableByteChannel;Ljava/lang/String;)Ljava/io/Reader;", Values.ZERO);	
		unreplaceable.put("java/nio/channels/Channels.newWriter(Ljava/nio/channels/WritableByteChannel;Ljava/lang/String;)Ljava/io/Writer;", Values.ZERO);	
		
		UNREPLACEABLE_ENCODING_METHODS = Collections.unmodifiableMap(unreplaceable);
		
		Set<String> encodings = new HashSet<String>();
		encodings.add("US-ASCII");
		encodings.add("ISO-8859-1");
		encodings.add("UTF-8");
		encodings.add("UTF-16BE");
		encodings.add("UTF-16LE");
		encodings.add("UTF-16");
		
		STANDARD_JDK7_ENCODINGS = Collections.unmodifiableSet(encodings);
	}
	
	private final BugReporter bugReporter;
	private OpcodeStack stack;
	private int classVersion;
	
	/**
	 * constructs a CSI detector given the reporter to report bugs on
	 * @param bugReporter the sync of bug reports
	 */
	public CharsetIssues(BugReporter bugReporter) {
		this.bugReporter = bugReporter;
	}
	
	@Override
	public void visitClassContext(ClassContext classContext) {
		try {
			classVersion = classContext.getJavaClass().getMajor();
			if (classVersion >= Constants.MAJOR_1_4) {
				stack = new OpcodeStack();
				super.visitClassContext(classContext);
			}
		} finally {
			stack = null;
		}
	}
	
	@Override
	public void visitMethod(Method obj) {
		stack.resetForMethodEntry(this);
	}
	
	@Override
	public void sawOpcode(int seen) {
		try {
			stack.precomputation(this);
			
			switch (seen) {
				case INVOKESPECIAL:
				case INVOKESTATIC:
				case INVOKEINTERFACE:
				case INVOKEVIRTUAL:
					String encoding = null;
					String className = getClassConstantOperand();
					String methodName = getNameConstantOperand();
					String methodSig = getSigConstantOperand();
					String methodInfo = className + "." + methodName + methodSig;
					CSI_Pair offsetInfo = REPLACEABLE_ENCODING_METHODS.get(methodInfo);
					if (offsetInfo != null) {
						int offset = offsetInfo.stackDepth;
						if (stack.getStackDepth() > offset) {
							OpcodeStack.Item item = stack.getStackItem(offset);
							encoding = (String) item.getConstant();
							
							if (STANDARD_JDK7_ENCODINGS.contains(encoding) && (classVersion >= Constants.MAJOR_1_7)) {
								// the counts put in the Pair are indexed from the beginning of
								String changedMethodSig = replaceStringSigWithCharsetString(methodSig, offsetInfo.indexOfStringSig);
								bugReporter.reportBug(new BugInstance(this, "CSI_CHAR_SET_ISSUES_USE_STANDARD_CHARSET", NORMAL_PRIORITY)
											.addClass(this)
											.addMethod(this)
											.addSourceLine(this)
											.addCalledMethod(this)
											.addCalledMethod(className, methodName, changedMethodSig, seen == INVOKESTATIC));
							}
						}
					} else {
						Integer offsetValue = UNREPLACEABLE_ENCODING_METHODS.get(methodInfo);
						if (offsetValue != null) {
							int offset = offsetValue.intValue();
							if (stack.getStackDepth() > offset) {
								OpcodeStack.Item item = stack.getStackItem(offset);
								encoding = (String) item.getConstant();
								if (STANDARD_JDK7_ENCODINGS.contains(encoding) && (classVersion >= Constants.MAJOR_1_7)) {
									bugReporter.reportBug(new BugInstance(this, "CSI_CHAR_SET_ISSUES_USE_STANDARD_CHARSET_NAME", NORMAL_PRIORITY)
												.addClass(this)
												.addMethod(this)
												.addSourceLine(this)
												.addCalledMethod(this));
								}
							}
						}
					}
					
					if (encoding != null) {
						try {
							Charset.forName(encoding);
						} catch (IllegalArgumentException e) {  //encompasses both IllegalCharsetNameException and UnsupportedCharsetException
							bugReporter.reportBug(new BugInstance(this, "CSI_CHAR_SET_ISSUES_UNNNOWN_ENCODING", NORMAL_PRIORITY)
										.addClass(this)
										.addMethod(this)
										.addSourceLine(this)
										.addCalledMethod(this)
										.addString(encoding));
						}
					}
				break;
				default:
					break;
			}
		} finally {
			stack.sawOpcode(this, seen);
		}
	}

<<<<<<< HEAD
	public static class CSI_Pair{
		public final int stackDepth;
		public final int indexOfStringSig; //to replace
		public CSI_Pair(int stackDepth, int indexOfStringSig) {
=======
	private static String replaceStringSigWithCharsetString(String sig, int nthInstance) {
		int start = 0;
		for(;nthInstance>0;nthInstance--) {
			start = sig.indexOf(STRING_SIG, start) + 1;
		}
		
		StringBuilder sb = new StringBuilder(sig);
		int replaceIndex = sig.indexOf(STRING_SIG, start);
		sb.replace(replaceIndex, replaceIndex + STRING_SIG.length(), CHARSET_SIG);
		return sb.toString();
	}
	
	private static class Pair {
		public final int stackDepth;
		public final int indexOfStringSig; //to replace
		
		public Pair(int stackDepth, int indexOfStringSig) {
>>>>>>> 7349f521
			this.stackDepth = stackDepth;
			this.indexOfStringSig = indexOfStringSig;
		}	
	}
}<|MERGE_RESOLUTION|>--- conflicted
+++ resolved
@@ -19,6 +19,7 @@
 package com.mebigfatguy.fbcontrib.detect;
 
 import java.nio.charset.Charset;
+import java.sql.Types;
 import java.util.Collections;
 import java.util.HashMap;
 import java.util.HashSet;
@@ -27,7 +28,9 @@
 
 import org.apache.bcel.Constants;
 import org.apache.bcel.classfile.Method;
-
+import org.apache.bcel.generic.Type;
+
+import com.mebigfatguy.fbcontrib.debug.Debug;
 import com.mebigfatguy.fbcontrib.utils.Values;
 
 import edu.umd.cs.findbugs.BugInstance;
@@ -44,7 +47,7 @@
 	private static final String STRING_SIG = "Ljava/lang/String;";
 	private static final String CHARSET_SIG = "Ljava/nio/charset/Charset;";
 	
-	public static final Map<String, CSI_Pair> REPLACEABLE_ENCODING_METHODS;
+	public static final Map<String, Integer> REPLACEABLE_ENCODING_METHODS;
 	public static final Map<String, Integer> UNREPLACEABLE_ENCODING_METHODS;
 	public static final Set<String> STANDARD_JDK7_ENCODINGS;
 	
@@ -52,25 +55,17 @@
 	 * The stack offset refers to the relative position of the Ljava/lang/String; of interest (i.e. the one
 	 * that is the charset)  For example, a stack offset of 0 means the String charset was the last param, 
 	 * and a stack offset of 2 means it was the 3rd to last.
+	 * 
+	 * Not coincidentally, the argument that needs to be replaced is the [(# of arguments) - offset]th one
 	 */
 	static {
-<<<<<<< HEAD
-		Map<String, CSI_Pair> replacable = new HashMap<String, CSI_Pair>();
-		replacable.put("java/io/InputStreamReader.<init>(Ljava/io/InputStream;Ljava/lang/String;)V", new CSI_Pair(0, 0));
-		replacable.put("java/io/OutputStreamWriter.<init>(Ljava/io/OutputStream;Ljava/lang/String;)V", new CSI_Pair(0, 0));
-		replacable.put("java/lang/String.<init>([BLjava/lang/String;)V", new CSI_Pair(0, 0));
-		replacable.put("java/lang/String.<init>([BIILjava/lang/String;)V", new CSI_Pair(0, 0));
-		replacable.put("java/lang/String.getBytes(Ljava/lang/String;)[B", new CSI_Pair(0, 0));
-		replacable.put("java/util/Formatter.<init>(Ljava/io/File;Ljava/lang/String;Ljava/util/Locale;)V", new CSI_Pair(1, 0));
-=======
-		Map<String, Pair> replaceable = new HashMap<String, Pair>();
-		replaceable.put("java/io/InputStreamReader.<init>(Ljava/io/InputStream;Ljava/lang/String;)V", new Pair(0, 0));
-		replaceable.put("java/io/OutputStreamWriter.<init>(Ljava/io/OutputStream;Ljava/lang/String;)V", new Pair(0, 0));
-		replaceable.put("java/lang/String.<init>([BLjava/lang/String;)V", new Pair(0, 0));
-		replaceable.put("java/lang/String.<init>([BIILjava/lang/String;)V", new Pair(0, 0));
-		replaceable.put("java/lang/String.getBytes(Ljava/lang/String;)[B", new Pair(0, 0));
-		replaceable.put("java/util/Formatter.<init>(Ljava/io/File;Ljava/lang/String;Ljava/util/Locale;)V", new Pair(1, 0));
->>>>>>> 7349f521
+		Map<String, Integer> replaceable = new HashMap<String, Integer>();
+		replaceable.put("java/io/InputStreamReader.<init>(Ljava/io/InputStream;Ljava/lang/String;)V", Values.ZERO);
+		replaceable.put("java/io/OutputStreamWriter.<init>(Ljava/io/OutputStream;Ljava/lang/String;)V", Values.ZERO);
+		replaceable.put("java/lang/String.<init>([BLjava/lang/String;)V", Values.ZERO);
+		replaceable.put("java/lang/String.<init>([BIILjava/lang/String;)V", Values.ZERO);
+		replaceable.put("java/lang/String.getBytes(Ljava/lang/String;)[B", Values.ZERO);
+		replaceable.put("java/util/Formatter.<init>(Ljava/io/File;Ljava/lang/String;Ljava/util/Locale;)V", Values.ONE);
 		
 		REPLACEABLE_ENCODING_METHODS = Collections.unmodifiableMap(replaceable);
 		
@@ -165,16 +160,16 @@
 					String methodName = getNameConstantOperand();
 					String methodSig = getSigConstantOperand();
 					String methodInfo = className + "." + methodName + methodSig;
-					CSI_Pair offsetInfo = REPLACEABLE_ENCODING_METHODS.get(methodInfo);
-					if (offsetInfo != null) {
-						int offset = offsetInfo.stackDepth;
+					Integer stackOffset = REPLACEABLE_ENCODING_METHODS.get(methodInfo);
+					if (stackOffset != null) {
+						int offset = stackOffset.intValue();
 						if (stack.getStackDepth() > offset) {
 							OpcodeStack.Item item = stack.getStackItem(offset);
 							encoding = (String) item.getConstant();
 							
 							if (STANDARD_JDK7_ENCODINGS.contains(encoding) && (classVersion >= Constants.MAJOR_1_7)) {
 								// the counts put in the Pair are indexed from the beginning of
-								String changedMethodSig = replaceStringSigWithCharsetString(methodSig, offsetInfo.indexOfStringSig);
+								String changedMethodSig = replaceStringSigWithCharsetString(methodSig, offset);
 								bugReporter.reportBug(new BugInstance(this, "CSI_CHAR_SET_ISSUES_USE_STANDARD_CHARSET", NORMAL_PRIORITY)
 											.addClass(this)
 											.addMethod(this)
@@ -222,32 +217,25 @@
 		}
 	}
 
-<<<<<<< HEAD
-	public static class CSI_Pair{
-		public final int stackDepth;
-		public final int indexOfStringSig; //to replace
-		public CSI_Pair(int stackDepth, int indexOfStringSig) {
-=======
-	private static String replaceStringSigWithCharsetString(String sig, int nthInstance) {
-		int start = 0;
-		for(;nthInstance>0;nthInstance--) {
-			start = sig.indexOf(STRING_SIG, start) + 1;
+	private static String replaceStringSigWithCharsetString(String sig, Integer stackOffset) {
+	
+		Debug.println(sig);
+		Type[] arguments = Type.getArgumentTypes(sig);
+		
+		StringBuilder sb = new StringBuilder("(");
+		int argumentIndexToReplace = (arguments.length - stackOffset) - 1;
+		
+		for(int i = 0; i < arguments.length ; i++) {
+			if (i == argumentIndexToReplace) {
+				sb.append(CHARSET_SIG);
+			} else {
+				sb.append(arguments[i].getSignature());
+			}
 		}
 		
-		StringBuilder sb = new StringBuilder(sig);
-		int replaceIndex = sig.indexOf(STRING_SIG, start);
-		sb.replace(replaceIndex, replaceIndex + STRING_SIG.length(), CHARSET_SIG);
+		sb.append(sig.substring(sig.lastIndexOf(')'), sig.length()));
+		Debug.println(sb);
 		return sb.toString();
 	}
 	
-	private static class Pair {
-		public final int stackDepth;
-		public final int indexOfStringSig; //to replace
-		
-		public Pair(int stackDepth, int indexOfStringSig) {
->>>>>>> 7349f521
-			this.stackDepth = stackDepth;
-			this.indexOfStringSig = indexOfStringSig;
-		}	
-	}
 }