--- conflicted
+++ resolved
@@ -167,13 +167,8 @@
 							
 							if (STANDARD_JDK7_ENCODINGS.contains(encoding) && (classVersion >= Constants.MAJOR_1_7)) {
 								// the counts put in the Pair are indexed from the beginning of
-<<<<<<< HEAD
-								String changedMethodSig = replaceStringSigWithCharsetString(methodSig, offsetInfo.indexOfStringSig);
+								String changedMethodSig = replaceNthArgWithCharsetString(methodSig, offset);
 								bugReporter.reportBug(new BugInstance(this, BugType.CSI_CHAR_SET_ISSUES_USE_STANDARD_CHARSET.name(), NORMAL_PRIORITY)
-=======
-								String changedMethodSig = replaceNthArgWithCharsetString(methodSig, offset);
-								bugReporter.reportBug(new BugInstance(this, "CSI_CHAR_SET_ISSUES_USE_STANDARD_CHARSET", NORMAL_PRIORITY)
->>>>>>> e98c31c6
 											.addClass(this)
 											.addMethod(this)
 											.addSourceLine(this)
