--- conflicted
+++ resolved
@@ -186,15 +186,9 @@
      *            the opcode of the currently parsed instruction
      */
     @edu.umd.cs.findbugs.annotations.SuppressFBWarnings(
-<<<<<<< HEAD
             value = "SF_SWITCH_FALLTHROUGH",
             justification = "This fall-through is deliberate and documented"
         )
-=======
-        value = "SF_SWITCH_FALLTHROUGH",
-        justification = "This fall-through is deliberate and documented"
-    )
->>>>>>> e3b567b7
     @Override
     public void sawOpcode(int seen) {
         int reg = -1;
