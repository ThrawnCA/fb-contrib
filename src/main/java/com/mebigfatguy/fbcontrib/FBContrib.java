/*
 * fb-contrib - Auxiliary detectors for Java programs
 * Copyright (C) 2005-2018 Dave Brosius
 *
 * This library is free software; you can redistribute it and/or
 * modify it under the terms of the GNU Lesser General Public
 * License as published by the Free Software Foundation; either
 * version 2.1 of the License, or (at your option) any later version.
 *
 * This library is distributed in the hope that it will be useful,
 * but WITHOUT ANY WARRANTY; without even the implied warranty of
 * MERCHANTABILITY or FITNESS FOR A PARTICULAR PURPOSE.  See the GNU
 * Lesser General Public License for more details.
 *
 * You should have received a copy of the GNU Lesser General Public
 * License along with this library; if not, write to the Free Software
 * Foundation, Inc., 59 Temple Place, Suite 330, Boston, MA  02111-1307  USA
 */
package com.mebigfatguy.fbcontrib;

import javax.swing.JOptionPane;

/**
 * a simple main app that gives information. This is the jar double-click class. Not used under normal situations.
 */
public final class FBContrib {

    private FBContrib() {
    }

    /**
     * shows the simple help
     *
     * @param args
     *            standard command line args
     */
    public static void main(final String[] args) {
        JOptionPane.showMessageDialog(null,
<<<<<<< HEAD
                "To use fb-contrib, copy this jar file into your local SpotBugs plugin directory, and use SpotBugs as usual.\n\nfb-contrib is a trademark of MeBigFatGuy.com",
                "fb-contrib: copyright 2005-2017", JOptionPane.INFORMATION_MESSAGE);
=======
                "To use fb-contrib, copy this jar file into your local FindBugs plugin directory, and use FindBugs as usual.\n\nfb-contrib is a trademark of MeBigFatGuy.com\nFindBugs is a trademark of the University of Maryland",
                "fb-contrib: copyright 2005-2018", JOptionPane.INFORMATION_MESSAGE);
>>>>>>> 6f2c3c62
        System.exit(0);
    }
}<|MERGE_RESOLUTION|>--- conflicted
+++ resolved
@@ -36,13 +36,8 @@
      */
     public static void main(final String[] args) {
         JOptionPane.showMessageDialog(null,
-<<<<<<< HEAD
                 "To use fb-contrib, copy this jar file into your local SpotBugs plugin directory, and use SpotBugs as usual.\n\nfb-contrib is a trademark of MeBigFatGuy.com",
-                "fb-contrib: copyright 2005-2017", JOptionPane.INFORMATION_MESSAGE);
-=======
-                "To use fb-contrib, copy this jar file into your local FindBugs plugin directory, and use FindBugs as usual.\n\nfb-contrib is a trademark of MeBigFatGuy.com\nFindBugs is a trademark of the University of Maryland",
                 "fb-contrib: copyright 2005-2018", JOptionPane.INFORMATION_MESSAGE);
->>>>>>> 6f2c3c62
         System.exit(0);
     }
 }