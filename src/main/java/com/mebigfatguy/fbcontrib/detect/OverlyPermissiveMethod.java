/*
 * fb-contrib - Auxiliary detectors for Java programs
 * Copyright (C) 2005-2017 Dave Brosius
 *
 * This library is free software; you can redistribute it and/or
 * modify it under the terms of the GNU Lesser General Public
 * License as published by the Free Software Foundation; either
 * version 2.1 of the License, or (at your option) any later version.
 *
 * This library is distributed in the hope that it will be useful,
 * but WITHOUT ANY WARRANTY; without even the implied warranty of
 * MERCHANTABILITY or FITNESS FOR A PARTICULAR PURPOSE.  See the GNU
 * Lesser General Public License for more details.
 *
 * You should have received a copy of the GNU Lesser General Public
 * License along with this library; if not, write to the Free Software
 * Foundation, Inc., 59 Temple Place, Suite 330, Boston, MA  02111-1307  USA
 */
package com.mebigfatguy.fbcontrib.detect;

import java.util.HashMap;
import java.util.List;
import java.util.Map;

<<<<<<< HEAD
import org.apache.bcel.Const;
=======
import javax.annotation.Nullable;

import org.apache.bcel.Constants;
>>>>>>> 21478363
import org.apache.bcel.Repository;
import org.apache.bcel.classfile.AnnotationEntry;
import org.apache.bcel.classfile.Attribute;
import org.apache.bcel.classfile.BootstrapMethod;
import org.apache.bcel.classfile.BootstrapMethods;
import org.apache.bcel.classfile.Code;
import org.apache.bcel.classfile.Constant;
import org.apache.bcel.classfile.ConstantCP;
import org.apache.bcel.classfile.ConstantClass;
import org.apache.bcel.classfile.ConstantInvokeDynamic;
import org.apache.bcel.classfile.ConstantMethodHandle;
import org.apache.bcel.classfile.ConstantNameAndType;
import org.apache.bcel.classfile.ConstantPool;
import org.apache.bcel.classfile.ConstantUtf8;
import org.apache.bcel.classfile.JavaClass;
import org.apache.bcel.classfile.Method;

import com.mebigfatguy.fbcontrib.collect.MethodInfo;
import com.mebigfatguy.fbcontrib.collect.Statistics;
import com.mebigfatguy.fbcontrib.utils.BugType;
import com.mebigfatguy.fbcontrib.utils.FQMethod;
import com.mebigfatguy.fbcontrib.utils.SignatureUtils;
import com.mebigfatguy.fbcontrib.utils.Values;

import edu.umd.cs.findbugs.BugInstance;
import edu.umd.cs.findbugs.BugReporter;
import edu.umd.cs.findbugs.BytecodeScanningDetector;
import edu.umd.cs.findbugs.OpcodeStack;
import edu.umd.cs.findbugs.ba.ClassContext;
import edu.umd.cs.findbugs.classfile.ClassDescriptor;

/**
 * looks for methods that are declared more permissively than the code is using.
 * For instance, declaring a method public, when it could just be declared
 * private.
 */
public class OverlyPermissiveMethod extends BytecodeScanningDetector {

	private static Map<Integer, String> DECLARED_ACCESS = new HashMap<>();

	static {
		DECLARED_ACCESS.put(Integer.valueOf(Const.ACC_PRIVATE), "private");
		DECLARED_ACCESS.put(Integer.valueOf(Const.ACC_PROTECTED), "protected");
		DECLARED_ACCESS.put(Integer.valueOf(Const.ACC_PUBLIC), "public");
		DECLARED_ACCESS.put(Integer.valueOf(0), "package private");
	}

	private BugReporter bugReporter;
	private OpcodeStack stack;
	private JavaClass cls;
	private String callingPackage;
	private String callingClass;

	/**
	 * constructs a OPM detector given the reporter to report bugs on
	 *
	 * @param bugReporter
	 *            the sync of bug reports
	 */
	public OverlyPermissiveMethod(BugReporter bugReporter) {
		this.bugReporter = bugReporter;
	}

	@Override
	public void visitClassContext(ClassContext classContext) {
		try {
			cls = classContext.getJavaClass();
			ClassDescriptor cd = classContext.getClassDescriptor();
			callingClass = cd.getClassName();
			callingPackage = cd.getPackageName();
			stack = new OpcodeStack();
			super.visitClassContext(classContext);
		} finally {
			callingPackage = null;
			stack = null;
		}
	}

	@Override
	public void visitCode(Code obj) {
		Method m = getMethod();
		String methodName = m.getName();
		String sig = m.getSignature();

		if (isAssumedPublic(methodName)) {
			MethodInfo mi = Statistics.getStatistics().getMethodStatistics(cls.getClassName(), methodName, sig);
			mi.addCallingAccess(Const.ACC_PUBLIC);
		} else {
			if (!hasRuntimeAnnotations(m) && !isGetterSetter(methodName, sig)) {
				MethodInfo mi = Statistics.getStatistics().getMethodStatistics(cls.getClassName(), methodName, sig);
				mi.addCallingAccess(Const.ACC_PUBLIC);
			}
			stack.resetForMethodEntry(this);
			super.visitCode(obj);
		}
	}

	@Override
	public void sawOpcode(int seen) {
		try {
			stack.precomputation(this);

			switch (seen) {
			case INVOKEVIRTUAL:
			case INVOKEINTERFACE:
			case INVOKESTATIC:
			case INVOKESPECIAL: {
				String calledClass = getClassConstantOperand();
				String sig = getSigConstantOperand();
				MethodInfo mi = Statistics.getStatistics().getMethodStatistics(calledClass, getNameConstantOperand(),
						sig);
				if (mi != null) {
					if (seen == INVOKEINTERFACE) {
						mi.addCallingAccess(Const.ACC_PUBLIC);
					} else {
						String calledPackage;
						int slashPos = calledClass.lastIndexOf('/');
						if (slashPos >= 0) {
							calledPackage = calledClass.substring(0, slashPos);
						} else {
							calledPackage = "";
						}
						boolean sameClass = calledClass.equals(callingClass);
						boolean samePackage = calledPackage.equals(callingPackage);

						if (sameClass) {
							mi.addCallingAccess(Const.ACC_PRIVATE);
						} else if (samePackage) {
							mi.addCallingAccess(0);
						} else {
							if (seen == INVOKESTATIC) {
								mi.addCallingAccess(Const.ACC_PUBLIC);
							} else if (isCallingOnThis(sig)) {
								mi.addCallingAccess(Const.ACC_PROTECTED);
							} else {
								mi.addCallingAccess(Const.ACC_PUBLIC);
							}
						}
					}
				}
			}
				break;

			case INVOKEDYNAMIC:
				ConstantInvokeDynamic id = (ConstantInvokeDynamic) getConstantRefOperand();

				BootstrapMethod bm = getBootstrapMethod(id.getBootstrapMethodAttrIndex());
				if (bm != null) {
					ConstantPool pool = getConstantPool();
					ConstantMethodHandle mh = getFirstMethodHandle(pool, bm);
					if (mh != null) {
						ConstantCP ref = (ConstantCP) pool.getConstant(mh.getReferenceIndex());
						ConstantClass cc = (ConstantClass) pool.getConstant(ref.getClassIndex());
						String clz = ((ConstantUtf8) pool.getConstant(cc.getNameIndex())).getBytes();
						ConstantNameAndType nameAndType = (ConstantNameAndType) pool
								.getConstant(ref.getNameAndTypeIndex());
						String sig = ((ConstantUtf8) pool.getConstant(nameAndType.getSignatureIndex())).getBytes();
						String name = ((ConstantUtf8) pool.getConstant(nameAndType.getNameIndex())).getBytes();
						MethodInfo mi = Statistics.getStatistics().getMethodStatistics(clz, name, sig);
						mi.addCallingAccess(Const.ACC_PUBLIC);
					}

				}

				break;

			default:
				break;
			}
		} finally {
			stack.sawOpcode(this, seen);
		}
	}

	private boolean hasRuntimeAnnotations(Method obj) {
		AnnotationEntry[] annotations = obj.getAnnotationEntries();
		if (annotations != null) {
			for (AnnotationEntry entry : annotations) {
				if (entry.isRuntimeVisible()) {
					return true;
				}
			}
		}

		return false;
	}

	private boolean isAssumedPublic(String methodName) {
		return (cls.isEnum() && "valueOf".equals(methodName));
	}

	private boolean isGetterSetter(String methodName, String methodSignature) {
		if (methodName.startsWith("get") || methodName.startsWith("set")) {
			int numParameters = SignatureUtils.getNumParameters(methodSignature);
			boolean voidReturn = Values.SIG_VOID.equals(SignatureUtils.getReturnSignature(methodSignature));

			if ((numParameters == 0) && !voidReturn && (methodName.charAt(0) == 'g')) {
				return true;
			}

			if ((numParameters == 1) && voidReturn && (methodName.charAt(0) == 's')) {
				return true;
			}
		}

		return false;
	}

	/**
	 * checks to see if an instance method is called on the 'this' object
	 *
	 * @param sig
	 *            the signature of the method called to find the called-on object
	 * @return when it is called on this or not
	 */

	private boolean isCallingOnThis(String sig) {
		if (getMethod().isStatic()) {
			return false;
		}

		int numParameters = SignatureUtils.getNumParameters(sig);
		if (stack.getStackDepth() <= numParameters) {
			return false;
		}

		OpcodeStack.Item item = stack.getStackItem(numParameters);
		return item.getRegisterNumber() == 0;
	}

	/**
	 * after collecting all method calls, build a report of all methods that have
	 * been called, but in a way that is less permissive then is defined.
	 */
	@Override
	public void report() {
		for (Map.Entry<FQMethod, MethodInfo> entry : Statistics.getStatistics()) {
			MethodInfo mi = entry.getValue();

			int declaredAccess = mi.getDeclaredAccess();
			if ((declaredAccess & Const.ACC_PRIVATE) != 0) {
				continue;
			}

			if (mi.wasCalledPublicly() || !mi.wasCalled()) {
				continue;
			}

			FQMethod key = entry.getKey();

			String methodName = key.getMethodName();
			if (isGetterSetter(methodName, key.getSignature())) {
				continue;
			}

            if (isOverlyPermissive(declaredAccess) && !isConstrainedByInterface(key)) {
				try {
					String clsName = key.getClassName();
					if (!isDerived(Repository.lookupClass(clsName), key)) {

						BugInstance bi = new BugInstance(this, BugType.OPM_OVERLY_PERMISSIVE_METHOD.name(),
								LOW_PRIORITY).addClass(clsName).addMethod(clsName, key.getMethodName(),
										key.getSignature(), (declaredAccess & Const.ACC_STATIC) != 0);

						String descr = String.format("- Method declared %s but could be declared %s",
								getDeclaredAccessValue(declaredAccess), getRequiredAccessValue(mi));
						bi.addString(descr);

						bugReporter.reportBug(bi);
					}
				} catch (ClassNotFoundException cnfe) {
					bugReporter.reportMissingClass(cnfe);
				}
			}
		}
	}

	private static boolean isOverlyPermissive(int declaredAccess) {
		return (declaredAccess & Const.ACC_PUBLIC) != 0;
    }

    /**
     * looks to see if this method is an implementation of a method in an interface, including generic specified interface methods.
     *
     * @param fqMethod
     *            the method to check
     * @return if this method is constrained by an interface method
     */
    private boolean isConstrainedByInterface(FQMethod fqMethod) {

        try {
            JavaClass cls = Repository.lookupClass(fqMethod.getClassName());
            if (cls.isInterface()) {
                return true;
            }

            for (JavaClass inf : cls.getAllInterfaces()) {
                for (Method infMethod : inf.getMethods()) {
                    if (infMethod.getName().equals(fqMethod.getMethodName())) {
                        String infMethodSig = infMethod.getSignature();
                        String fqMethodSig = fqMethod.getSignature();
                        if (infMethodSig.equals(fqMethodSig)) {
                            return true;
                        }

                        List<String> infTypes = SignatureUtils.getParameterSignatures(infMethodSig);
                        List<String> fqTypes = SignatureUtils.getParameterSignatures(fqMethodSig);

                        if (infTypes.size() == fqTypes.size()) {
                            boolean matches = true;
                            for (int i = 0; i < infTypes.size(); i++) {
                                String infParmType = infTypes.get(i);
                                String fqParmType = fqTypes.get(i);
                                if (infParmType.equals(fqParmType)) {
                                    if ((infParmType.charAt(0) != 'L') || (fqParmType.charAt(0) != 'L')) {
                                        matches = false;
                                        break;
                                    }

                                    JavaClass infParmClass = Repository.lookupClass(SignatureUtils.stripSignature(infParmType));
                                    JavaClass fqParmClass = Repository.lookupClass(SignatureUtils.stripSignature(fqParmType));
                                    if (!fqParmClass.instanceOf(infParmClass)) {
                                        matches = false;
                                        break;
                                    }
                                }
                            }

                            if (matches) {
                                return true;
                            }
                        }
                    }
                }
            }

            return false;
        } catch (ClassNotFoundException cnfe) {
            bugReporter.reportMissingClass(cnfe);
            return true;
        }
<<<<<<< HEAD
	}

	/**
	 * looks to see if this method described by key is derived from a superclass or
	 * interface
	 *
	 * @param cls
	 *            the class that the method is defined in
	 * @param key
	 *            the information about the method
	 * @return whether this method derives from something or not
	 */
	private boolean isDerived(JavaClass cls, FQMethod key) {
		try {
			for (JavaClass infCls : cls.getInterfaces()) {
				for (Method infMethod : infCls.getMethods()) {
					if (key.getMethodName().equals(infMethod.getName())) {
						if (infMethod.getGenericSignature() != null) {
							if (SignatureUtils.compareGenericSignature(infMethod.getGenericSignature(),
									key.getSignature())) {
								return true;
							}
						} else if (infMethod.getSignature().equals(key.getSignature())) {
							return true;
						}
					}
				}
			}

			JavaClass superClass = cls.getSuperClass();
			if ((superClass == null) || Values.DOTTED_JAVA_LANG_OBJECT.equals(superClass.getClassName())) {
				return false;
			}

			for (Method superMethod : superClass.getMethods()) {
				if (key.getMethodName().equals(superMethod.getName())) {
					if (superMethod.getGenericSignature() != null) {
						if (SignatureUtils.compareGenericSignature(superMethod.getGenericSignature(),
								key.getSignature())) {
							return true;
						}
					} else if (superMethod.getSignature().equals(key.getSignature())) {
						return true;
					}
				}
			}

			return isDerived(superClass, key);
		} catch (ClassNotFoundException cnfe) {
			bugReporter.reportMissingClass(cnfe);
			return true;
		}
	}

	private static String getDeclaredAccessValue(int declaredAccess) {
		return DECLARED_ACCESS
				.get(Integer.valueOf(declaredAccess & (Const.ACC_PRIVATE | Const.ACC_PROTECTED | Const.ACC_PUBLIC)));
	}

	private static Object getRequiredAccessValue(MethodInfo mi) {
		if (mi.wasCalledProtectedly()) {
			return "protected";
		}
		if (mi.wasCalledPackagely()) {
			return "package private";
		}
		return "private";
	}

	private BootstrapMethod getBootstrapMethod(int bootstrapIndex) {
		for (Attribute a : cls.getAttributes()) {
			if ("BootstrapMethods".equals(a.getName())) {
				if (a instanceof BootstrapMethods) {
					BootstrapMethods bma = (BootstrapMethods) a;
					BootstrapMethod[] methods = bma.getBootstrapMethods();
					if (bootstrapIndex >= methods.length) {
						return null;
					}

					return methods[bootstrapIndex];
				}
				throw new RuntimeException(
						"Incompatible bcel version, the bcel that is in use, is too old and doesn't have attribute 'BootstrapMethods'");
			}
		}

		return null;
	}

	private ConstantMethodHandle getFirstMethodHandle(ConstantPool pool, BootstrapMethod bm) {
		for (int arg : bm.getBootstrapArguments()) {
			Constant c = pool.getConstant(arg);
			if (c instanceof ConstantMethodHandle) {
				return ((ConstantMethodHandle) c);
			}
		}

		return null;
	}
=======
    }

    /**
     * looks to see if this method described by key is derived from a superclass or interface
     *
     * @param cls
     *            the class that the method is defined in
     * @param key
     *            the information about the method
     * @return whether this method derives from something or not
     */
    private boolean isDerived(JavaClass cls, FQMethod key) {
        try {
            for (JavaClass infCls : cls.getInterfaces()) {
                for (Method infMethod : infCls.getMethods()) {
                    if (key.getMethodName().equals(infMethod.getName())) {
                        if (infMethod.getGenericSignature() != null) {
                            if (SignatureUtils.compareGenericSignature(infMethod.getGenericSignature(), key.getSignature())) {
                                return true;
                            }
                        } else if (infMethod.getSignature().equals(key.getSignature())) {
                            return true;
                        }
                    }
                }
            }

            JavaClass superClass = cls.getSuperClass();
            if ((superClass == null) || Values.DOTTED_JAVA_LANG_OBJECT.equals(superClass.getClassName())) {
                return false;
            }

            for (Method superMethod : superClass.getMethods()) {
                if (key.getMethodName().equals(superMethod.getName())) {
                    if (superMethod.getGenericSignature() != null) {
                        if (SignatureUtils.compareGenericSignature(superMethod.getGenericSignature(), key.getSignature())) {
                            return true;
                        }
                    } else if (superMethod.getSignature().equals(key.getSignature())) {
                        return true;
                    }
                }
            }

            return isDerived(superClass, key);
        } catch (ClassNotFoundException cnfe) {
            bugReporter.reportMissingClass(cnfe);
            return true;
        }
    }

    private static String getDeclaredAccessValue(int declaredAccess) {
        return DECLARED_ACCESS.get(Integer.valueOf(declaredAccess & (Constants.ACC_PRIVATE | Constants.ACC_PROTECTED | Constants.ACC_PUBLIC)));
    }

    private static Object getRequiredAccessValue(MethodInfo mi) {
        if (mi.wasCalledProtectedly()) {
            return "protected";
        }
        if (mi.wasCalledPackagely()) {
            return "package private";
        }
        return "private";
    }

    @Nullable
    private BootstrapMethod getBootstrapMethod(int bootstrapIndex) {
        for (Attribute a : cls.getAttributes()) {
            if ("BootstrapMethods".equals(a.getName())) {
                if (a instanceof Unknown) {
                    Unknown ua = (Unknown) a;
                    byte[] data = ua.getBytes();
                    ByteBuffer buffer = ByteBuffer.wrap(data, 0, data.length);
                    int numMethods = buffer.getShort();
                    if (bootstrapIndex >= numMethods) {
                        return null;
                    }

                    for (int i = 0; i < numMethods; i++) {
                        BootstrapMethod m = new BootstrapMethod(buffer);
                        if (i == bootstrapIndex) {
                            return m;
                        }
                    }
                } else {
                    throw new RuntimeException(
                            "Incompatible bcel version, apparently bcel has been upgraded to not use 'Unknown' for 'BootstrapMethods', but uses: "
                                    + a.getName());
                }
                return null;
            }
        }

        return null;
    }

    /**
     * represents a bootstrap method
     */
    static class BootstrapMethod {
        int bootstrapMethodRef;
        int[] args;

        public BootstrapMethod(ByteBuffer buffer) {
            bootstrapMethodRef = buffer.getShort();
            int numBootstrapArgs = buffer.getShort();
            args = new int[numBootstrapArgs];
            for (int a = 0; a < numBootstrapArgs; a++) {
                args[a] = buffer.getShort();
            }
        }

        public int getBootstrapMethodRef() {
            return bootstrapMethodRef;
        }

        public int[] getArgs() {
            return args;
        }

        @Nullable
        public ConstantMethodHandle getFirstMethodHandle(ConstantPool pool) {
            for (int arg : args) {
                Constant c = pool.getConstant(arg);
                if (c instanceof ConstantMethodHandle) {
                    return ((ConstantMethodHandle) c);
                }
            }

            return null;
        }

        @Override
        public String toString() {
            return ToString.build(this);
        }
    }
>>>>>>> 21478363
}<|MERGE_RESOLUTION|>--- conflicted
+++ resolved
@@ -22,13 +22,9 @@
 import java.util.List;
 import java.util.Map;
 
-<<<<<<< HEAD
+import javax.annotation.Nullable;
 import org.apache.bcel.Const;
-=======
-import javax.annotation.Nullable;
-
-import org.apache.bcel.Constants;
->>>>>>> 21478363
+
 import org.apache.bcel.Repository;
 import org.apache.bcel.classfile.AnnotationEntry;
 import org.apache.bcel.classfile.Attribute;
@@ -370,7 +366,6 @@
             bugReporter.reportMissingClass(cnfe);
             return true;
         }
-<<<<<<< HEAD
 	}
 
 	/**
@@ -440,6 +435,7 @@
 		return "private";
 	}
 
+    @Nullable
 	private BootstrapMethod getBootstrapMethod(int bootstrapIndex) {
 		for (Attribute a : cls.getAttributes()) {
 			if ("BootstrapMethods".equals(a.getName())) {
@@ -462,6 +458,7 @@
 
 	private ConstantMethodHandle getFirstMethodHandle(ConstantPool pool, BootstrapMethod bm) {
 		for (int arg : bm.getBootstrapArguments()) {
+        @Nullable
 			Constant c = pool.getConstant(arg);
 			if (c instanceof ConstantMethodHandle) {
 				return ((ConstantMethodHandle) c);
@@ -470,143 +467,4 @@
 
 		return null;
 	}
-=======
-    }
-
-    /**
-     * looks to see if this method described by key is derived from a superclass or interface
-     *
-     * @param cls
-     *            the class that the method is defined in
-     * @param key
-     *            the information about the method
-     * @return whether this method derives from something or not
-     */
-    private boolean isDerived(JavaClass cls, FQMethod key) {
-        try {
-            for (JavaClass infCls : cls.getInterfaces()) {
-                for (Method infMethod : infCls.getMethods()) {
-                    if (key.getMethodName().equals(infMethod.getName())) {
-                        if (infMethod.getGenericSignature() != null) {
-                            if (SignatureUtils.compareGenericSignature(infMethod.getGenericSignature(), key.getSignature())) {
-                                return true;
-                            }
-                        } else if (infMethod.getSignature().equals(key.getSignature())) {
-                            return true;
-                        }
-                    }
-                }
-            }
-
-            JavaClass superClass = cls.getSuperClass();
-            if ((superClass == null) || Values.DOTTED_JAVA_LANG_OBJECT.equals(superClass.getClassName())) {
-                return false;
-            }
-
-            for (Method superMethod : superClass.getMethods()) {
-                if (key.getMethodName().equals(superMethod.getName())) {
-                    if (superMethod.getGenericSignature() != null) {
-                        if (SignatureUtils.compareGenericSignature(superMethod.getGenericSignature(), key.getSignature())) {
-                            return true;
-                        }
-                    } else if (superMethod.getSignature().equals(key.getSignature())) {
-                        return true;
-                    }
-                }
-            }
-
-            return isDerived(superClass, key);
-        } catch (ClassNotFoundException cnfe) {
-            bugReporter.reportMissingClass(cnfe);
-            return true;
-        }
-    }
-
-    private static String getDeclaredAccessValue(int declaredAccess) {
-        return DECLARED_ACCESS.get(Integer.valueOf(declaredAccess & (Constants.ACC_PRIVATE | Constants.ACC_PROTECTED | Constants.ACC_PUBLIC)));
-    }
-
-    private static Object getRequiredAccessValue(MethodInfo mi) {
-        if (mi.wasCalledProtectedly()) {
-            return "protected";
-        }
-        if (mi.wasCalledPackagely()) {
-            return "package private";
-        }
-        return "private";
-    }
-
-    @Nullable
-    private BootstrapMethod getBootstrapMethod(int bootstrapIndex) {
-        for (Attribute a : cls.getAttributes()) {
-            if ("BootstrapMethods".equals(a.getName())) {
-                if (a instanceof Unknown) {
-                    Unknown ua = (Unknown) a;
-                    byte[] data = ua.getBytes();
-                    ByteBuffer buffer = ByteBuffer.wrap(data, 0, data.length);
-                    int numMethods = buffer.getShort();
-                    if (bootstrapIndex >= numMethods) {
-                        return null;
-                    }
-
-                    for (int i = 0; i < numMethods; i++) {
-                        BootstrapMethod m = new BootstrapMethod(buffer);
-                        if (i == bootstrapIndex) {
-                            return m;
-                        }
-                    }
-                } else {
-                    throw new RuntimeException(
-                            "Incompatible bcel version, apparently bcel has been upgraded to not use 'Unknown' for 'BootstrapMethods', but uses: "
-                                    + a.getName());
-                }
-                return null;
-            }
-        }
-
-        return null;
-    }
-
-    /**
-     * represents a bootstrap method
-     */
-    static class BootstrapMethod {
-        int bootstrapMethodRef;
-        int[] args;
-
-        public BootstrapMethod(ByteBuffer buffer) {
-            bootstrapMethodRef = buffer.getShort();
-            int numBootstrapArgs = buffer.getShort();
-            args = new int[numBootstrapArgs];
-            for (int a = 0; a < numBootstrapArgs; a++) {
-                args[a] = buffer.getShort();
-            }
-        }
-
-        public int getBootstrapMethodRef() {
-            return bootstrapMethodRef;
-        }
-
-        public int[] getArgs() {
-            return args;
-        }
-
-        @Nullable
-        public ConstantMethodHandle getFirstMethodHandle(ConstantPool pool) {
-            for (int arg : args) {
-                Constant c = pool.getConstant(arg);
-                if (c instanceof ConstantMethodHandle) {
-                    return ((ConstantMethodHandle) c);
-                }
-            }
-
-            return null;
-        }
-
-        @Override
-        public String toString() {
-            return ToString.build(this);
-        }
-    }
->>>>>>> 21478363
 }