/*
 * fb-contrib - Auxiliary detectors for Java programs
 * Copyright (C) 2005-2017 Dave Brosius
 *
 * This library is free software; you can redistribute it and/or
 * modify it under the terms of the GNU Lesser General Public
 * License as published by the Free Software Foundation; either
 * version 2.1 of the License, or (at your option) any later version.
 *
 * This library is distributed in the hope that it will be useful,
 * but WITHOUT ANY WARRANTY; without even the implied warranty of
 * MERCHANTABILITY or FITNESS FOR A PARTICULAR PURPOSE.  See the GNU
 * Lesser General Public License for more details.
 *
 * You should have received a copy of the GNU Lesser General Public
 * License along with this library; if not, write to the Free Software
 * Foundation, Inc., 59 Temple Place, Suite 330, Boston, MA  02111-1307  USA
 */
package com.mebigfatguy.fbcontrib.detect;

import java.util.Arrays;
import java.util.HashMap;
import java.util.HashSet;
import java.util.Map;
import java.util.Set;

<<<<<<< HEAD
import org.apache.bcel.Const;
=======
import javax.annotation.Nullable;

>>>>>>> 21478363
import org.apache.bcel.Repository;
import org.apache.bcel.classfile.Code;
import org.apache.bcel.classfile.JavaClass;
import org.apache.bcel.classfile.Method;

import com.mebigfatguy.fbcontrib.utils.BugType;
import com.mebigfatguy.fbcontrib.utils.SignatureUtils;
import com.mebigfatguy.fbcontrib.utils.Values;

import edu.umd.cs.findbugs.BugInstance;
import edu.umd.cs.findbugs.BugReporter;
import edu.umd.cs.findbugs.BytecodeScanningDetector;
import edu.umd.cs.findbugs.OpcodeStack;
import edu.umd.cs.findbugs.ba.ClassContext;

/**
 * looks for methods that return Object, and who's code body returns two or more
 * different types of objects that are unrelated (other than by Object).
 */
public class UnrelatedReturnValues extends BytecodeScanningDetector {
<<<<<<< HEAD
	private final BugReporter bugReporter;
	private OpcodeStack stack;
	private JavaClass currentClass;
	private Map<JavaClass, Integer> returnTypes;

	/**
	 * constructs a URV detector given the reporter to report bugs on
	 *
	 * @param bugReporter
	 *            the sync of bug reports
	 */
	public UnrelatedReturnValues(BugReporter bugReporter) {
		this.bugReporter = bugReporter;
	}

	/**
	 * implements the visitor to create and destroy the stack and return types
	 *
	 * @param classContext
	 *            the context object of the currently parsed class
	 */
	@Override
	public void visitClassContext(ClassContext classContext) {
		try {
			currentClass = classContext.getJavaClass();
			stack = new OpcodeStack();
			returnTypes = new HashMap<>();
			super.visitClassContext(classContext);
		} finally {
			currentClass = null;
			stack = null;
			returnTypes = null;
		}
	}

	/**
	 * implements the visitor to see if the method returns Object, and if the method
	 * is defined in a superclass, or interface.
	 *
	 * @param obj
	 *            the context object of the currently parsed code block
	 */
	@Override
	public void visitCode(Code obj) {
		Method m = getMethod();

		if (m.isSynthetic()) {
			return;
		}

		String signature = m.getSignature();
		if (!signature.endsWith(")Ljava/lang/Object;")) {
			return;
		}
		stack.resetForMethodEntry(this);
		returnTypes.clear();
		super.visitCode(obj);
		if (returnTypes.size() <= 1) {
			return;
		}
		String methodName = m.getName();
		try {
			boolean isInherited = SignatureUtils.isInheritedMethod(currentClass, methodName, signature);

			int priority = NORMAL_PRIORITY;
			for (JavaClass cls : returnTypes.keySet()) {
				if ((cls != null) && Values.DOTTED_JAVA_LANG_OBJECT.equals(cls.getClassName())) {
					priority = LOW_PRIORITY;
					break;
				}
			}

			JavaClass cls = findCommonType(returnTypes.keySet());
			BugInstance bug;
			if (isInherited) {
				bug = new BugInstance(this, BugType.URV_INHERITED_METHOD_WITH_RELATED_TYPES.name(), priority)
						.addClass(this).addMethod(this);
				if (cls != null) {
					bug.addString(cls.getClassName());
				}
			} else if (cls == null) {
				bug = new BugInstance(this, BugType.URV_UNRELATED_RETURN_VALUES.name(), priority).addClass(this)
						.addMethod(this);
			} else {
				bug = new BugInstance(this, BugType.URV_CHANGE_RETURN_TYPE.name(), priority).addClass(this)
						.addMethod(this);
				bug.addString(cls.getClassName());
			}
			for (Integer pc : returnTypes.values()) {
				bug.addSourceLine(this, pc.intValue());
			}
			bugReporter.reportBug(bug);
		} catch (ClassNotFoundException cnfe) {
			bugReporter.reportMissingClass(cnfe);
		}
	}

	/**
	 * implements the visitor to find return values where the types of objects
	 * returned from the method are related only by object.
	 *
	 * @param seen
	 *            the opcode of the currently parsed instruction
	 */
	@Override
	public void sawOpcode(int seen) {
		try {
			stack.precomputation(this);

			if ((seen == Const.ARETURN) && (stack.getStackDepth() > 0)) {
				OpcodeStack.Item itm = stack.getStackItem(0);
				if (!itm.isNull()) {
					returnTypes.put(itm.getJavaClass(), Integer.valueOf(getPC()));
				}
			}
		} catch (ClassNotFoundException cnfe) {
			bugReporter.reportMissingClass(cnfe);
		} finally {
			stack.sawOpcode(this, seen);
		}
	}

	/**
	 * looks for a common superclass or interface for all the passed in types
	 *
	 * @param classes
	 *            the set of classes to look for a common super class or interface
	 * @return the type that is the common interface or superclass (not Object,
	 *         tho).
	 *
	 * @throws ClassNotFoundException
	 *             if a superclass or superinterface of one of the class is not
	 *             found
	 */
	private static JavaClass findCommonType(Set<JavaClass> classes) throws ClassNotFoundException {
		Set<JavaClass> possibleCommonTypes = new HashSet<>();

		boolean populate = true;
		for (JavaClass cls : classes) {
			if (cls == null) {
				return null;
			}

			if (Values.SLASHED_JAVA_LANG_OBJECT.equals(cls.getClassName())) {
				continue;
			}

			JavaClass[] infs = cls.getAllInterfaces();
			JavaClass[] supers = cls.getSuperClasses();
			if (populate) {
				possibleCommonTypes.addAll(Arrays.asList(infs));
				possibleCommonTypes.addAll(Arrays.asList(supers));
				possibleCommonTypes.remove(Repository.lookupClass(Values.SLASHED_JAVA_LANG_OBJECT));
				populate = false;
			} else {
				Set<JavaClass> retain = new HashSet<>();
				retain.addAll(Arrays.asList(infs));
				retain.addAll(Arrays.asList(supers));
				possibleCommonTypes.retainAll(retain);
			}
		}

		if (possibleCommonTypes.isEmpty()) {
			return null;
		}

		for (JavaClass cls : possibleCommonTypes) {
			if (cls.isInterface()) {
				return cls;
			}
		}
		return possibleCommonTypes.iterator().next();
	}
=======
    private final BugReporter bugReporter;
    private OpcodeStack stack;
    private JavaClass currentClass;
    private Map<JavaClass, Integer> returnTypes;

    /**
     * constructs a URV detector given the reporter to report bugs on
     *
     * @param bugReporter
     *            the sync of bug reports
     */
    public UnrelatedReturnValues(BugReporter bugReporter) {
        this.bugReporter = bugReporter;
    }

    /**
     * implements the visitor to create and destroy the stack and return types
     *
     * @param classContext
     *            the context object of the currently parsed class
     */
    @Override
    public void visitClassContext(ClassContext classContext) {
        try {
            currentClass = classContext.getJavaClass();
            stack = new OpcodeStack();
            returnTypes = new HashMap<>();
            super.visitClassContext(classContext);
        } finally {
            currentClass = null;
            stack = null;
            returnTypes = null;
        }
    }

    /**
     * implements the visitor to see if the method returns Object, and if the method is defined in a superclass, or interface.
     *
     * @param obj
     *            the context object of the currently parsed code block
     */
    @Override
    public void visitCode(Code obj) {
        Method m = getMethod();

        if (m.isSynthetic()) {
            return;
        }

        String signature = m.getSignature();
        if (!signature.endsWith(")Ljava/lang/Object;")) {
            return;
        }
        stack.resetForMethodEntry(this);
        returnTypes.clear();
        super.visitCode(obj);
        if (returnTypes.size() <= 1) {
            return;
        }
        String methodName = m.getName();
        try {
            boolean isInherited = SignatureUtils.isInheritedMethod(currentClass, methodName, signature);

            int priority = NORMAL_PRIORITY;
            for (JavaClass cls : returnTypes.keySet()) {
                if ((cls != null) && Values.DOTTED_JAVA_LANG_OBJECT.equals(cls.getClassName())) {
                    priority = LOW_PRIORITY;
                    break;
                }
            }

            JavaClass cls = findCommonType(returnTypes.keySet());
            BugInstance bug;
            if (isInherited) {
                bug = new BugInstance(this, BugType.URV_INHERITED_METHOD_WITH_RELATED_TYPES.name(), priority).addClass(this).addMethod(this);
                if (cls != null) {
                    bug.addString(cls.getClassName());
                }
            } else if (cls == null) {
                bug = new BugInstance(this, BugType.URV_UNRELATED_RETURN_VALUES.name(), priority).addClass(this).addMethod(this);
            } else {
                bug = new BugInstance(this, BugType.URV_CHANGE_RETURN_TYPE.name(), priority).addClass(this).addMethod(this);
                bug.addString(cls.getClassName());
            }
            for (Integer pc : returnTypes.values()) {
                bug.addSourceLine(this, pc.intValue());
            }
            bugReporter.reportBug(bug);
        } catch (ClassNotFoundException cnfe) {
            bugReporter.reportMissingClass(cnfe);
        }
    }

    /**
     * implements the visitor to find return values where the types of objects returned from the method are related only by object.
     *
     * @param seen
     *            the opcode of the currently parsed instruction
     */
    @Override
    public void sawOpcode(int seen) {
        try {
            stack.precomputation(this);

            if ((seen == ARETURN) && (stack.getStackDepth() > 0)) {
                OpcodeStack.Item itm = stack.getStackItem(0);
                if (!itm.isNull()) {
                    returnTypes.put(itm.getJavaClass(), Integer.valueOf(getPC()));
                }
            }
        } catch (ClassNotFoundException cnfe) {
            bugReporter.reportMissingClass(cnfe);
        } finally {
            stack.sawOpcode(this, seen);
        }
    }

    /**
     * looks for a common superclass or interface for all the passed in types
     *
     * @param classes
     *            the set of classes to look for a common super class or interface
     * @return the type that is the common interface or superclass (not Object, tho).
     *
     * @throws ClassNotFoundException
     *             if a superclass or superinterface of one of the class is not found
     */
    @Nullable
    private static JavaClass findCommonType(Set<JavaClass> classes) throws ClassNotFoundException {
        Set<JavaClass> possibleCommonTypes = new HashSet<>();

        boolean populate = true;
        for (JavaClass cls : classes) {
            if (cls == null) {
                return null;
            }

            if (Values.SLASHED_JAVA_LANG_OBJECT.equals(cls.getClassName())) {
                continue;
            }

            JavaClass[] infs = cls.getAllInterfaces();
            JavaClass[] supers = cls.getSuperClasses();
            if (populate) {
                possibleCommonTypes.addAll(Arrays.asList(infs));
                possibleCommonTypes.addAll(Arrays.asList(supers));
                possibleCommonTypes.remove(Repository.lookupClass(Values.SLASHED_JAVA_LANG_OBJECT));
                populate = false;
            } else {
                Set<JavaClass> retain = new HashSet<>();
                retain.addAll(Arrays.asList(infs));
                retain.addAll(Arrays.asList(supers));
                possibleCommonTypes.retainAll(retain);
            }
        }

        if (possibleCommonTypes.isEmpty()) {
            return null;
        }

        for (JavaClass cls : possibleCommonTypes) {
            if (cls.isInterface()) {
                return cls;
            }
        }
        return possibleCommonTypes.iterator().next();
    }
>>>>>>> 21478363
}<|MERGE_RESOLUTION|>--- conflicted
+++ resolved
@@ -24,12 +24,9 @@
 import java.util.Map;
 import java.util.Set;
 
-<<<<<<< HEAD
+import javax.annotation.Nullable;
 import org.apache.bcel.Const;
-=======
-import javax.annotation.Nullable;
-
->>>>>>> 21478363
+
 import org.apache.bcel.Repository;
 import org.apache.bcel.classfile.Code;
 import org.apache.bcel.classfile.JavaClass;
@@ -50,7 +47,6 @@
  * different types of objects that are unrelated (other than by Object).
  */
 public class UnrelatedReturnValues extends BytecodeScanningDetector {
-<<<<<<< HEAD
 	private final BugReporter bugReporter;
 	private OpcodeStack stack;
 	private JavaClass currentClass;
@@ -185,6 +181,7 @@
 	 *             if a superclass or superinterface of one of the class is not
 	 *             found
 	 */
+    @Nullable
 	private static JavaClass findCommonType(Set<JavaClass> classes) throws ClassNotFoundException {
 		Set<JavaClass> possibleCommonTypes = new HashSet<>();
 
@@ -224,173 +221,4 @@
 		}
 		return possibleCommonTypes.iterator().next();
 	}
-=======
-    private final BugReporter bugReporter;
-    private OpcodeStack stack;
-    private JavaClass currentClass;
-    private Map<JavaClass, Integer> returnTypes;
-
-    /**
-     * constructs a URV detector given the reporter to report bugs on
-     *
-     * @param bugReporter
-     *            the sync of bug reports
-     */
-    public UnrelatedReturnValues(BugReporter bugReporter) {
-        this.bugReporter = bugReporter;
-    }
-
-    /**
-     * implements the visitor to create and destroy the stack and return types
-     *
-     * @param classContext
-     *            the context object of the currently parsed class
-     */
-    @Override
-    public void visitClassContext(ClassContext classContext) {
-        try {
-            currentClass = classContext.getJavaClass();
-            stack = new OpcodeStack();
-            returnTypes = new HashMap<>();
-            super.visitClassContext(classContext);
-        } finally {
-            currentClass = null;
-            stack = null;
-            returnTypes = null;
-        }
-    }
-
-    /**
-     * implements the visitor to see if the method returns Object, and if the method is defined in a superclass, or interface.
-     *
-     * @param obj
-     *            the context object of the currently parsed code block
-     */
-    @Override
-    public void visitCode(Code obj) {
-        Method m = getMethod();
-
-        if (m.isSynthetic()) {
-            return;
-        }
-
-        String signature = m.getSignature();
-        if (!signature.endsWith(")Ljava/lang/Object;")) {
-            return;
-        }
-        stack.resetForMethodEntry(this);
-        returnTypes.clear();
-        super.visitCode(obj);
-        if (returnTypes.size() <= 1) {
-            return;
-        }
-        String methodName = m.getName();
-        try {
-            boolean isInherited = SignatureUtils.isInheritedMethod(currentClass, methodName, signature);
-
-            int priority = NORMAL_PRIORITY;
-            for (JavaClass cls : returnTypes.keySet()) {
-                if ((cls != null) && Values.DOTTED_JAVA_LANG_OBJECT.equals(cls.getClassName())) {
-                    priority = LOW_PRIORITY;
-                    break;
-                }
-            }
-
-            JavaClass cls = findCommonType(returnTypes.keySet());
-            BugInstance bug;
-            if (isInherited) {
-                bug = new BugInstance(this, BugType.URV_INHERITED_METHOD_WITH_RELATED_TYPES.name(), priority).addClass(this).addMethod(this);
-                if (cls != null) {
-                    bug.addString(cls.getClassName());
-                }
-            } else if (cls == null) {
-                bug = new BugInstance(this, BugType.URV_UNRELATED_RETURN_VALUES.name(), priority).addClass(this).addMethod(this);
-            } else {
-                bug = new BugInstance(this, BugType.URV_CHANGE_RETURN_TYPE.name(), priority).addClass(this).addMethod(this);
-                bug.addString(cls.getClassName());
-            }
-            for (Integer pc : returnTypes.values()) {
-                bug.addSourceLine(this, pc.intValue());
-            }
-            bugReporter.reportBug(bug);
-        } catch (ClassNotFoundException cnfe) {
-            bugReporter.reportMissingClass(cnfe);
-        }
-    }
-
-    /**
-     * implements the visitor to find return values where the types of objects returned from the method are related only by object.
-     *
-     * @param seen
-     *            the opcode of the currently parsed instruction
-     */
-    @Override
-    public void sawOpcode(int seen) {
-        try {
-            stack.precomputation(this);
-
-            if ((seen == ARETURN) && (stack.getStackDepth() > 0)) {
-                OpcodeStack.Item itm = stack.getStackItem(0);
-                if (!itm.isNull()) {
-                    returnTypes.put(itm.getJavaClass(), Integer.valueOf(getPC()));
-                }
-            }
-        } catch (ClassNotFoundException cnfe) {
-            bugReporter.reportMissingClass(cnfe);
-        } finally {
-            stack.sawOpcode(this, seen);
-        }
-    }
-
-    /**
-     * looks for a common superclass or interface for all the passed in types
-     *
-     * @param classes
-     *            the set of classes to look for a common super class or interface
-     * @return the type that is the common interface or superclass (not Object, tho).
-     *
-     * @throws ClassNotFoundException
-     *             if a superclass or superinterface of one of the class is not found
-     */
-    @Nullable
-    private static JavaClass findCommonType(Set<JavaClass> classes) throws ClassNotFoundException {
-        Set<JavaClass> possibleCommonTypes = new HashSet<>();
-
-        boolean populate = true;
-        for (JavaClass cls : classes) {
-            if (cls == null) {
-                return null;
-            }
-
-            if (Values.SLASHED_JAVA_LANG_OBJECT.equals(cls.getClassName())) {
-                continue;
-            }
-
-            JavaClass[] infs = cls.getAllInterfaces();
-            JavaClass[] supers = cls.getSuperClasses();
-            if (populate) {
-                possibleCommonTypes.addAll(Arrays.asList(infs));
-                possibleCommonTypes.addAll(Arrays.asList(supers));
-                possibleCommonTypes.remove(Repository.lookupClass(Values.SLASHED_JAVA_LANG_OBJECT));
-                populate = false;
-            } else {
-                Set<JavaClass> retain = new HashSet<>();
-                retain.addAll(Arrays.asList(infs));
-                retain.addAll(Arrays.asList(supers));
-                possibleCommonTypes.retainAll(retain);
-            }
-        }
-
-        if (possibleCommonTypes.isEmpty()) {
-            return null;
-        }
-
-        for (JavaClass cls : possibleCommonTypes) {
-            if (cls.isInterface()) {
-                return cls;
-            }
-        }
-        return possibleCommonTypes.iterator().next();
-    }
->>>>>>> 21478363
 }