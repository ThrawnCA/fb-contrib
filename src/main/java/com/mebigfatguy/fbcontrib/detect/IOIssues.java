--- conflicted
+++ resolved
@@ -50,187 +50,6 @@
 @CustomUserValue
 public class IOIssues extends BytecodeScanningDetector {
 
-<<<<<<< HEAD
-    enum IOIUserValue {
-        BUFFER, READER
-    };
-
-    private static final String ANY_PARMS = "(*)";
-    private static Set<FQMethod> COPY_METHODS = UnmodifiableSet.create(
-    //@formatter:off
-            new FQMethod("java/nio/file/Files", "copy", ANY_PARMS),
-            new FQMethod("org/apache/commons/io/IOUtils", "copy", ANY_PARMS),
-            new FQMethod("org/apache/commons/io/IOUtils", "copyLarge", ANY_PARMS),
-            new FQMethod("org/springframework/util/FileCopyUtils", "copy", ANY_PARMS),
-            new FQMethod("org/springframework/util/FileCopyUtils", "copyToByteArray", ANY_PARMS),
-            new FQMethod("com/google/common/io/Files", "copy", ANY_PARMS),
-            new FQMethod("org/apache/poi/openxml4j/opc/StreamHelper", "copyStream", ANY_PARMS)
-    //@formatter:on
-    );
-
-    private static final Set<String> BUFFERED_CLASSES = UnmodifiableSet.create(
-    //@formatter:off
-            "java.io.BufferedInputStream",
-            "java.io.BufferedOutputStream",
-            "java.io.BufferedReader",
-            "java.io.BufferedWriter"
-    //@formatter:on
-    );
-
-    private JavaClass readerClass;
-
-    private BugReporter bugReporter;
-    private OpcodeStack stack;
-    private int clsVersion;
-
-    /**
-     * constructs a IOI detector given the reporter to report bugs on
-     *
-     * @param bugReporter
-     *            the sync of bug reports
-     */
-    public IOIssues(BugReporter bugReporter) {
-        this.bugReporter = bugReporter;
-
-        try {
-            readerClass = Repository.lookupClass("java.io.Reader");
-        } catch (ClassNotFoundException cnfe) {
-            bugReporter.reportMissingClass(cnfe);
-        }
-
-    }
-
-    /**
-     * implements the visitor to create and tear down the opcode stack
-     *
-     * @param clsContext
-     *            the context object of the currently parsed class
-     */
-    @Override
-    public void visitClassContext(ClassContext clsContext) {
-
-        try {
-            stack = new OpcodeStack();
-            clsVersion = clsContext.getJavaClass().getMajor();
-            super.visitClassContext(clsContext);
-        } finally {
-            stack = null;
-        }
-    }
-
-    /**
-     * implements the visitor to reset the opcode stack
-     *
-     * @param obj
-     *            the currently parsed code block
-     */
-    @Override
-    public void visitCode(Code obj) {
-
-        stack.resetForMethodEntry(this);
-        super.visitCode(obj);
-    }
-
-    /**
-     * implements the visitor to look for common api copy utilities to copy streams where the passed in Stream is Buffered. Since these libraries already handle
-     * the buffering, you are just slowing them down by the extra copy. Also look for copies where the source is a Reader, as this is just wasteful. Can't wrap
-     * my head around whether a Writer output is sometime valid, might be, so for now ignoring that. Also reports uses of java.io.FileInputStream and
-     * java.io.FileOutputStream on {@code java >= 1.7} as those classes have finalize methods that junk up gc.
-     *
-     * @param seen
-     *            the currently parsed opcode
-     */
-    @Override
-    public void sawOpcode(int seen) {
-        IOIUserValue uvSawBuffer = null;
-
-        try {
-            switch (seen) {
-                case INVOKESPECIAL:
-                    uvSawBuffer = processInvokeSpecial();
-                break;
-
-                case INVOKESTATIC:
-                    processInvokeStatic();
-                break;
-
-                default:
-                break;
-            }
-        } catch (ClassNotFoundException cnfe) {
-            bugReporter.reportMissingClass(cnfe);
-        } finally {
-            stack.sawOpcode(this, seen);
-            if ((uvSawBuffer != null) && (stack.getStackDepth() > 0)) {
-                OpcodeStack.Item itm = stack.getStackItem(0);
-                itm.setUserValue(uvSawBuffer);
-            }
-        }
-    }
-
-    @Nullable
-    private IOIUserValue processInvokeSpecial() throws ClassNotFoundException {
-        String methodName = getNameConstantOperand();
-
-        if (Values.CONSTRUCTOR.equals(methodName)) {
-            String clsName = getDottedClassConstantOperand();
-            if (BUFFERED_CLASSES.contains(clsName)) {
-                return IOIUserValue.BUFFER;
-            } else if ("java.io.FileInputStream".equals(clsName) || "java.io.FileOutputStream".equals(clsName)) {
-                if (clsVersion >= Const.MAJOR_1_7) {
-                    if (!getMethod().isStatic()) {
-                        String sig = getSigConstantOperand();
-                        int numParms = SignatureUtils.getNumParameters(sig);
-                        if (stack.getStackDepth() > numParms) {
-                            OpcodeStack.Item itm = stack.getStackItem(numParms);
-                            if (itm.getRegisterNumber() == 0) {
-                                return null;
-                            }
-                        }
-                    }
-                    bugReporter.reportBug(new BugInstance(this, BugType.IOI_USE_OF_FILE_STREAM_CONSTRUCTORS.name(), NORMAL_PRIORITY).addClass(this)
-                            .addMethod(this).addSourceLine(this));
-                }
-            } else if (readerClass != null) {
-                JavaClass cls = Repository.lookupClass(clsName);
-                if (cls.instanceOf(readerClass)) {
-                    return IOIUserValue.READER;
-                }
-            }
-        }
-
-        return null;
-    }
-
-    private void processInvokeStatic() {
-        String clsName = getClassConstantOperand();
-        String methodName = getNameConstantOperand();
-        FQMethod m = new FQMethod(clsName, methodName, ANY_PARMS);
-        if (COPY_METHODS.contains(m)) {
-            String signature = getSigConstantOperand();
-            int numArguments = SignatureUtils.getNumParameters(signature);
-            if (stack.getStackDepth() >= numArguments) {
-                for (int i = 0; i < numArguments; i++) {
-                    OpcodeStack.Item itm = stack.getStackItem(i);
-                    IOIUserValue uv = (IOIUserValue) itm.getUserValue();
-                    if (uv != null) {
-                        switch (uv) {
-                            case BUFFER:
-                                bugReporter.reportBug(new BugInstance(this, BugType.IOI_DOUBLE_BUFFER_COPY.name(), NORMAL_PRIORITY).addClass(this)
-                                        .addMethod(this).addSourceLine(this));
-                            break;
-
-                            case READER:
-                                bugReporter.reportBug(new BugInstance(this, BugType.IOI_COPY_WITH_READER.name(), NORMAL_PRIORITY).addClass(this).addMethod(this)
-                                        .addSourceLine(this));
-                        }
-                        break;
-                    }
-                }
-            }
-        }
-    }
-=======
 	enum IOIUserValue {
 		BUFFER, READER, ZLIB
 	};
@@ -385,7 +204,7 @@
 			} else if (ZLIB_CLASSES.contains(clsName)) {
 				return IOIUserValue.ZLIB;
 			} else if ("java.io.FileInputStream".equals(clsName) || "java.io.FileOutputStream".equals(clsName)) {
-				if (clsVersion >= Constants.MAJOR_1_7) {
+                if (clsVersion >= Const.MAJOR_1_7) {
 					if (!getMethod().isStatic()) {
 						String sig = getSigConstantOperand();
 						int numParms = SignatureUtils.getNumParameters(sig);
@@ -467,6 +286,5 @@
 			}
 		}
 	}
->>>>>>> 0a7ed5bb
 
 }