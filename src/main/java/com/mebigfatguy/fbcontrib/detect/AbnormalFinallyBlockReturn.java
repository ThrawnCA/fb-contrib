/*
 * fb-contrib - Auxiliary detectors for Java programs
 * Copyright (C) 2005-2017 Dave Brosius
 *
 * This library is free software; you can redistribute it and/or
 * modify it under the terms of the GNU Lesser General Public
 * License as published by the Free Software Foundation; either
 * version 2.1 of the License, or (at your option) any later version.
 *
 * This library is distributed in the hope that it will be useful,
 * but WITHOUT ANY WARRANTY; without even the implied warranty of
 * MERCHANTABILITY or FITNESS FOR A PARTICULAR PURPOSE.  See the GNU
 * Lesser General Public License for more details.
 *
 * You should have received a copy of the GNU Lesser General Public
 * License along with this library; if not, write to the Free Software
 * Foundation, Inc., 59 Temple Place, Suite 330, Boston, MA  02111-1307  USA
 */
package com.mebigfatguy.fbcontrib.detect;

import java.util.ArrayList;
import java.util.List;

<<<<<<< HEAD
import org.apache.bcel.Const;
=======
import javax.annotation.Nullable;

>>>>>>> 21478363
import org.apache.bcel.Repository;
import org.apache.bcel.classfile.Code;
import org.apache.bcel.classfile.CodeException;
import org.apache.bcel.classfile.ExceptionTable;
import org.apache.bcel.classfile.JavaClass;
import org.apache.bcel.classfile.Method;

import com.mebigfatguy.fbcontrib.utils.BugType;
import com.mebigfatguy.fbcontrib.utils.CollectionUtils;
import com.mebigfatguy.fbcontrib.utils.OpcodeUtils;
import com.mebigfatguy.fbcontrib.utils.RegisterUtils;
import com.mebigfatguy.fbcontrib.utils.StopOpcodeParsingException;
import com.mebigfatguy.fbcontrib.utils.ToString;

import edu.umd.cs.findbugs.BugInstance;
import edu.umd.cs.findbugs.BugReporter;
import edu.umd.cs.findbugs.BytecodeScanningDetector;
import edu.umd.cs.findbugs.ba.ClassContext;

/**
 * find methods that return or throw exception from a finally block. Doing so
 * short-circuits the return or exception thrown from the try block, and masks
 * it.
 */
public class AbnormalFinallyBlockReturn extends BytecodeScanningDetector {
	private final BugReporter bugReporter;
	private List<FinallyBlockInfo> fbInfo;
	private int loadedReg;

	/**
	 * constructs a AFBR detector given the reporter to report bugs on.
	 *
	 * @param bugReporter
	 *            the sync of bug reports
	 */
	public AbnormalFinallyBlockReturn(final BugReporter bugReporter) {
		this.bugReporter = bugReporter;
	}

	/**
	 * overrides the visitor to check for java class version being as good or better
	 * than 1.4
	 *
	 * @param classContext
	 *            the context object that holds the JavaClass parsed
	 */
	@Override
	public void visitClassContext(ClassContext classContext) {
		// TODO: Look at method calls in a finally block to see if they throw
		// exceptions
		// : and those exceptions are not caught in the finally block
		// : Only do it if effort is on, ie: boolean fullAnalysis =
		// AnalysisContext.currentAnalysisContext().getBoolProperty(FindBugsAnalysisFeatures.INTERPROCEDURAL_ANALYSIS_OF_REFERENCED_CLASSES);

		try {
			int majorVersion = classContext.getJavaClass().getMajor();
			if (majorVersion >= Const.MAJOR_1_4) {
				fbInfo = new ArrayList<>();
				super.visitClassContext(classContext);
			}
		} finally {
			fbInfo = null;
		}
	}

	/**
	 * overrides the visitor to collect finally block info.
	 *
	 * @param obj
	 *            the code object to scan for finally blocks
	 */
	@Override
	public void visitCode(Code obj) {
		fbInfo.clear();
		loadedReg = -1;

		CodeException[] exc = obj.getExceptionTable();
		if (exc != null) {
			for (CodeException ce : exc) {
				if ((ce.getCatchType() == 0) && (ce.getStartPC() == ce.getHandlerPC())) {
					fbInfo.add(new FinallyBlockInfo(ce.getStartPC()));
				}
			}
		}

		if (!fbInfo.isEmpty()) {
			try {
				super.visitCode(obj);
			} catch (StopOpcodeParsingException e) {
				// no more finally blocks to check
			}
		}
	}

	/**
	 * overrides the visitor to find return/exceptions from the finally block.
	 *
	 * @param seen
	 *            the opcode that is being visited
	 */
	@Override
	public void sawOpcode(int seen) {

		FinallyBlockInfo fbi = fbInfo.get(0);

		if (getPC() < fbi.startPC) {
			return;
		}

		if (getPC() == fbi.startPC) {
			if (OpcodeUtils.isAStore(seen)) {
				fbi.exReg = RegisterUtils.getAStoreReg(this, seen);
			} else {
				removeEarliestFinallyBlock();
				sawOpcode(seen);
				return;
			}
			return;
		}

		if (seen == Const.MONITORENTER) {
			fbi.monitorCount++;
		} else if (seen == Const.MONITOREXIT) {
			fbi.monitorCount--;
			if (fbi.monitorCount < 0) {
				removeEarliestFinallyBlock();
				sawOpcode(seen);
				return;
			}
		}

		if ((seen == Const.ATHROW) && (loadedReg == fbi.exReg)) {
			removeEarliestFinallyBlock();
			sawOpcode(seen);
			return;
		} else if (OpcodeUtils.isALoad(seen)) {
			loadedReg = RegisterUtils.getALoadReg(this, seen);
		} else {
			loadedReg = -1;
		}

		if (OpcodeUtils.isReturn(seen) || (seen == Const.ATHROW)) {
			bugReporter
					.reportBug(new BugInstance(this, BugType.AFBR_ABNORMAL_FINALLY_BLOCK_RETURN.name(), NORMAL_PRIORITY)
							.addClass(this).addMethod(this).addSourceLine(this));
			removeEarliestFinallyBlock();
		} else if (OpcodeUtils.isStandardInvoke(seen)) {
			try {
				JavaClass cls = Repository.lookupClass(getClassConstantOperand());
				Method m = findMethod(cls, getNameConstantOperand(), getSigConstantOperand());
				if (m != null) {
					ExceptionTable et = m.getExceptionTable();
					if ((et != null) && (et.getLength() > 0) && !catchBlockInFinally(fbi)) {
						bugReporter.reportBug(
								new BugInstance(this, BugType.AFBR_ABNORMAL_FINALLY_BLOCK_RETURN.name(), LOW_PRIORITY)
										.addClass(this).addMethod(this).addSourceLine(this));
						removeEarliestFinallyBlock();
					}
				}
			} catch (ClassNotFoundException cnfe) {
				bugReporter.reportMissingClass(cnfe);
			}
		}
	}

	/**
	 * removes the earliest finally block, as we've just concluded checking it, and
	 * if it's the last one then throw back to visitCode
	 */
	private void removeEarliestFinallyBlock() {
		fbInfo.remove(0);
		if (fbInfo.isEmpty()) {
			throw new StopOpcodeParsingException();
		}
	}

<<<<<<< HEAD
	/**
	 * finds the method in specified class by name and signature
	 *
	 * @param cls
	 *            the class to look the method in
	 * @param name
	 *            the name of the method to look for
	 * @param sig
	 *            the signature of the method to look for
	 *
	 * @return the Method object for the specified information
	 */
	private static Method findMethod(JavaClass cls, String name, String sig) {
		Method[] methods = cls.getMethods();
		for (Method m : methods) {
			if (m.getName().equals(name) && m.getSignature().equals(sig)) {
				return m;
			}
		}
=======
    /**
     * finds the method in specified class by name and signature
     *
     * @param cls
     *            the class to look the method in
     * @param name
     *            the name of the method to look for
     * @param sig
     *            the signature of the method to look for
     *
     * @return the Method object for the specified information
     */
    @Nullable
    private static Method findMethod(JavaClass cls, String name, String sig) {
        Method[] methods = cls.getMethods();
        for (Method m : methods) {
            if (m.getName().equals(name) && m.getSignature().equals(sig)) {
                return m;
            }
        }
>>>>>>> 21478363

		return null;
	}

	/**
	 * looks to see if any try/catch block exists inside this finally block, that
	 * wrap the current pc. This is a lax check as the try catch block may not catch
	 * exceptions that are thrown, but doing so would be prohibitively slow. But it
	 * should catch some problems.
	 *
	 * @param fBlockInfo
	 *            the finally block the pc is currently in
	 *
	 * @return if all exceptions are caught inside this finally block
	 */
	private boolean catchBlockInFinally(FinallyBlockInfo fBlockInfo) {

		CodeException[] catchExceptions = getCode().getExceptionTable();
		if (CollectionUtils.isEmpty(catchExceptions)) {
			return false;
		}

		int pc = getPC();
		for (CodeException ex : catchExceptions) {
			if ((ex.getStartPC() <= pc) && (ex.getEndPC() >= pc) && (ex.getStartPC() >= fBlockInfo.startPC)) {
				return true;
			}
		}

		return false;
	}

	/**
	 * holds the finally block information for a particular method.
	 */
	static class FinallyBlockInfo {
		public int startPC;
		public int monitorCount;
		public int exReg;

		/**
		 * create a finally block info for a specific code range
		 *
		 * @param start
		 *            the start of the try block
		 */
		FinallyBlockInfo(int start) {
			startPC = start;
			monitorCount = 0;
			exReg = -1;
		}

		@Override
		public String toString() {
			return ToString.build(this);
		}
	}
}<|MERGE_RESOLUTION|>--- conflicted
+++ resolved
@@ -21,12 +21,9 @@
 import java.util.ArrayList;
 import java.util.List;
 
-<<<<<<< HEAD
+import javax.annotation.Nullable;
 import org.apache.bcel.Const;
-=======
-import javax.annotation.Nullable;
-
->>>>>>> 21478363
+
 import org.apache.bcel.Repository;
 import org.apache.bcel.classfile.Code;
 import org.apache.bcel.classfile.CodeException;
@@ -203,7 +200,6 @@
 		}
 	}
 
-<<<<<<< HEAD
 	/**
 	 * finds the method in specified class by name and signature
 	 *
@@ -216,6 +212,7 @@
 	 *
 	 * @return the Method object for the specified information
 	 */
+    @Nullable
 	private static Method findMethod(JavaClass cls, String name, String sig) {
 		Method[] methods = cls.getMethods();
 		for (Method m : methods) {
@@ -223,28 +220,6 @@
 				return m;
 			}
 		}
-=======
-    /**
-     * finds the method in specified class by name and signature
-     *
-     * @param cls
-     *            the class to look the method in
-     * @param name
-     *            the name of the method to look for
-     * @param sig
-     *            the signature of the method to look for
-     *
-     * @return the Method object for the specified information
-     */
-    @Nullable
-    private static Method findMethod(JavaClass cls, String name, String sig) {
-        Method[] methods = cls.getMethods();
-        for (Method m : methods) {
-            if (m.getName().equals(name) && m.getSignature().equals(sig)) {
-                return m;
-            }
-        }
->>>>>>> 21478363
 
 		return null;
 	}
