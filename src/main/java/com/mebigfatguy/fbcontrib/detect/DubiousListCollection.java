/*
 * fb-contrib - Auxiliary detectors for Java programs
 * Copyright (C) 2005-2019 Dave Brosius
 *
 * This library is free software; you can redistribute it and/or
 * modify it under the terms of the GNU Lesser General Public
 * License as published by the Free Software Foundation; either
 * version 2.1 of the License, or (at your option) any later version.
 *
 * This library is distributed in the hope that it will be useful,
 * but WITHOUT ANY WARRANTY; without even the implied warranty of
 * MERCHANTABILITY or FITNESS FOR A PARTICULAR PURPOSE.  See the GNU
 * Lesser General Public License for more details.
 *
 * You should have received a copy of the GNU Lesser General Public
 * License along with this library; if not, write to the Free Software
 * Foundation, Inc., 59 Temple Place, Suite 330, Boston, MA  02111-1307  USA
 */
package com.mebigfatguy.fbcontrib.detect;

import java.util.HashMap;
import java.util.Map;
import java.util.Set;

import javax.annotation.Nullable;

import org.apache.bcel.Const;
import org.apache.bcel.classfile.Code;
import org.apache.bcel.classfile.Field;
import org.apache.bcel.classfile.JavaClass;

import com.mebigfatguy.fbcontrib.utils.BugType;
import com.mebigfatguy.fbcontrib.utils.QMethod;
import com.mebigfatguy.fbcontrib.utils.SignatureBuilder;
import com.mebigfatguy.fbcontrib.utils.SignatureUtils;
import com.mebigfatguy.fbcontrib.utils.StopOpcodeParsingException;
import com.mebigfatguy.fbcontrib.utils.ToString;
import com.mebigfatguy.fbcontrib.utils.UnmodifiableSet;
import com.mebigfatguy.fbcontrib.utils.Values;

import edu.umd.cs.findbugs.BugInstance;
import edu.umd.cs.findbugs.BugReporter;
import edu.umd.cs.findbugs.BytecodeScanningDetector;
import edu.umd.cs.findbugs.FieldAnnotation;
import edu.umd.cs.findbugs.OpcodeStack;
import edu.umd.cs.findbugs.SourceLineAnnotation;
import edu.umd.cs.findbugs.ba.ClassContext;
import edu.umd.cs.findbugs.ba.XField;

/**
 * looks for fields that are implementations of java.util.List, but that are
 * used in a set-like fashion. Since lookup type operations are performed using
 * a linear search for Lists, the performance for large Lists will be poor.
 * Consideration should be made as to whether these fields should be sets. In
 * the case that order is important, consider using LinkedHashSet.
 */
public class DubiousListCollection extends BytecodeScanningDetector {

<<<<<<< HEAD
    private static final Set<QMethod> setMethods = UnmodifiableSet.create(
    //@formatter:off
            new QMethod("contains", SignatureBuilder.SIG_OBJECT_TO_BOOLEAN),
            new QMethod("containsAll", SignatureBuilder.SIG_COLLECTION_TO_PRIMITIVE_BOOLEAN),
            new QMethod("remove", SignatureBuilder.SIG_OBJECT_TO_OBJECT),
            new QMethod("removeAll", SignatureBuilder.SIG_COLLECTION_TO_PRIMITIVE_BOOLEAN),
            new QMethod("retainAll", SignatureBuilder.SIG_COLLECTION_TO_PRIMITIVE_BOOLEAN)
    // @formatter:on
    );

    private static final Set<QMethod> listMethods = UnmodifiableSet.create(
    //@formatter:off
            new QMethod("add",
                    new SignatureBuilder().withParamTypes(Values.SIG_PRIMITIVE_INT, Values.SLASHED_JAVA_LANG_OBJECT)
                            .toString()),
            new QMethod("addAll",
                    new SignatureBuilder().withParamTypes(Values.SIG_PRIMITIVE_INT, Values.SLASHED_JAVA_UTIL_COLLECTION)
                            .withReturnType(Values.SIG_PRIMITIVE_BOOLEAN).toString()),
            new QMethod("lastIndexOf",
                    new SignatureBuilder().withParamTypes(Values.SLASHED_JAVA_LANG_OBJECT)
                            .withReturnType(Values.SIG_PRIMITIVE_INT).toString()),
            new QMethod("remove", SignatureBuilder.SIG_INT_TO_OBJECT),
            new QMethod("replaceAll", new SignatureBuilder().withParamTypes("java/util/function/UnaryOperator").build()),
            new QMethod("set",
                    new SignatureBuilder().withParamTypes(Values.SIG_PRIMITIVE_INT, Values.SLASHED_JAVA_LANG_OBJECT).build()),
            new QMethod("sort", new SignatureBuilder().withParamTypes("java/util/Comparator").build()),
            new QMethod("subList",
                    new SignatureBuilder().withParamTypes(Values.SIG_PRIMITIVE_INT, Values.SIG_PRIMITIVE_INT)
                            .withReturnType(Values.SLASHED_JAVA_UTIL_LIST).toString()),
            new QMethod("listIterator", new SignatureBuilder().withReturnType("java/util/ListIterator").toString()),
            new QMethod("listIterator", new SignatureBuilder().withParamTypes(Values.SIG_PRIMITIVE_INT)
                    .withReturnType("java/util/ListIterator").toString())
    // Theoretically get(i) and indexOf(Object) are list Methods but are so
    // abused, as to be meaningless
    // @formatter:on
    );
=======
	private static final Set<QMethod> setMethods = UnmodifiableSet.create(
			// @formatter:off
			new QMethod("contains", SignatureBuilder.SIG_OBJECT_TO_BOOLEAN),
			new QMethod("containsAll", SignatureBuilder.SIG_COLLECTION_TO_PRIMITIVE_BOOLEAN),
			new QMethod("remove", SignatureBuilder.SIG_OBJECT_TO_OBJECT),
			new QMethod("removeAll", SignatureBuilder.SIG_COLLECTION_TO_PRIMITIVE_BOOLEAN),
			new QMethod("retainAll", SignatureBuilder.SIG_COLLECTION_TO_PRIMITIVE_BOOLEAN)
	// @formatter:on
	);

	private static final Set<QMethod> listMethods = UnmodifiableSet.create(
			// @formatter:off
			new QMethod("add",
					new SignatureBuilder().withParamTypes(Values.SIG_PRIMITIVE_INT, Values.SLASHED_JAVA_LANG_OBJECT)
							.toString()),
			new QMethod("addAll",
					new SignatureBuilder().withParamTypes(Values.SIG_PRIMITIVE_INT, Values.SLASHED_JAVA_UTIL_COLLECTION)
							.withReturnType(Values.SIG_PRIMITIVE_BOOLEAN).toString()),
			new QMethod("lastIndexOf",
					new SignatureBuilder().withParamTypes(Values.SLASHED_JAVA_LANG_OBJECT)
							.withReturnType(Values.SIG_PRIMITIVE_INT).toString()),
			new QMethod("remove", SignatureBuilder.SIG_INT_TO_OBJECT),
			new QMethod("replaceAll",
					new SignatureBuilder().withParamTypes("java/util/function/UnaryOperator").build()),
			new QMethod("set",
					new SignatureBuilder().withParamTypes(Values.SIG_PRIMITIVE_INT, Values.SLASHED_JAVA_LANG_OBJECT)
							.withReturnType(Values.SLASHED_JAVA_LANG_OBJECT).toString()),
			new QMethod("sort", new SignatureBuilder().withParamTypes("java/util/Comparator").build()),
			new QMethod("subList",
					new SignatureBuilder().withParamTypes(Values.SIG_PRIMITIVE_INT, Values.SIG_PRIMITIVE_INT)
							.withReturnType(Values.SLASHED_JAVA_UTIL_LIST).toString()),
			new QMethod("listIterator", new SignatureBuilder().withReturnType("java/util/ListIterator").toString()),
			new QMethod("listIterator", new SignatureBuilder().withParamTypes(Values.SIG_PRIMITIVE_INT)
					.withReturnType("java/util/ListIterator").toString())
	// Theoretically get(i) and indexOf(Object) are list Methods but are so
	// abused, as to be meaningless
	// @formatter:on
	);
>>>>>>> 0484f28b

	private final BugReporter bugReporter;
	private final OpcodeStack stack = new OpcodeStack();
	private final Map<String, FieldInfo> fieldsReported = new HashMap<>(10);

	/**
	 * constructs a DLC detector given the reporter to report bugs on
	 *
	 * @param bugReporter the sync of bug reports
	 */
	public DubiousListCollection(final BugReporter bugReporter) {
		this.bugReporter = bugReporter;
	}

	/**
	 * overrides the visitor to accept classes that define List based fields
	 *
	 * @param classContext the context object for the currently parsed class
	 */
	@Override
	public void visitClassContext(final ClassContext classContext) {
		JavaClass cls = classContext.getJavaClass();
		Field[] flds = cls.getFields();
		for (Field f : flds) {
			String sig = f.getSignature();
			if (sig.startsWith(Values.SIG_QUALIFIED_CLASS_PREFIX)) {
				if (sig.startsWith("Ljava/util/") && sig.endsWith("List;")) {
					fieldsReported.put(f.getName(), new FieldInfo());
				}
			}
		}

		if (!fieldsReported.isEmpty()) {
			super.visitClassContext(classContext);
			reportBugs();
		}
	}

	/**
	 * overrides the visitor to reset the opcode stack object
	 *
	 * @param obj the code object for the currently parse method
	 */
	@Override
	public void visitCode(final Code obj) {
		try {
			stack.resetForMethodEntry(this);
			super.visitCode(obj);
		} catch (StopOpcodeParsingException e) {
			// ok, move on to the next method
		}
	}

	/**
	 * overrides the visitor to record all method calls on List fields. If a method
	 * is not a set based method, remove it from further consideration
	 *
	 * @param seen the current opcode parsed.
	 */
	@Override
	public void sawOpcode(final int seen) {
		try {
			stack.precomputation(this);

<<<<<<< HEAD
            if (seen == Const.INVOKEINTERFACE) {
                processInvokeInterface();
            } else if (seen == Const.INVOKEVIRTUAL) {
                processInvokeVirtual();
            } else if ((seen == Const.ARETURN) && (stack.getStackDepth() > 0)) {
                OpcodeStack.Item item = stack.getStackItem(0);
                XField field = item.getXField();
                if (field != null) {
                    String fieldName = field.getName();
                    fieldsReported.remove(fieldName);
                }
            }
        } finally {
            stack.sawOpcode(this, seen);
        }
    }
=======
			if (seen == INVOKEINTERFACE) {
				processInvokeInterface();
			} else if (seen == INVOKEVIRTUAL) {
				processInvokeVirtual();
			} else if ((seen == ARETURN) && (stack.getStackDepth() > 0)) {
				OpcodeStack.Item item = stack.getStackItem(0);
				XField field = item.getXField();
				if (field != null) {
					String fieldName = field.getName();
					fieldsReported.remove(fieldName);
					if (fieldsReported.isEmpty()) {
						throw new StopOpcodeParsingException();
					}
				}
			}
		} finally {
			stack.sawOpcode(this, seen);
		}
	}
>>>>>>> 0484f28b

	private void processInvokeInterface() {
		String className = this.getClassConstantOperand();

		if (className.startsWith("java/util/") && className.endsWith("List")) {
			String signature = getSigConstantOperand();
			XField field = getFieldFromStack(stack, signature);
			if (field != null) {
				String fieldName = field.getName();
				FieldInfo fi = fieldsReported.get(fieldName);
				if (fi != null) {
					String methodName = getNameConstantOperand();
					QMethod methodInfo = new QMethod(methodName, signature);
					if (listMethods.contains(methodInfo)) {
						fieldsReported.remove(fieldName);
						if (fieldsReported.isEmpty()) {
							throw new StopOpcodeParsingException();
						}
					} else if (setMethods.contains(methodInfo)) {
						fi.addUse(getPC());
					}
				}
			}
		}
	}

	private void processInvokeVirtual() {
		String className = getClassConstantOperand();
		if (className.startsWith("java/util/") && className.endsWith("List")) {
			XField field = getFieldFromStack(stack, getSigConstantOperand());
			if (field != null) {
				String fieldName = field.getName();
				fieldsReported.remove(fieldName);
				if (fieldsReported.isEmpty()) {
					throw new StopOpcodeParsingException();
				}
			}
		}
	}

	/**
	 * return the field object that the current method was called on, by finding the
	 * reference down in the stack based on the number of parameters
	 *
	 * @param stk       the opcode stack where fields are stored
	 * @param signature the signature of the called method
	 *
	 * @return the field annotation for the field whose method was executed
	 */
	@Nullable
	private static XField getFieldFromStack(final OpcodeStack stk, final String signature) {
		int parmCount = SignatureUtils.getNumParameters(signature);
		if (stk.getStackDepth() > parmCount) {
			OpcodeStack.Item itm = stk.getStackItem(parmCount);
			return itm.getXField();
		}
		return null;
	}

<<<<<<< HEAD
    /**
     * implements the detector, by reporting all remaining fields that only have set based access
     */
    private void reportBugs() {
        int major = getClassContext().getJavaClass().getMajor();
        for (Map.Entry<String, FieldInfo> entry : fieldsReported.entrySet()) {
            String field = entry.getKey();
            FieldInfo fi = entry.getValue();
            int cnt = fi.getSetCount();
            if (cnt > 0) {
                FieldAnnotation fa = getFieldAnnotation(field);
                if (fa != null) {
                    // can't use LinkedHashSet in 1.3 so report at LOW
                    bugReporter.reportBug(
                            new BugInstance(this, BugType.DLC_DUBIOUS_LIST_COLLECTION.name(), (major >= Const.MAJOR_1_4) ? NORMAL_PRIORITY : LOW_PRIORITY)
                                    .addClass(this).addField(fa).addSourceLine(fi.getSourceLineAnnotation()));
                }
            }
        }
    }
=======
	/**
	 * implements the detector, by reporting all remaining fields that only have set
	 * based access
	 */
	private void reportBugs() {
		int major = getClassContext().getJavaClass().getMajor();
		for (Map.Entry<String, FieldInfo> entry : fieldsReported.entrySet()) {
			String field = entry.getKey();
			FieldInfo fi = entry.getValue();
			int cnt = fi.getSetCount();
			if (cnt > 0) {
				FieldAnnotation fa = getFieldAnnotation(field);
				if (fa != null) {
					// can't use LinkedHashSet in 1.3 so report at LOW
					bugReporter.reportBug(new BugInstance(this, BugType.DLC_DUBIOUS_LIST_COLLECTION.name(),
							(major >= MAJOR_1_4) ? NORMAL_PRIORITY : LOW_PRIORITY).addClass(this).addField(fa)
									.addSourceLine(fi.getSourceLineAnnotation()));
				}
			}
		}
	}
>>>>>>> 0484f28b

	/**
	 * builds a field annotation by finding the field in the classes' field list
	 *
	 * @param fieldName the field for which to built the field annotation
	 *
	 * @return the field annotation of the specified field
	 */
	@Nullable
	private FieldAnnotation getFieldAnnotation(final String fieldName) {
		JavaClass cls = getClassContext().getJavaClass();
		Field[] fields = cls.getFields();
		for (Field f : fields) {
			if (f.getName().equals(fieldName)) {
				return new FieldAnnotation(cls.getClassName(), fieldName, f.getSignature(), f.isStatic());
			}
		}
		return null; // shouldn't happen
	}

	/**
	 * holds information about fields and keeps counts of set methods called on them
	 */
	class FieldInfo {
		private int setCnt = 0;
		private SourceLineAnnotation slAnnotation = null;

		/**
		 * increments the number of times this field has a set method called on it
		 *
		 * @param pc the current instruction offset
		 */
		public void addUse(final int pc) {
			setCnt++;
			if (slAnnotation == null) {
				slAnnotation = SourceLineAnnotation.fromVisitedInstruction(DubiousListCollection.this.getClassContext(),
						DubiousListCollection.this, pc);
			}
		}

		public SourceLineAnnotation getSourceLineAnnotation() {
			return slAnnotation;
		}

		public int getSetCount() {
			return setCnt;
		}

		@Override
		public String toString() {
			return ToString.build(this);
		}
	}
}<|MERGE_RESOLUTION|>--- conflicted
+++ resolved
@@ -56,19 +56,18 @@
  */
 public class DubiousListCollection extends BytecodeScanningDetector {
 
-<<<<<<< HEAD
-    private static final Set<QMethod> setMethods = UnmodifiableSet.create(
-    //@formatter:off
-            new QMethod("contains", SignatureBuilder.SIG_OBJECT_TO_BOOLEAN),
-            new QMethod("containsAll", SignatureBuilder.SIG_COLLECTION_TO_PRIMITIVE_BOOLEAN),
-            new QMethod("remove", SignatureBuilder.SIG_OBJECT_TO_OBJECT),
-            new QMethod("removeAll", SignatureBuilder.SIG_COLLECTION_TO_PRIMITIVE_BOOLEAN),
-            new QMethod("retainAll", SignatureBuilder.SIG_COLLECTION_TO_PRIMITIVE_BOOLEAN)
+	private static final Set<QMethod> setMethods = UnmodifiableSet.create(
+			// @formatter:off
+			new QMethod("contains", SignatureBuilder.SIG_OBJECT_TO_BOOLEAN),
+			new QMethod("containsAll", SignatureBuilder.SIG_COLLECTION_TO_PRIMITIVE_BOOLEAN),
+			new QMethod("remove", SignatureBuilder.SIG_OBJECT_TO_OBJECT),
+			new QMethod("removeAll", SignatureBuilder.SIG_COLLECTION_TO_PRIMITIVE_BOOLEAN),
+			new QMethod("retainAll", SignatureBuilder.SIG_COLLECTION_TO_PRIMITIVE_BOOLEAN)
     // @formatter:on
-    );
-
-    private static final Set<QMethod> listMethods = UnmodifiableSet.create(
-    //@formatter:off
+	);
+
+	private static final Set<QMethod> listMethods = UnmodifiableSet.create(
+			// @formatter:off
             new QMethod("add",
                     new SignatureBuilder().withParamTypes(Values.SIG_PRIMITIVE_INT, Values.SLASHED_JAVA_LANG_OBJECT)
                             .toString()),
@@ -78,61 +77,23 @@
             new QMethod("lastIndexOf",
                     new SignatureBuilder().withParamTypes(Values.SLASHED_JAVA_LANG_OBJECT)
                             .withReturnType(Values.SIG_PRIMITIVE_INT).toString()),
-            new QMethod("remove", SignatureBuilder.SIG_INT_TO_OBJECT),
-            new QMethod("replaceAll", new SignatureBuilder().withParamTypes("java/util/function/UnaryOperator").build()),
+			new QMethod("remove", SignatureBuilder.SIG_INT_TO_OBJECT),
+			new QMethod("replaceAll",
             new QMethod("set",
                     new SignatureBuilder().withParamTypes(Values.SIG_PRIMITIVE_INT, Values.SLASHED_JAVA_LANG_OBJECT).build()),
-            new QMethod("sort", new SignatureBuilder().withParamTypes("java/util/Comparator").build()),
+					new SignatureBuilder().withParamTypes(Values.SIG_PRIMITIVE_INT, Values.SLASHED_JAVA_LANG_OBJECT)
+							.withReturnType(Values.SLASHED_JAVA_LANG_OBJECT).toString()),
+			new QMethod("sort", new SignatureBuilder().withParamTypes("java/util/Comparator").build()),
             new QMethod("subList",
                     new SignatureBuilder().withParamTypes(Values.SIG_PRIMITIVE_INT, Values.SIG_PRIMITIVE_INT)
                             .withReturnType(Values.SLASHED_JAVA_UTIL_LIST).toString()),
-            new QMethod("listIterator", new SignatureBuilder().withReturnType("java/util/ListIterator").toString()),
+			new QMethod("listIterator", new SignatureBuilder().withReturnType("java/util/ListIterator").toString()),
             new QMethod("listIterator", new SignatureBuilder().withParamTypes(Values.SIG_PRIMITIVE_INT)
                     .withReturnType("java/util/ListIterator").toString())
     // Theoretically get(i) and indexOf(Object) are list Methods but are so
     // abused, as to be meaningless
     // @formatter:on
-    );
-=======
-	private static final Set<QMethod> setMethods = UnmodifiableSet.create(
-			// @formatter:off
-			new QMethod("contains", SignatureBuilder.SIG_OBJECT_TO_BOOLEAN),
-			new QMethod("containsAll", SignatureBuilder.SIG_COLLECTION_TO_PRIMITIVE_BOOLEAN),
-			new QMethod("remove", SignatureBuilder.SIG_OBJECT_TO_OBJECT),
-			new QMethod("removeAll", SignatureBuilder.SIG_COLLECTION_TO_PRIMITIVE_BOOLEAN),
-			new QMethod("retainAll", SignatureBuilder.SIG_COLLECTION_TO_PRIMITIVE_BOOLEAN)
-	// @formatter:on
 	);
-
-	private static final Set<QMethod> listMethods = UnmodifiableSet.create(
-			// @formatter:off
-			new QMethod("add",
-					new SignatureBuilder().withParamTypes(Values.SIG_PRIMITIVE_INT, Values.SLASHED_JAVA_LANG_OBJECT)
-							.toString()),
-			new QMethod("addAll",
-					new SignatureBuilder().withParamTypes(Values.SIG_PRIMITIVE_INT, Values.SLASHED_JAVA_UTIL_COLLECTION)
-							.withReturnType(Values.SIG_PRIMITIVE_BOOLEAN).toString()),
-			new QMethod("lastIndexOf",
-					new SignatureBuilder().withParamTypes(Values.SLASHED_JAVA_LANG_OBJECT)
-							.withReturnType(Values.SIG_PRIMITIVE_INT).toString()),
-			new QMethod("remove", SignatureBuilder.SIG_INT_TO_OBJECT),
-			new QMethod("replaceAll",
-					new SignatureBuilder().withParamTypes("java/util/function/UnaryOperator").build()),
-			new QMethod("set",
-					new SignatureBuilder().withParamTypes(Values.SIG_PRIMITIVE_INT, Values.SLASHED_JAVA_LANG_OBJECT)
-							.withReturnType(Values.SLASHED_JAVA_LANG_OBJECT).toString()),
-			new QMethod("sort", new SignatureBuilder().withParamTypes("java/util/Comparator").build()),
-			new QMethod("subList",
-					new SignatureBuilder().withParamTypes(Values.SIG_PRIMITIVE_INT, Values.SIG_PRIMITIVE_INT)
-							.withReturnType(Values.SLASHED_JAVA_UTIL_LIST).toString()),
-			new QMethod("listIterator", new SignatureBuilder().withReturnType("java/util/ListIterator").toString()),
-			new QMethod("listIterator", new SignatureBuilder().withParamTypes(Values.SIG_PRIMITIVE_INT)
-					.withReturnType("java/util/ListIterator").toString())
-	// Theoretically get(i) and indexOf(Object) are list Methods but are so
-	// abused, as to be meaningless
-	// @formatter:on
-	);
->>>>>>> 0484f28b
 
 	private final BugReporter bugReporter;
 	private final OpcodeStack stack = new OpcodeStack();
@@ -197,29 +158,11 @@
 		try {
 			stack.precomputation(this);
 
-<<<<<<< HEAD
             if (seen == Const.INVOKEINTERFACE) {
-                processInvokeInterface();
+				processInvokeInterface();
             } else if (seen == Const.INVOKEVIRTUAL) {
-                processInvokeVirtual();
+				processInvokeVirtual();
             } else if ((seen == Const.ARETURN) && (stack.getStackDepth() > 0)) {
-                OpcodeStack.Item item = stack.getStackItem(0);
-                XField field = item.getXField();
-                if (field != null) {
-                    String fieldName = field.getName();
-                    fieldsReported.remove(fieldName);
-                }
-            }
-        } finally {
-            stack.sawOpcode(this, seen);
-        }
-    }
-=======
-			if (seen == INVOKEINTERFACE) {
-				processInvokeInterface();
-			} else if (seen == INVOKEVIRTUAL) {
-				processInvokeVirtual();
-			} else if ((seen == ARETURN) && (stack.getStackDepth() > 0)) {
 				OpcodeStack.Item item = stack.getStackItem(0);
 				XField field = item.getXField();
 				if (field != null) {
@@ -234,7 +177,6 @@
 			stack.sawOpcode(this, seen);
 		}
 	}
->>>>>>> 0484f28b
 
 	private void processInvokeInterface() {
 		String className = this.getClassConstantOperand();
@@ -294,28 +236,6 @@
 		return null;
 	}
 
-<<<<<<< HEAD
-    /**
-     * implements the detector, by reporting all remaining fields that only have set based access
-     */
-    private void reportBugs() {
-        int major = getClassContext().getJavaClass().getMajor();
-        for (Map.Entry<String, FieldInfo> entry : fieldsReported.entrySet()) {
-            String field = entry.getKey();
-            FieldInfo fi = entry.getValue();
-            int cnt = fi.getSetCount();
-            if (cnt > 0) {
-                FieldAnnotation fa = getFieldAnnotation(field);
-                if (fa != null) {
-                    // can't use LinkedHashSet in 1.3 so report at LOW
-                    bugReporter.reportBug(
-                            new BugInstance(this, BugType.DLC_DUBIOUS_LIST_COLLECTION.name(), (major >= Const.MAJOR_1_4) ? NORMAL_PRIORITY : LOW_PRIORITY)
-                                    .addClass(this).addField(fa).addSourceLine(fi.getSourceLineAnnotation()));
-                }
-            }
-        }
-    }
-=======
 	/**
 	 * implements the detector, by reporting all remaining fields that only have set
 	 * based access
@@ -330,14 +250,13 @@
 				FieldAnnotation fa = getFieldAnnotation(field);
 				if (fa != null) {
 					// can't use LinkedHashSet in 1.3 so report at LOW
-					bugReporter.reportBug(new BugInstance(this, BugType.DLC_DUBIOUS_LIST_COLLECTION.name(),
-							(major >= MAJOR_1_4) ? NORMAL_PRIORITY : LOW_PRIORITY).addClass(this).addField(fa)
+                    bugReporter.reportBug(
+                            new BugInstance(this, BugType.DLC_DUBIOUS_LIST_COLLECTION.name(), (major >= Const.MAJOR_1_4) ? NORMAL_PRIORITY : LOW_PRIORITY)
 									.addSourceLine(fi.getSourceLineAnnotation()));
 				}
 			}
 		}
 	}
->>>>>>> 0484f28b
 
 	/**
 	 * builds a field annotation by finding the field in the classes' field list
