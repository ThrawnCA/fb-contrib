--- conflicted
+++ resolved
@@ -45,7 +45,6 @@
  */
 public abstract class MissingMethodsDetector extends BytecodeScanningDetector {
 
-<<<<<<< HEAD
 	private final BugReporter bugReporter;
 	private OpcodeStack stack;
 	private String clsSignature;
@@ -247,7 +246,7 @@
 	}
 
 	private void handleTernary(int seen) {
-		if (((seen == Const.GETFIELD) || (seen == Const.ALOAD) || ((seen >= Const.ALOAD_0) && (seen <= Const.ALOAD_3)))
+        if (((seen == GETFIELD) || OpcodeUtils.isALoad(seen)) && (stack.getStackDepth() > 0)) {
 				&& (stack.getStackDepth() > 0)) {
 			OpcodeStack.Item item = stack.getStackItem(0);
 			clearUserValue(item);
@@ -433,385 +432,5 @@
 			String signature);
 
 	protected abstract boolean isMethodThatShouldBeCalled(String methodName);
-=======
-    private final BugReporter bugReporter;
-    private OpcodeStack stack;
-    private String clsSignature;
-    /** register to first allocation PC */
-    private Map<Integer, Integer> localSpecialObjects;
-    /** fieldname to field sig */
-    private Map<String, String> fieldSpecialObjects;
-    private boolean sawTernary;
-    private boolean isInnerClass;
-
-    protected MissingMethodsDetector(BugReporter bugReporter) {
-        this.bugReporter = bugReporter;
-    }
-
-    /**
-     * overrides the visitor to initialize and tear down the opcode stack
-     *
-     * @param classContext
-     *            the context object of the currently parsed class
-     */
-    @Override
-    public void visitClassContext(ClassContext classContext) {
-        try {
-            String clsName = classContext.getJavaClass().getClassName();
-            isInnerClass = clsName.contains("$");
-
-            clsSignature = SignatureUtils.classToSignature(clsName);
-            stack = new OpcodeStack();
-            localSpecialObjects = new HashMap<>();
-            fieldSpecialObjects = new HashMap<>();
-            super.visitClassContext(classContext);
-
-            if (!isInnerClass && !fieldSpecialObjects.isEmpty()) {
-
-                for (Map.Entry<String, String> entry : fieldSpecialObjects.entrySet()) {
-                    String fieldName = entry.getKey();
-                    String signature = entry.getValue();
-                    bugReporter.reportBug(makeFieldBugInstance().addClass(this).addField(clsName, fieldName, signature, false));
-                }
-            }
-        } finally {
-            stack = null;
-            localSpecialObjects = null;
-            fieldSpecialObjects = null;
-        }
-    }
-
-    @Override
-    public void visitField(Field obj) {
-        if (!isInnerClass && obj.isPrivate() && !obj.isSynthetic()) {
-            String sig = obj.getSignature();
-            if (sig.startsWith(Values.SIG_QUALIFIED_CLASS_PREFIX)) {
-                String type = SignatureUtils.stripSignature(sig);
-                if (doesObjectNeedToBeWatched(type)) {
-                    fieldSpecialObjects.put(obj.getName(), obj.getSignature());
-                }
-            }
-        }
-    }
-
-    /**
-     * overrides the visitor reset the stack
-     *
-     * @param obj
-     *            the context object of the currently parsed code block
-     */
-    @Override
-    public void visitCode(Code obj) {
-
-        stack.resetForMethodEntry(this);
-        localSpecialObjects.clear();
-        sawTernary = false;
-        super.visitCode(obj);
-
-        for (Integer pc : localSpecialObjects.values()) {
-            bugReporter.reportBug(makeLocalBugInstance().addClass(this).addMethod(this).addSourceLine(this, pc.intValue()));
-        }
-    }
-
-    /**
-     * overrides the visitor to look for uses of collections where the only access to to the collection is to write to it
-     *
-     * @param seen
-     *            the opcode of the currently visited instruction
-     */
-    @edu.umd.cs.findbugs.annotations.SuppressFBWarnings(value = "SF_SWITCH_FALLTHROUGH", justification = "This fall-through is deliberate and documented")
-    @Override
-    public void sawOpcode(int seen) {
-        Object userObject = null;
-
-        // saving and restoring the userobject of the top item, works around a
-        // bug in Findbugs proper
-        if (stack.getStackDepth() > 0) {
-            userObject = stack.getStackItem(0).getUserValue();
-        }
-        stack.precomputation(this);
-        if (stack.getStackDepth() > 0) {
-            stack.getStackItem(0).setUserValue(userObject);
-            userObject = null;
-        }
-
-        try {
-            switch (seen) {
-                case INVOKESPECIAL:
-                    userObject = sawInvokeSpecial(userObject);
-                break;
-                case INVOKEINTERFACE:
-                case INVOKEVIRTUAL:
-                    sawInvokeInterfaceVirtual();
-                break;
-                case INVOKESTATIC:
-                    userObject = sawInvokeStatic(userObject);
-                    //$FALL-THROUGH$
-                case INVOKEDYNAMIC:
-                    processMethodParms();
-                break;
-                case ARETURN:
-                    if (stack.getStackDepth() > 0) {
-                        OpcodeStack.Item item = stack.getStackItem(0);
-                        clearUserValue(item);
-                    } else {
-                        // bad findbugs bug, which clears the stack after an ALOAD, in some cases
-                        int prevOp = getPrevOpcode(1);
-                        if (OpcodeUtils.isALoad(prevOp)) {
-                            localSpecialObjects.clear();
-                        }
-                    }
-                break;
-
-                case ASTORE_0:
-                case ASTORE_1:
-                case ASTORE_2:
-                case ASTORE_3:
-                case ASTORE:
-                    sawAStore(seen);
-                break;
-
-                case ALOAD_0:
-                case ALOAD_1:
-                case ALOAD_2:
-                case ALOAD_3:
-                case ALOAD:
-                    userObject = sawLoad(seen, userObject);
-                break;
-
-                case AASTORE:
-                    if (stack.getStackDepth() >= 3) {
-                        OpcodeStack.Item item = stack.getStackItem(0);
-                        clearUserValue(item);
-                    }
-                break;
-
-                case PUTFIELD:
-                    sawPutField();
-                break;
-
-                case GETFIELD:
-                    userObject = sawGetField(userObject);
-                break;
-
-                case PUTSTATIC:
-                    sawPutStatic();
-                break;
-
-                case GETSTATIC:
-                    userObject = sawGetStatic(userObject);
-                break;
-
-                case GOTO:
-                case IFNULL:
-                case IFNONNULL:
-                    if (stack.getStackDepth() > 0) {
-                        OpcodeStack.Item item = stack.getStackItem(0);
-                        Object uo = item.getUserValue();
-                        if ((uo != null) && !(uo instanceof Boolean)) {
-                            clearUserValue(item);
-                        }
-                        sawTernary = true;
-                    }
-                break;
-                default:
-                break;
-            }
-        } finally {
-            TernaryPatcher.pre(stack, seen);
-            stack.sawOpcode(this, seen);
-            TernaryPatcher.post(stack, seen);
-            if ((userObject != null) && (stack.getStackDepth() > 0)) {
-                OpcodeStack.Item item = stack.getStackItem(0);
-                item.setUserValue(userObject);
-            }
-            if (sawTernary) {
-                handleTernary(seen);
-            }
-        }
-    }
-
-    private void handleTernary(int seen) {
-        if (((seen == GETFIELD) || (seen == ALOAD) || OpcodeUtils.isALoad(seen)) && (stack.getStackDepth() > 0)) {
-            OpcodeStack.Item item = stack.getStackItem(0);
-            clearUserValue(item);
-        }
-        /*
-         * check ALOAD_0, as if it's a field the statement after a GOTO will be
-         * loading 'this'
-         */
-        if ((seen != GOTO) && (seen != IFNULL) && (seen != IFNONNULL) && (seen != ALOAD_0)) {
-            sawTernary = false;
-        }
-    }
-
-    private void sawPutStatic() {
-        if (stack.getStackDepth() > 0) {
-            OpcodeStack.Item item = stack.getStackItem(0);
-            Object uo = item.getUserValue();
-            if ((uo != null) && !(uo instanceof Boolean)) {
-                clearUserValue(item);
-            }
-        }
-    }
-
-    private Object sawGetStatic(Object userObject) {
-        XField field = getXFieldOperand();
-        if (field != null) {
-            String fieldName = field.getName();
-            if (fieldSpecialObjects.containsKey(fieldName)) {
-                return fieldName;
-            }
-        }
-        return userObject;
-    }
-
-    private void sawPutField() {
-        if (stack.getStackDepth() > 1) {
-            OpcodeStack.Item item = stack.getStackItem(0);
-            Object uo = item.getUserValue();
-            if ((uo != null) && !(uo instanceof Boolean)) {
-                clearUserValue(item);
-            }
-        }
-    }
-
-    private Object sawGetField(Object userObject) {
-        if (stack.getStackDepth() > 0) {
-            OpcodeStack.Item item = stack.getStackItem(0);
-            String sig = item.getSignature();
-            if ((item.getRegisterNumber() == 0) || ((sig != null) && sig.equals(clsSignature))) {
-                return sawGetStatic(userObject);
-            }
-        }
-        return userObject;
-    }
-
-    private Object sawLoad(int seen, Object userObject) {
-        int reg = RegisterUtils.getALoadReg(this, seen);
-        if (localSpecialObjects.containsKey(Integer.valueOf(reg))) {
-            return Integer.valueOf(reg);
-        }
-        return userObject;
-    }
-
-    private void sawInvokeInterfaceVirtual() {
-        String sig = getSigConstantOperand();
-        int numParms = SignatureUtils.getNumParameters(sig);
-        if (stack.getStackDepth() > numParms) {
-            OpcodeStack.Item item = stack.getStackItem(numParms);
-            Object uo = item.getUserValue();
-            if (uo != null) {
-                String name = getNameConstantOperand();
-                if (isMethodThatShouldBeCalled(name)) {
-                    clearUserValue(item);
-                } else if (!"clone".equals(name)) {
-                    if ((!Values.SIG_VOID.equals(SignatureUtils.getReturnSignature(sig))) && !nextOpIsPop()) {
-                        clearUserValue(item);
-                    }
-                }
-            }
-        }
-        processMethodParms();
-    }
-
-    private Object sawInvokeSpecial(Object userObject) {
-        Object returnValue = userObject;
-        String methodName = getNameConstantOperand();
-        if (Values.CONSTRUCTOR.equals(methodName)) {
-            String clsName = getClassConstantOperand().replace('/', '.');
-            if (doesObjectNeedToBeWatched(clsName)) {
-                returnValue = Boolean.TRUE;
-            }
-        }
-        processMethodParms();
-        return returnValue;
-    }
-
-    private Object sawInvokeStatic(Object userObject) {
-        if (doesStaticFactoryReturnNeedToBeWatched(getClassConstantOperand(), getNameConstantOperand(), getSigConstantOperand())) {
-            return Boolean.TRUE;
-        }
-        return userObject;
-    }
-
-    private void sawAStore(int seen) {
-        int depth = stack.getStackDepth();
-        if (depth > 0) {
-            OpcodeStack.Item item = stack.getStackItem(0);
-            Object uo = item.getUserValue();
-            if (uo != null) {
-                if (uo instanceof Boolean) {
-                    int reg = RegisterUtils.getAStoreReg(this, seen);
-                    localSpecialObjects.put(Integer.valueOf(reg), Integer.valueOf(getPC()));
-                    if (getPrevOpcode(1) == DUP) {
-                        item = stack.getStackItem(1);
-                        item.setUserValue(Integer.valueOf(reg));
-                    }
-                } else {
-                    clearUserValue(item);
-                }
-            }
-        }
-    }
-
-    private boolean nextOpIsPop() {
-        int nextPC = getNextPC();
-        return getCode().getCode()[nextPC] == POP;
-    }
-
-    private void clearUserValue(OpcodeStack.Item item) {
-        Object uo = item.getUserValue();
-        if (uo instanceof Integer) {
-            localSpecialObjects.remove(uo);
-        } else if (uo instanceof String) {
-            fieldSpecialObjects.remove(uo);
-        } else if (uo instanceof Boolean) {
-            localSpecialObjects.remove(Integer.valueOf(item.getRegisterNumber()));
-        }
-        item.setUserValue(null);
-    }
-
-    protected OpcodeStack getStack() {
-        return stack;
-    }
-
-    /**
-     * Checks to see if any of the locals or fields that we are tracking are passed into another method. If they are, we clear out our tracking of them, because
-     * we can't easily track their progress into the method.
-     *
-     * This can be overridden to check for exceptions to this rule, for example, being logged to the console not counting.
-     */
-    protected void processMethodParms() {
-        String sig = getSigConstantOperand();
-        int numParms = SignatureUtils.getNumParameters(sig);
-        if ((numParms > 0) && (stack.getStackDepth() >= numParms)) {
-            for (int i = 0; i < numParms; i++) {
-                clearUserValue(stack.getStackItem(i));
-            }
-        }
-
-    }
-
-    /**
-     * informs the missing method detector that a field should no longer be considered special
-     *
-     * @param name
-     *            the name of the field
-     */
-    protected void clearSpecialField(String name) {
-        fieldSpecialObjects.remove(name);
-    }
-
-    protected abstract BugInstance makeFieldBugInstance();
-
-    protected abstract BugInstance makeLocalBugInstance();
-
-    protected abstract boolean doesObjectNeedToBeWatched(String type);
-
-    protected abstract boolean doesStaticFactoryReturnNeedToBeWatched(String clsName, String methodName, String signature);
-
-    protected abstract boolean isMethodThatShouldBeCalled(String methodName);
->>>>>>> 30b635fd
 
 }