/*
 * fb-contrib - Auxiliary detectors for Java programs
 * Copyright (C) 2005-2017 Dave Brosius
 *
 * This library is free software; you can redistribute it and/or
 * modify it under the terms of the GNU Lesser General Public
 * License as published by the Free Software Foundation; either
 * version 2.1 of the License, or (at your option) any later version.
 *
 * This library is distributed in the hope that it will be useful,
 * but WITHOUT ANY WARRANTY; without even the implied warranty of
 * MERCHANTABILITY or FITNESS FOR A PARTICULAR PURPOSE.  See the GNU
 * Lesser General Public License for more details.
 *
 * You should have received a copy of the GNU Lesser General Public
 * License along with this library; if not, write to the Free Software
 * Foundation, Inc., 59 Temple Place, Suite 330, Boston, MA  02111-1307  USA
 */
package com.mebigfatguy.fbcontrib.detect;

import java.util.ArrayList;
import java.util.BitSet;
import java.util.Collections;
import java.util.HashMap;
import java.util.HashSet;
import java.util.List;
import java.util.Map;
import java.util.Set;
import java.util.regex.Matcher;
import java.util.regex.Pattern;

<<<<<<< HEAD
import org.apache.bcel.Const;
=======
import javax.annotation.Nullable;

>>>>>>> 21478363
import org.apache.bcel.classfile.Code;
import org.apache.bcel.classfile.CodeException;
import org.apache.bcel.classfile.LocalVariable;
import org.apache.bcel.classfile.LocalVariableTable;
import org.apache.bcel.classfile.Method;

import com.mebigfatguy.fbcontrib.collect.MethodInfo;
import com.mebigfatguy.fbcontrib.collect.Statistics;
import com.mebigfatguy.fbcontrib.utils.BugType;
import com.mebigfatguy.fbcontrib.utils.FQMethod;
import com.mebigfatguy.fbcontrib.utils.OpcodeUtils;
import com.mebigfatguy.fbcontrib.utils.RegisterUtils;
import com.mebigfatguy.fbcontrib.utils.SignatureBuilder;
import com.mebigfatguy.fbcontrib.utils.SignatureUtils;
import com.mebigfatguy.fbcontrib.utils.TernaryPatcher;
import com.mebigfatguy.fbcontrib.utils.ToString;
import com.mebigfatguy.fbcontrib.utils.UnmodifiableSet;
import com.mebigfatguy.fbcontrib.utils.Values;

import edu.umd.cs.findbugs.BugInstance;
import edu.umd.cs.findbugs.BugReporter;
import edu.umd.cs.findbugs.BytecodeScanningDetector;
import edu.umd.cs.findbugs.OpcodeStack;
import edu.umd.cs.findbugs.OpcodeStack.CustomUserValue;
import edu.umd.cs.findbugs.ba.ClassContext;
import edu.umd.cs.findbugs.ba.XField;

/**
 * looks for variable assignments at a scope larger than its use. In this case,
 * the assignment can be pushed down into the smaller scope to reduce the
 * performance impact of that assignment.
 */
@CustomUserValue
public class BloatedAssignmentScope extends BytecodeScanningDetector {
<<<<<<< HEAD
	private static final Set<String> dangerousAssignmentClassSources = UnmodifiableSet.create(
			// @formatter:off
			"java/io/BufferedInputStream", "java/io/DataInput", "java/io/DataInputStream", "java/io/InputStream",
			"java/io/ObjectInputStream", "java/io/BufferedReader", "java/io/FileReader", "java/io/Reader",
			"javax/nio/channels/Channel", "io/netty/channel/Channel"
	// @formatter:on
	);

	private static final Set<FQMethod> dangerousAssignmentMethodSources = UnmodifiableSet.create(
			// @formatter:off
			new FQMethod("java/lang/System", "currentTimeMillis", "()J"),
			new FQMethod("java/lang/System", "nanoTime", "()J"), new FQMethod("java/util/Calendar", "get", "(I)I"),
			new FQMethod("java/util/GregorianCalendar", "get", "(I)I"),
			new FQMethod("java/util/Iterator", "next", "()Ljava/lang/Object;"),
			new FQMethod("java/util/regex/Matcher", "start", "()I"),
			new FQMethod("java/util/concurrent/TimeUnit", "toMillis", "(J)J")
	// @formatter:on
	);

	private static final Set<Pattern> dangerousAssignmentMethodPatterns = UnmodifiableSet.create(
			// @formatter:off
			Pattern.compile(".*serial.*", Pattern.CASE_INSENSITIVE),
			Pattern.compile(".*\\.read[^.]*", Pattern.CASE_INSENSITIVE),
			Pattern.compile(".*\\.create[^.]*", Pattern.CASE_INSENSITIVE)
	// @formatter:on
	);

	private static final Set<String> dangerousStoreClassSigs = UnmodifiableSet.create("Ljava/util/concurrent/Future;");

	BugReporter bugReporter;
	private OpcodeStack stack;
	private BitSet ignoreRegs;
	private ScopeBlock rootScopeBlock;
	private BitSet tryBlocks;
	private BitSet catchHandlers;
	private BitSet switchTargets;
	private List<Integer> monitorSyncPCs;
	private boolean dontReport;
	private boolean sawDup;
	private boolean sawNull;

	/**
	 * constructs a BAS detector given the reporter to report bugs on
	 *
	 * @param bugReporter
	 *            the sync of bug reports
	 */
	public BloatedAssignmentScope(BugReporter bugReporter) {
		this.bugReporter = bugReporter;
	}

	/**
	 * implements the visitor to create and the clear the register to location map
	 *
	 * @param classContext
	 *            the context object of the currently parsed class
	 */
	@Override
	public void visitClassContext(ClassContext classContext) {
		try {
			ignoreRegs = new BitSet();
			tryBlocks = new BitSet();
			catchHandlers = new BitSet();
			switchTargets = new BitSet();
			monitorSyncPCs = new ArrayList<>(5);
			stack = new OpcodeStack();
			super.visitClassContext(classContext);
		} finally {
			ignoreRegs = null;
			tryBlocks = null;
			catchHandlers = null;
			switchTargets = null;
			monitorSyncPCs = null;
			stack = null;
		}
	}

	/**
	 * implements the visitor to reset the register to location map
	 *
	 * @param obj
	 *            the context object of the currently parsed code block
	 */
	@Override
	public void visitCode(Code obj) {
		try {

			ignoreRegs.clear();
			Method method = getMethod();
			if (!method.isStatic()) {
				ignoreRegs.set(0);
			}

			int[] parmRegs = RegisterUtils.getParameterRegisters(method);
			for (int parm : parmRegs) {
				ignoreRegs.set(parm);
			}

			rootScopeBlock = new ScopeBlock(0, obj.getLength());
			tryBlocks.clear();
			catchHandlers.clear();
			CodeException[] exceptions = obj.getExceptionTable();
			if (exceptions != null) {
				for (CodeException ex : exceptions) {
					tryBlocks.set(ex.getStartPC());
					catchHandlers.set(ex.getHandlerPC());
				}
			}

			switchTargets.clear();
			stack.resetForMethodEntry(this);
			dontReport = false;
			sawDup = false;
			sawNull = false;
			super.visitCode(obj);

			if (!dontReport) {
				rootScopeBlock.findBugs(new HashSet<Integer>());
			}

		} finally {
			rootScopeBlock = null;
		}
	}

	/**
	 * implements the visitor to look for variables assigned below the scope in
	 * which they are used.
	 *
	 * @param seen
	 *            the opcode of the currently parsed instruction
	 */
	@Override
	public void sawOpcode(int seen) {
		UserObject uo = null;
		try {
			stack.precomputation(this);

			int pc = getPC();
			if (tryBlocks.get(pc)) {
				ScopeBlock sb = new ScopeBlock(pc, findCatchHandlerFor(pc));
				sb.setTry();
				rootScopeBlock.addChild(sb);
			}

			if (OpcodeUtils.isStore(seen)) {
				sawStore(seen, pc);
			} else if (OpcodeUtils.isLoad(seen)) {
				sawLoad(seen, pc);
			} else if ((seen == Const.INVOKEVIRTUAL) || (seen == Const.INVOKEINTERFACE)) {
				uo = sawInstanceCall(pc);
			} else if ((seen == Const.INVOKESTATIC) || (seen == Const.INVOKESPECIAL)) {
				uo = sawStaticCall();
			} else if (((seen >= Const.IFEQ) && (seen <= Const.GOTO)) || (seen == Const.IFNULL)
					|| (seen == Const.IFNONNULL) || (seen == Const.GOTO_W)) {
				sawBranch(seen, pc);
			} else if (seen == Const.GETFIELD) {
				uo = sawGetField();
			} else if (seen == Const.PUTFIELD) {
				sawPutField(pc);
			} else if (seen == Const.IINC) {
				sawIINC(pc);
			} else if ((seen == Const.TABLESWITCH) || (seen == Const.LOOKUPSWITCH)) {
				sawSwitch(pc);
			} else if (seen == Const.MONITORENTER) {
				sawMonitorEnter(pc);
			} else if (seen == Const.MONITOREXIT) {
				sawMonitorExit(pc);
			}

			sawDup = seen == Const.DUP;
			sawNull = seen == Const.ACONST_NULL;
		} finally {
			TernaryPatcher.pre(stack, seen);
			stack.sawOpcode(this, seen);
			TernaryPatcher.post(stack, seen);
			if ((uo != null) && (stack.getStackDepth() > 0)) {
				OpcodeStack.Item item = stack.getStackItem(0);
				item.setUserValue(uo);
			}
		}
	}

	/**
	 * processes a register store by updating the appropriate scope block to mark
	 * this register as being stored in the block
	 *
	 * @param seen
	 *            the currently parsed opcode
	 * @param pc
	 *            the current program counter
	 */
	private void sawStore(int seen, int pc) {
		int reg = RegisterUtils.getStoreReg(this, seen);

		if (catchHandlers.get(pc)) {
			ignoreRegs.set(reg);
			ScopeBlock catchSB = findScopeBlock(rootScopeBlock, pc + 1);
			if ((catchSB != null) && (catchSB.getStart() < pc)) {
				ScopeBlock sb = new ScopeBlock(pc, catchSB.getFinish());
				catchSB.setFinish(getPC() - 1);
				rootScopeBlock.addChild(sb);
			}
		} else if (!monitorSyncPCs.isEmpty()) {
			ignoreRegs.set(reg);
		} else if (sawNull) {
			ignoreRegs.set(reg);
		} else if (isRiskyStoreClass(reg)) {
			ignoreRegs.set(reg);
		}

		if (!ignoreRegs.get(reg)) {
			ScopeBlock sb = findScopeBlock(rootScopeBlock, pc);
			if (sb != null) {
				UserObject assoc = null;
				if (stack.getStackDepth() > 0) {
					OpcodeStack.Item srcItm = stack.getStackItem(0);
					assoc = (UserObject) srcItm.getUserValue();
					if (assoc == null) {
						if (srcItm.getRegisterNumber() >= 0) {
							assoc = new UserObject(srcItm.getRegisterNumber());
						}
					}
				}

				if ((assoc != null) && assoc.isRisky) {
					ignoreRegs.set(reg);
				} else {
					sb.addStore(reg, pc, assoc);
					if (sawDup) {
						sb.addLoad(reg, pc);
					}
				}
			} else {
				ignoreRegs.set(reg);
			}
		}

		ScopeBlock sb = findScopeBlock(rootScopeBlock, pc);
		if (sb != null) {
			sb.markFieldAssociatedWrites(reg);
		}
	}

	/**
	 * processes a register IINC by updating the appropriate scope block to mark
	 * this register as being stored in the block
	 *
	 * @param pc
	 *            the current program counter
	 */
	private void sawIINC(int pc) {
		int reg = getRegisterOperand();
		if (!ignoreRegs.get(reg)) {
			ScopeBlock sb = findScopeBlock(rootScopeBlock, pc);
			if (sb != null) {
				sb.addLoad(reg, pc);
			} else {
				ignoreRegs.set(reg);
			}
		}
		if (catchHandlers.get(pc)) {
			ignoreRegs.set(reg);
		} else if (!monitorSyncPCs.isEmpty()) {
			ignoreRegs.set(reg);
		} else if (sawNull) {
			ignoreRegs.set(reg);
		}

		if (!ignoreRegs.get(reg)) {
			ScopeBlock sb = findScopeBlock(rootScopeBlock, pc);
			if (sb != null) {
				sb.addStore(reg, pc, null);
				if (sawDup) {
					sb.addLoad(reg, pc);
				}
			} else {
				ignoreRegs.set(reg);
			}
		}
	}

	/**
	 * processes a register store by updating the appropriate scope block to mark
	 * this register as being read in the block
	 *
	 * @param seen
	 *            the currently parsed opcode
	 * @param pc
	 *            the current program counter
	 */
	private void sawLoad(int seen, int pc) {
		int reg = RegisterUtils.getLoadReg(this, seen);
		if (!ignoreRegs.get(reg)) {
			ScopeBlock sb = findScopeBlock(rootScopeBlock, pc);
			if (sb != null) {
				sb.addLoad(reg, pc);
			} else {
				ignoreRegs.set(reg);
			}
		}
	}

	/**
	 * creates a scope block to describe this branch location.
	 *
	 * @param seen
	 *            the currently parsed opcode
	 * @param pc
	 *            the current program counter
	 */
	private void sawBranch(int seen, int pc) {
		int target = getBranchTarget();
		if (target > pc) {
			if ((seen == Const.GOTO) || (seen == Const.GOTO_W)) {
				int nextPC = getNextPC();
				if (!switchTargets.get(nextPC)) {
					ScopeBlock sb = findScopeBlockWithTarget(rootScopeBlock, pc, nextPC);
					if (sb == null) {
						sb = new ScopeBlock(pc, target);
						sb.setLoop();
						sb.setGoto();
						rootScopeBlock.addChild(sb);
					} else {
						sb = new ScopeBlock(nextPC, target);
						sb.setGoto();
						rootScopeBlock.addChild(sb);
					}
				}
			} else {
				ScopeBlock sb = findScopeBlockWithTarget(rootScopeBlock, pc, target);
				if ((sb != null) && !sb.isLoop() && !sb.isCase() && !sb.hasChildren()) {
					if (sb.isGoto()) {
						ScopeBlock parent = sb.getParent();
						sb.pushUpLoadStores();
						if (parent != null) {
							parent.removeChild(sb);
						}
						sb = new ScopeBlock(pc, target);
						rootScopeBlock.addChild(sb);
					} else {
						sb.pushUpLoadStores();
						sb.setStart(pc);
					}
				} else {
					sb = new ScopeBlock(pc, target);
					rootScopeBlock.addChild(sb);
				}
			}
		} else {
			ScopeBlock sb = findScopeBlock(rootScopeBlock, pc);
			if (sb != null) {
				ScopeBlock parentSB = sb.getParent();
				while (parentSB != null) {
					if (parentSB.getStart() >= target) {
						sb = parentSB;
						parentSB = parentSB.getParent();
					} else {
						break;
					}
				}

				if (sb.getStart() > target) {
					ScopeBlock previous = findPreviousSiblingScopeBlock(sb);
					if ((previous != null) && (previous.getStart() >= target)) {
						sb = previous;
					}
				}
				sb.setLoop();
			}
		}
	}

	/**
	 * creates a new scope block for each case statement
	 *
	 * @param pc
	 *            the current program counter
	 */
	private void sawSwitch(int pc) {
		int[] offsets = getSwitchOffsets();
		List<Integer> targets = new ArrayList<>(offsets.length);
		for (int offset : offsets) {
			targets.add(Integer.valueOf(offset + pc));
		}
		Integer defOffset = Integer.valueOf(getDefaultSwitchOffset() + pc);
		if (!targets.contains(defOffset)) {
			targets.add(defOffset);
		}
		Collections.sort(targets);

		Integer lastTarget = targets.get(0);
		for (int i = 1; i < targets.size(); i++) {
			Integer nextTarget = targets.get(i);
			ScopeBlock sb = new ScopeBlock(lastTarget.intValue(), nextTarget.intValue());
			sb.setCase();
			rootScopeBlock.addChild(sb);
			lastTarget = nextTarget;
		}
		for (Integer target : targets) {
			switchTargets.set(target.intValue());
		}
	}

	/**
	 * processes a instance method call to see if that call is modifies state or is
	 * otherwise'risky', if so mark the variable(s) associated with the caller as
	 * not reportable
	 *
	 * @param pc
	 *            the current program counter
	 *
	 * @return a user object to place on the return value's OpcodeStack item
	 */
	private UserObject sawInstanceCall(int pc) {
		String signature = getSigConstantOperand();
		String name = getNameConstantOperand();

		// this is kind of a wart. there should be a more seamless way to check this
		if ("wasNull".equals(getNameConstantOperand()) && SignatureBuilder.SIG_VOID_TO_BOOLEAN.equals(signature)) {
			dontReport = true;
		}

		if (signature.endsWith(Values.SIG_VOID)) {
			return null;
		}

		MethodInfo mi = Statistics.getStatistics().getMethodStatistics(getClassConstantOperand(), name, signature);

		UserObject uo = new UserObject(getCallingObject(), mi.getModifiesState() || isRiskyMethodCall());

		if (uo.caller != null) {
			ScopeBlock sb = findScopeBlock(rootScopeBlock, pc);
			if (sb != null) {
				sb.removeByAssoc(uo.caller);
			}
		}

		return uo;
	}

	/**
	 * processes a static call or initializer by checking to see if the call is
	 * risky, and returning a OpcodeStack item user value saying so.
	 *
	 * @return the user object to place on the OpcodeStack
	 */
	private UserObject sawStaticCall() {

		if (getSigConstantOperand().endsWith(Values.SIG_VOID)) {
			return null;
		}

		return new UserObject(isRiskyMethodCall());
	}

	private UserObject sawGetField() {
		if (stack.getStackDepth() > 0) {
			OpcodeStack.Item itm = stack.getStackItem(0);
			int reg = itm.getRegisterNumber();

			if (reg >= 0) {
				return new UserObject(reg);
			}
		}

		return null;
	}

	private void sawPutField(int pc) {
		if (stack.getStackDepth() > 1) {
			OpcodeStack.Item itm = stack.getStackItem(1);
			int reg = itm.getRegisterNumber();

			if (reg >= 0) {

				ScopeBlock sb = findScopeBlock(rootScopeBlock, pc);
				if (sb != null) {
					sb.markFieldAssociatedWrites(reg);
				}
			}
		}
	}

	/**
	 * processes a monitor enter call to create a scope block
	 *
	 * @param pc
	 *            the current program counter
	 */
	private void sawMonitorEnter(int pc) {
		monitorSyncPCs.add(Integer.valueOf(pc));

		ScopeBlock sb = new ScopeBlock(pc, Integer.MAX_VALUE);
		sb.setSync();
		rootScopeBlock.addChild(sb);
	}

	/**
	 * processes a monitor exit to set the end of the already created scope block
	 *
	 * @param pc
	 *            the current program counter
	 */
	private void sawMonitorExit(int pc) {
		if (!monitorSyncPCs.isEmpty()) {
			ScopeBlock sb = findSynchronizedScopeBlock(rootScopeBlock, monitorSyncPCs.get(0).intValue());
			if (sb != null) {
				sb.setFinish(pc);
			}
			monitorSyncPCs.remove(monitorSyncPCs.size() - 1);
		}
	}

	/**
	 * returns either a register number of a field reference of the object that a
	 * method is being called on, or null, if it can't be determined.
	 *
	 * @return either an Integer for a register, or a String for the field name, or
	 *         null
	 */
	private Comparable<?> getCallingObject() {
		String sig = getSigConstantOperand();
		if (Values.SIG_VOID.equals(SignatureUtils.getReturnSignature(sig))) {
			return null;
		}

		int numParameters = SignatureUtils.getNumParameters(sig);

		if (stack.getStackDepth() <= numParameters) {
			return null;
		}

		OpcodeStack.Item caller = stack.getStackItem(numParameters);
		UserObject uo = (UserObject) caller.getUserValue();
		if ((uo != null) && (uo.caller != null)) {
			return uo.caller;
		}

		int reg = caller.getRegisterNumber();
		if (reg >= 0) {
			return Integer.valueOf(reg);
		}

		/*
		 * We ignore the possibility of two fields with the same name in different
		 * classes
		 */
		XField f = caller.getXField();
		if (f != null) {
			return f.getName();
		}
		return null;
	}

	/**
	 * returns the scope block in which this register was assigned, by traversing
	 * the scope block tree
	 *
	 * @param sb
	 *            the scope block to start searching in
	 * @param pc
	 *            the current program counter
	 * @return the scope block or null if not found
	 */
	private ScopeBlock findScopeBlock(ScopeBlock sb, int pc) {

		if ((pc <= sb.getStart()) || (pc >= sb.getFinish())) {
			return null;
		}

		if (sb.children != null) {
			for (ScopeBlock child : sb.children) {
				ScopeBlock foundSb = findScopeBlock(child, pc);
				if (foundSb != null) {
					return foundSb;
				}
			}
		}
		return sb;
	}

	/**
	 * returns an existing scope block that has the same target as the one looked
	 * for
	 *
	 * @param sb
	 *            the scope block to start with
	 * @param start
	 *            the current pc
	 * @param target
	 *            the target to look for
	 *
	 * @return the scope block found or null
	 */
	private ScopeBlock findScopeBlockWithTarget(ScopeBlock sb, int start, int target) {
		ScopeBlock parentBlock = null;
		if ((sb.startLocation < start) && (sb.finishLocation >= start)
				&& ((sb.finishLocation <= target) || (sb.isGoto() && !sb.isLoop()))) {
			parentBlock = sb;
		}

		if (sb.children != null) {
			for (ScopeBlock child : sb.children) {
				ScopeBlock targetBlock = findScopeBlockWithTarget(child, start, target);
				if (targetBlock != null) {
					return targetBlock;
				}
			}
		}

		return parentBlock;
	}

	/**
	 * looks for the ScopeBlock has the same parent as this given one, but precedes
	 * it in the list.
	 *
	 * @param sb
	 *            the scope block to look for the previous scope block
	 * @return the previous sibling scope block, or null if doesn't exist
	 */
	private ScopeBlock findPreviousSiblingScopeBlock(ScopeBlock sb) {
		ScopeBlock parent = sb.getParent();
		if (parent == null) {
			return null;
		}

		List<ScopeBlock> children = parent.getChildren();
		if (children == null) {
			return null;
		}

		ScopeBlock lastSibling = null;
		for (ScopeBlock sibling : children) {
			if (sibling.equals(sb)) {
				return lastSibling;
			}
			lastSibling = sibling;
		}

		return null;
	}

	/**
	 * finds the scope block that is the active synchronized block
	 *
	 * @param sb
	 *            the parent scope block to start with
	 * @param monitorEnterPC
	 *            the pc where the current synchronized block starts
	 * @return the scope block
	 */
	private ScopeBlock findSynchronizedScopeBlock(ScopeBlock sb, int monitorEnterPC) {

		ScopeBlock monitorBlock = sb;

		if (sb.hasChildren()) {
			for (ScopeBlock child : sb.getChildren()) {
				if (child.isSync() && (child.getStart() > monitorBlock.getStart())) {
					monitorBlock = child;
					monitorBlock = findSynchronizedScopeBlock(monitorBlock, monitorEnterPC);
				}
			}
		}

		return monitorBlock;
	}

	/**
	 * returns the catch handler for a given try block
	 *
	 * @param pc
	 *            the current instruction
	 * @return the pc of the handler for this pc if it's the start of a try block,
	 *         or -1
	 *
	 */
	private int findCatchHandlerFor(int pc) {
		CodeException[] exceptions = getMethod().getCode().getExceptionTable();
		if (exceptions != null) {
			for (CodeException ex : exceptions) {
				if (ex.getStartPC() == pc) {
					return ex.getHandlerPC();
				}
			}
		}

		return -1;
	}

	/**
	 * holds the description of a scope { } block, be it a for, if, while block
	 */
	private class ScopeBlock {
		private ScopeBlock parent;
		private int startLocation;
		private int finishLocation;
		private boolean isLoop;
		private boolean isGoto;
		private boolean isSync;
		private boolean isTry;
		private boolean isCase;
		private Map<Integer, Integer> loads;
		private Map<Integer, Integer> stores;
		private Map<UserObject, Integer> assocs;
		private List<ScopeBlock> children;

		/**
		 * constructs a new scope block
		 *
		 * @param start
		 *            the beginning of the block
		 * @param finish
		 *            the end of the block
		 */
		public ScopeBlock(int start, int finish) {
			parent = null;
			startLocation = start;
			finishLocation = finish;
			isLoop = false;
			isGoto = false;
			isSync = false;
			isTry = false;
			isCase = false;
			loads = null;
			stores = null;
			assocs = null;
			children = null;
		}

		/**
		 * returns a string representation of the scope block
		 *
		 * @return a string representation
		 */
		@Override
		public String toString() {
			return ToString.build(this, "parent");
		}

		/**
		 * returns the scope blocks parent
		 *
		 * @return the parent of this scope block
		 */
		public ScopeBlock getParent() {
			return parent;
		}

		/**
		 * returns the children of this scope block
		 *
		 * @return the scope blocks children
		 */
		public List<ScopeBlock> getChildren() {
			return children;
		}

		/**
		 * returns the start of the block
		 *
		 * @return the start of the block
		 */
		public int getStart() {
			return startLocation;
		}

		/**
		 * returns the end of the block
		 *
		 * @return the end of the block
		 */
		public int getFinish() {
			return finishLocation;
		}

		/**
		 * sets the start pc of the block
		 *
		 * @param start
		 *            the start pc
		 */
		public void setStart(int start) {
			startLocation = start;
		}

		/**
		 * sets the finish pc of the block
		 *
		 * @param finish
		 *            the finish pc
		 */
		public void setFinish(int finish) {
			finishLocation = finish;
		}

		public boolean hasChildren() {
			return children != null;
		}

		/**
		 * sets that this block is a loop
		 */
		public void setLoop() {
			isLoop = true;
		}

		/**
		 * returns whether this scope block is a loop
		 *
		 * @return whether this block is a loop
		 */
		public boolean isLoop() {
			return isLoop;
		}

		/**
		 * sets that this block was caused from a goto, (an if block exit)
		 */
		public void setGoto() {
			isGoto = true;
		}

		/**
		 * returns whether this block was caused from a goto
		 *
		 * @return whether this block was caused by a goto
		 */
		public boolean isGoto() {
			return isGoto;
		}

		/**
		 * sets that this block was caused from a synchronized block
		 */
		public void setSync() {
			isSync = true;
		}

		/**
		 * returns whether this block was caused from a synchronized block
		 *
		 * @return whether this block was caused by a synchronized block
		 */
		public boolean isSync() {
			return isSync;
		}

		/**
		 * sets that this block was caused from a try block
		 */
		public void setTry() {
			isTry = true;
		}

		/**
		 * returns whether this block was caused from a try block
		 *
		 * @return whether this block was caused by a try block
		 */
		public boolean isTry() {
			return isTry;
		}

		/**
		 * sets that this block was caused from a case block
		 */
		public void setCase() {
			isCase = true;
		}

		/**
		 * returns whether this block was caused from a case block
		 *
		 * @return whether this block was caused by a case block
		 */
		public boolean isCase() {
			return isCase;
		}

		/**
		 * adds the register as a store in this scope block
		 *
		 * @param reg
		 *            the register that was stored
		 * @param pc
		 *            the instruction that did the store
		 * @param assocObject
		 *            the the object that is associated with this store, usually the
		 *            field from which this came
		 */
		public void addStore(int reg, int pc, UserObject assocObject) {
			if (stores == null) {
				stores = new HashMap<>(6);
			}

			stores.put(Integer.valueOf(reg), Integer.valueOf(pc));

			if (assocObject != null) {
				if (assocs == null) {
					assocs = new HashMap<>(6);
				}
				assocs.put(assocObject, Integer.valueOf(reg));
			}
		}

		/**
		 * removes stores to registers that where retrieved from method calls on
		 * assocObject
		 *
		 * @param assocObject
		 *            the object that a method call was just performed on
		 */
		public void removeByAssoc(Object assocObject) {
			if (assocs != null) {
				Integer reg = assocs.remove(assocObject);
				if (reg != null) {
					if (loads != null) {
						loads.remove(reg);
					}
					if (stores != null) {
						stores.remove(reg);
					}
				}
			}
		}

		/**
		 * adds the register as a load in this scope block
		 *
		 * @param reg
		 *            the register that was loaded
		 * @param pc
		 *            the instruction that did the load
		 */
		public void addLoad(int reg, int pc) {
			if (loads == null) {
				loads = new HashMap<>(10);
			}

			loads.put(Integer.valueOf(reg), Integer.valueOf(pc));
		}

		/**
		 * adds a scope block to this subtree by finding the correct place in the
		 * hierarchy to store it
		 *
		 * @param newChild
		 *            the scope block to add to the tree
		 */
		public void addChild(ScopeBlock newChild) {
			newChild.parent = this;

			if (children != null) {
				for (ScopeBlock child : children) {
					if ((newChild.startLocation > child.startLocation)
							&& (newChild.startLocation < child.finishLocation)) {
						if (newChild.finishLocation > child.finishLocation) {
							newChild.finishLocation = child.finishLocation;
						}
						child.addChild(newChild);
						return;
					}
				}
				int pos = 0;
				for (ScopeBlock child : children) {
					if (newChild.startLocation < child.startLocation) {
						children.add(pos, newChild);
						return;
					}
					pos++;
				}
				children.add(newChild);
				return;
			}
			children = new ArrayList<>();
			children.add(newChild);
		}

		/**
		 * removes a child from this node
		 *
		 * @param child
		 *            the child to remove
		 */
		public void removeChild(ScopeBlock child) {
			if (children != null) {
				children.remove(child);
			}
		}

		public void markFieldAssociatedWrites(int sourceReg) {
			if (assocs != null) {
				for (Map.Entry<UserObject, Integer> entry : assocs.entrySet()) {
					UserObject uo = entry.getKey();
					if ((uo.registerSource == sourceReg)
							|| ((uo.caller instanceof Integer) && (((Integer) uo.caller).intValue() == sourceReg))) {
						Integer preWrittenFromField = entry.getValue();
						if ((preWrittenFromField != null) && (stores != null)) {
							stores.remove(preWrittenFromField);
						}
					}
				}
			}
		}

		/**
		 * report stores that occur at scopes higher than associated loads that are not
		 * involved with loops
		 *
		 * @param parentUsedRegs
		 *            the set of registers that where used by the parent scope block
		 */
		public void findBugs(Set<Integer> parentUsedRegs) {
			if (isLoop) {
				return;
			}

			Set<Integer> usedRegs = new HashSet<>(parentUsedRegs);
			if (stores != null) {
				usedRegs.addAll(stores.keySet());
			}
			if (loads != null) {
				usedRegs.addAll(loads.keySet());
			}

			if (stores != null) {
				if (loads != null) {
					stores.keySet().removeAll(loads.keySet());
				}
				stores.keySet().removeAll(parentUsedRegs);
				for (int r = ignoreRegs.nextSetBit(0); r >= 0; r = ignoreRegs.nextSetBit(r + 1)) {
					stores.remove(Integer.valueOf(r));
				}

				if ((children != null) && !stores.isEmpty()) {
					for (Map.Entry<Integer, Integer> entry : stores.entrySet()) {
						int childUseCount = 0;
						boolean inIgnoreSB = false;
						Integer reg = entry.getKey();
						for (ScopeBlock child : children) {
							if (child.usesReg(reg)) {
								if (child.isLoop || child.isSync() || child.isTry()) {
									inIgnoreSB = true;
									break;
								}
								childUseCount++;
							}
						}
						if (!inIgnoreSB && (childUseCount == 1)) {
							if (appearsToBeUserRegister(reg)) {
								bugReporter.reportBug(new BugInstance(BloatedAssignmentScope.this,
										BugType.BAS_BLOATED_ASSIGNMENT_SCOPE.name(), NORMAL_PRIORITY)
												.addClass(BloatedAssignmentScope.this)
												.addMethod(BloatedAssignmentScope.this).addSourceLine(
														BloatedAssignmentScope.this, entry.getValue().intValue()));
							}
						}
					}
				}
			}

			if (children != null) {
				for (ScopeBlock child : children) {
					child.findBugs(usedRegs);
				}
			}
		}

		/**
		 * in some cases the java compiler synthesizes variable for its own purposes.
		 * Hopefully when it does this these, can not be found in the localvariable
		 * table. If we find this to be the case, don't report them
		 *
		 * @param reg
		 *            the register to check
		 *
		 * @return if reg variable appears in the local variable table
		 */
		private boolean appearsToBeUserRegister(int reg) {
			LocalVariableTable lvt = getMethod().getLocalVariableTable();
			if (lvt == null) {
				return false;
			}

			LocalVariable lv = lvt.getLocalVariable(reg);
			return lv != null;
		}

		/**
		 * returns whether this block either loads or stores into the register in
		 * question
		 *
		 * @param reg
		 *            the register to look for loads or stores
		 *
		 * @return whether the block uses the register
		 */
		public boolean usesReg(Integer reg) {
			if ((loads != null) && loads.containsKey(reg)) {
				return true;
			}
			if ((stores != null) && stores.containsKey(reg)) {
				return true;
			}

			if (children != null) {
				for (ScopeBlock child : children) {
					if (child.usesReg(reg)) {
						return true;
					}
				}
			}

			return false;
		}

		/**
		 * push all loads and stores to this block up to the parent
		 */
		public void pushUpLoadStores() {
			if (parent != null) {
				if (loads != null) {
					if (parent.loads != null) {
						parent.loads.putAll(loads);
					} else {
						parent.loads = loads;
					}
				}
				if (stores != null) {
					if (parent.stores != null) {
						parent.stores.putAll(stores);
					} else {
						parent.stores = stores;
					}
				}
				loads = null;
				stores = null;
			}
		}
	}

	public boolean isRiskyMethodCall() {

		String clsName = getClassConstantOperand();

		if (dangerousAssignmentClassSources.contains(clsName)) {
			return true;
		}

		FQMethod key = new FQMethod(clsName, getNameConstantOperand(), getSigConstantOperand());
		if (dangerousAssignmentMethodSources.contains(key)) {
			return true;
		}

		String sig = key.toFQMethodSignature();
		for (Pattern p : dangerousAssignmentMethodPatterns) {
			Matcher m = p.matcher(sig);
			if (m.matches()) {
				return true;
			}
		}

		return false;
	}

	public boolean isRiskyStoreClass(int reg) {
		LocalVariableTable lvt = getMethod().getLocalVariableTable();
		if (lvt != null) {
			LocalVariable lv = lvt.getLocalVariable(reg, getNextPC());
			if ((lv != null) && dangerousStoreClassSigs.contains(lv.getSignature())) {
				return true;
			}
		}

		return false;
	}

	/**
	 * represents the source of an assignment to a variable, which could be a method
	 * call or a field
	 */
	static class UserObject {
		Comparable<?> caller;
		boolean isRisky;
		int registerSource = -1;

		public UserObject(Comparable<?> callerObj, boolean risky) {
			caller = callerObj;
			isRisky = risky;
		}

		public UserObject(boolean risky) {
			isRisky = risky;
		}

		public UserObject(int reg) {
			registerSource = reg;
		}

		@Override
		public int hashCode() {
			return ((caller == null) ? 0 : caller.hashCode()) | (isRisky ? 1 : 0) | registerSource;
		}

		@Override
		public boolean equals(Object o) {
			if (!(o instanceof UserObject)) {
				return false;
			}

			UserObject that = (UserObject) o;

			if (caller == null) {
				if (that.caller != null) {
					return false;
				}
			} else {
				boolean eq = caller.equals(that.caller);
				if (!eq) {
					return false;
				}
			}

			return (isRisky == that.isRisky) && (registerSource == that.registerSource);
		}

		@Override
		public String toString() {
			return ToString.build(this);
		}
	}
=======
    private static final Set<String> dangerousAssignmentClassSources = UnmodifiableSet.create(
    //@formatter:off
        "java/io/BufferedInputStream",
        "java/io/DataInput",
        "java/io/DataInputStream",
        "java/io/InputStream",
        "java/io/ObjectInputStream",
        "java/io/BufferedReader",
        "java/io/FileReader",
        "java/io/Reader",
        "javax/nio/channels/Channel",
        "io/netty/channel/Channel"
        //@formatter:on
    );

    private static final Set<FQMethod> dangerousAssignmentMethodSources = UnmodifiableSet.create(
    //@formatter:off
        new FQMethod("java/lang/System", "currentTimeMillis", "()J"),
        new FQMethod("java/lang/System", "nanoTime", "()J"),
        new FQMethod("java/util/Calendar", "get", "(I)I"),
        new FQMethod("java/util/GregorianCalendar", "get", "(I)I"),
        new FQMethod("java/util/Iterator", "next", "()Ljava/lang/Object;"),
        new FQMethod("java/util/regex/Matcher", "start", "()I"),
        new FQMethod("java/util/concurrent/TimeUnit", "toMillis", "(J)J")
        //@formatter:on
    );

    private static final Set<Pattern> dangerousAssignmentMethodPatterns = UnmodifiableSet.create(
    //@formatter:off
            Pattern.compile(".*serial.*", Pattern.CASE_INSENSITIVE),
            Pattern.compile(".*\\.read[^.]*", Pattern.CASE_INSENSITIVE),
            Pattern.compile(".*\\.create[^.]*", Pattern.CASE_INSENSITIVE)
        //@formatter:on
    );

    private static final Set<String> dangerousStoreClassSigs = UnmodifiableSet.create("Ljava/util/concurrent/Future;");

    BugReporter bugReporter;
    private OpcodeStack stack;
    private BitSet ignoreRegs;
    private ScopeBlock rootScopeBlock;
    private BitSet tryBlocks;
    private BitSet catchHandlers;
    private BitSet switchTargets;
    private List<Integer> monitorSyncPCs;
    private boolean dontReport;
    private boolean sawDup;
    private boolean sawNull;

    /**
     * constructs a BAS detector given the reporter to report bugs on
     *
     * @param bugReporter
     *            the sync of bug reports
     */
    public BloatedAssignmentScope(BugReporter bugReporter) {
        this.bugReporter = bugReporter;
    }

    /**
     * implements the visitor to create and the clear the register to location map
     *
     * @param classContext
     *            the context object of the currently parsed class
     */
    @Override
    public void visitClassContext(ClassContext classContext) {
        try {
            ignoreRegs = new BitSet();
            tryBlocks = new BitSet();
            catchHandlers = new BitSet();
            switchTargets = new BitSet();
            monitorSyncPCs = new ArrayList<>(5);
            stack = new OpcodeStack();
            super.visitClassContext(classContext);
        } finally {
            ignoreRegs = null;
            tryBlocks = null;
            catchHandlers = null;
            switchTargets = null;
            monitorSyncPCs = null;
            stack = null;
        }
    }

    /**
     * implements the visitor to reset the register to location map
     *
     * @param obj
     *            the context object of the currently parsed code block
     */
    @Override
    public void visitCode(Code obj) {
        try {

            ignoreRegs.clear();
            Method method = getMethod();
            if (!method.isStatic()) {
                ignoreRegs.set(0);
            }

            int[] parmRegs = RegisterUtils.getParameterRegisters(method);
            for (int parm : parmRegs) {
                ignoreRegs.set(parm);
            }

            rootScopeBlock = new ScopeBlock(0, obj.getLength());
            tryBlocks.clear();
            catchHandlers.clear();
            CodeException[] exceptions = obj.getExceptionTable();
            if (exceptions != null) {
                for (CodeException ex : exceptions) {
                    tryBlocks.set(ex.getStartPC());
                    catchHandlers.set(ex.getHandlerPC());
                }
            }

            switchTargets.clear();
            stack.resetForMethodEntry(this);
            dontReport = false;
            sawDup = false;
            sawNull = false;
            super.visitCode(obj);

            if (!dontReport) {
                rootScopeBlock.findBugs(new HashSet<Integer>());
            }

        } finally {
            rootScopeBlock = null;
        }
    }

    /**
     * implements the visitor to look for variables assigned below the scope in which they are used.
     *
     * @param seen
     *            the opcode of the currently parsed instruction
     */
    @Override
    public void sawOpcode(int seen) {
        UserObject uo = null;
        try {
            stack.precomputation(this);

            int pc = getPC();
            if (tryBlocks.get(pc)) {
                ScopeBlock sb = new ScopeBlock(pc, findCatchHandlerFor(pc));
                sb.setTry();
                rootScopeBlock.addChild(sb);
            }

            if (OpcodeUtils.isStore(seen)) {
                sawStore(seen, pc);
            } else if (OpcodeUtils.isLoad(seen)) {
                sawLoad(seen, pc);
            } else if ((seen == INVOKEVIRTUAL) || (seen == INVOKEINTERFACE)) {
                uo = sawInstanceCall(pc);
            } else if ((seen == INVOKESTATIC) || (seen == INVOKESPECIAL)) {
                uo = sawStaticCall();
            } else if (((seen >= IFEQ) && (seen <= GOTO)) || (seen == IFNULL) || (seen == IFNONNULL) || (seen == GOTO_W)) {
                sawBranch(seen, pc);
            } else if (seen == GETFIELD) {
                uo = sawGetField();
            } else if (seen == PUTFIELD) {
                sawPutField(pc);
            } else if (seen == IINC) {
                sawIINC(pc);
            } else if ((seen == TABLESWITCH) || (seen == LOOKUPSWITCH)) {
                sawSwitch(pc);
            } else if (seen == MONITORENTER) {
                sawMonitorEnter(pc);
            } else if (seen == MONITOREXIT) {
                sawMonitorExit(pc);
            }

            sawDup = seen == DUP;
            sawNull = seen == ACONST_NULL;
        } finally {
            TernaryPatcher.pre(stack, seen);
            stack.sawOpcode(this, seen);
            TernaryPatcher.post(stack, seen);
            if ((uo != null) && (stack.getStackDepth() > 0)) {
                OpcodeStack.Item item = stack.getStackItem(0);
                item.setUserValue(uo);
            }
        }
    }

    /**
     * processes a register store by updating the appropriate scope block to mark this register as being stored in the block
     *
     * @param seen
     *            the currently parsed opcode
     * @param pc
     *            the current program counter
     */
    private void sawStore(int seen, int pc) {
        int reg = RegisterUtils.getStoreReg(this, seen);

        if (catchHandlers.get(pc)) {
            ignoreRegs.set(reg);
            ScopeBlock catchSB = findScopeBlock(rootScopeBlock, pc + 1);
            if ((catchSB != null) && (catchSB.getStart() < pc)) {
                ScopeBlock sb = new ScopeBlock(pc, catchSB.getFinish());
                catchSB.setFinish(getPC() - 1);
                rootScopeBlock.addChild(sb);
            }
        } else if (!monitorSyncPCs.isEmpty()) {
            ignoreRegs.set(reg);
        } else if (sawNull) {
            ignoreRegs.set(reg);
        } else if (isRiskyStoreClass(reg)) {
            ignoreRegs.set(reg);
        }

        if (!ignoreRegs.get(reg)) {
            ScopeBlock sb = findScopeBlock(rootScopeBlock, pc);
            if (sb != null) {
                UserObject assoc = null;
                if (stack.getStackDepth() > 0) {
                    OpcodeStack.Item srcItm = stack.getStackItem(0);
                    assoc = (UserObject) srcItm.getUserValue();
                    if (assoc == null) {
                        if (srcItm.getRegisterNumber() >= 0) {
                            assoc = new UserObject(srcItm.getRegisterNumber());
                        }
                    }
                }

                if ((assoc != null) && assoc.isRisky) {
                    ignoreRegs.set(reg);
                } else {
                    sb.addStore(reg, pc, assoc);
                    if (sawDup) {
                        sb.addLoad(reg, pc);
                    }
                }
            } else {
                ignoreRegs.set(reg);
            }
        }

        ScopeBlock sb = findScopeBlock(rootScopeBlock, pc);
        if (sb != null) {
            sb.markFieldAssociatedWrites(reg);
        }
    }

    /**
     * processes a register IINC by updating the appropriate scope block to mark this register as being stored in the block
     *
     * @param pc
     *            the current program counter
     */
    private void sawIINC(int pc) {
        int reg = getRegisterOperand();
        if (!ignoreRegs.get(reg)) {
            ScopeBlock sb = findScopeBlock(rootScopeBlock, pc);
            if (sb != null) {
                sb.addLoad(reg, pc);
            } else {
                ignoreRegs.set(reg);
            }
        }
        if (catchHandlers.get(pc)) {
            ignoreRegs.set(reg);
        } else if (!monitorSyncPCs.isEmpty()) {
            ignoreRegs.set(reg);
        } else if (sawNull) {
            ignoreRegs.set(reg);
        }

        if (!ignoreRegs.get(reg)) {
            ScopeBlock sb = findScopeBlock(rootScopeBlock, pc);
            if (sb != null) {
                sb.addStore(reg, pc, null);
                if (sawDup) {
                    sb.addLoad(reg, pc);
                }
            } else {
                ignoreRegs.set(reg);
            }
        }
    }

    /**
     * processes a register store by updating the appropriate scope block to mark this register as being read in the block
     *
     * @param seen
     *            the currently parsed opcode
     * @param pc
     *            the current program counter
     */
    private void sawLoad(int seen, int pc) {
        int reg = RegisterUtils.getLoadReg(this, seen);
        if (!ignoreRegs.get(reg)) {
            ScopeBlock sb = findScopeBlock(rootScopeBlock, pc);
            if (sb != null) {
                sb.addLoad(reg, pc);
            } else {
                ignoreRegs.set(reg);
            }
        }
    }

    /**
     * creates a scope block to describe this branch location.
     *
     * @param seen
     *            the currently parsed opcode
     * @param pc
     *            the current program counter
     */
    private void sawBranch(int seen, int pc) {
        int target = getBranchTarget();
        if (target > pc) {
            if ((seen == GOTO) || (seen == GOTO_W)) {
                int nextPC = getNextPC();
                if (!switchTargets.get(nextPC)) {
                    ScopeBlock sb = findScopeBlockWithTarget(rootScopeBlock, pc, nextPC);
                    if (sb == null) {
                        sb = new ScopeBlock(pc, target);
                        sb.setLoop();
                        sb.setGoto();
                        rootScopeBlock.addChild(sb);
                    } else {
                        sb = new ScopeBlock(nextPC, target);
                        sb.setGoto();
                        rootScopeBlock.addChild(sb);
                    }
                }
            } else {
                ScopeBlock sb = findScopeBlockWithTarget(rootScopeBlock, pc, target);
                if ((sb != null) && !sb.isLoop() && !sb.isCase() && !sb.hasChildren()) {
                    if (sb.isGoto()) {
                        ScopeBlock parent = sb.getParent();
                        sb.pushUpLoadStores();
                        if (parent != null) {
                            parent.removeChild(sb);
                        }
                        sb = new ScopeBlock(pc, target);
                        rootScopeBlock.addChild(sb);
                    } else {
                        sb.pushUpLoadStores();
                        sb.setStart(pc);
                    }
                } else {
                    sb = new ScopeBlock(pc, target);
                    rootScopeBlock.addChild(sb);
                }
            }
        } else {
            ScopeBlock sb = findScopeBlock(rootScopeBlock, pc);
            if (sb != null) {
                ScopeBlock parentSB = sb.getParent();
                while (parentSB != null) {
                    if (parentSB.getStart() >= target) {
                        sb = parentSB;
                        parentSB = parentSB.getParent();
                    } else {
                        break;
                    }
                }

                if (sb.getStart() > target) {
                    ScopeBlock previous = findPreviousSiblingScopeBlock(sb);
                    if ((previous != null) && (previous.getStart() >= target)) {
                        sb = previous;
                    }
                }
                sb.setLoop();
            }
        }
    }

    /**
     * creates a new scope block for each case statement
     *
     * @param pc
     *            the current program counter
     */
    private void sawSwitch(int pc) {
        int[] offsets = getSwitchOffsets();
        List<Integer> targets = new ArrayList<>(offsets.length);
        for (int offset : offsets) {
            targets.add(Integer.valueOf(offset + pc));
        }
        Integer defOffset = Integer.valueOf(getDefaultSwitchOffset() + pc);
        if (!targets.contains(defOffset)) {
            targets.add(defOffset);
        }
        Collections.sort(targets);

        Integer lastTarget = targets.get(0);
        for (int i = 1; i < targets.size(); i++) {
            Integer nextTarget = targets.get(i);
            ScopeBlock sb = new ScopeBlock(lastTarget.intValue(), nextTarget.intValue());
            sb.setCase();
            rootScopeBlock.addChild(sb);
            lastTarget = nextTarget;
        }
        for (Integer target : targets) {
            switchTargets.set(target.intValue());
        }
    }

    /**
     * processes a instance method call to see if that call is modifies state or is otherwise'risky', if so mark the variable(s) associated with the caller as
     * not reportable
     *
     * @param pc
     *            the current program counter
     *
     * @return a user object to place on the return value's OpcodeStack item
     */
    @Nullable
    private UserObject sawInstanceCall(int pc) {
        String signature = getSigConstantOperand();
        String name = getNameConstantOperand();

        // this is kind of a wart. there should be a more seamless way to check this
        if ("wasNull".equals(getNameConstantOperand()) && SignatureBuilder.SIG_VOID_TO_BOOLEAN.equals(signature)) {
            dontReport = true;
        }

        if (signature.endsWith(Values.SIG_VOID)) {
            return null;
        }

        MethodInfo mi = Statistics.getStatistics().getMethodStatistics(getClassConstantOperand(), name, signature);

        UserObject uo = new UserObject(getCallingObject(), mi.getModifiesState() || isRiskyMethodCall());

        if (uo.caller != null) {
            ScopeBlock sb = findScopeBlock(rootScopeBlock, pc);
            if (sb != null) {
                sb.removeByAssoc(uo.caller);
            }
        }

        return uo;
    }

    /**
     * processes a static call or initializer by checking to see if the call is risky, and returning a OpcodeStack item user value saying so.
     *
     * @return the user object to place on the OpcodeStack
     */
    @Nullable
    private UserObject sawStaticCall() {

        if (getSigConstantOperand().endsWith(Values.SIG_VOID)) {
            return null;
        }

        return new UserObject(isRiskyMethodCall());
    }

    @Nullable
    private UserObject sawGetField() {
        if (stack.getStackDepth() > 0) {
            OpcodeStack.Item itm = stack.getStackItem(0);
            int reg = itm.getRegisterNumber();

            if (reg >= 0) {
                return new UserObject(reg);
            }
        }

        return null;
    }

    private void sawPutField(int pc) {
        if (stack.getStackDepth() > 1) {
            OpcodeStack.Item itm = stack.getStackItem(1);
            int reg = itm.getRegisterNumber();

            if (reg >= 0) {

                ScopeBlock sb = findScopeBlock(rootScopeBlock, pc);
                if (sb != null) {
                    sb.markFieldAssociatedWrites(reg);
                }
            }
        }
    }

    /**
     * processes a monitor enter call to create a scope block
     *
     * @param pc
     *            the current program counter
     */
    private void sawMonitorEnter(int pc) {
        monitorSyncPCs.add(Integer.valueOf(pc));

        ScopeBlock sb = new ScopeBlock(pc, Integer.MAX_VALUE);
        sb.setSync();
        rootScopeBlock.addChild(sb);
    }

    /**
     * processes a monitor exit to set the end of the already created scope block
     *
     * @param pc
     *            the current program counter
     */
    private void sawMonitorExit(int pc) {
        if (!monitorSyncPCs.isEmpty()) {
            ScopeBlock sb = findSynchronizedScopeBlock(rootScopeBlock, monitorSyncPCs.get(0).intValue());
            if (sb != null) {
                sb.setFinish(pc);
            }
            monitorSyncPCs.remove(monitorSyncPCs.size() - 1);
        }
    }

    /**
     * returns either a register number of a field reference of the object that a method is being called on, or null, if it can't be determined.
     *
     * @return either an Integer for a register, or a String for the field name, or null
     */
    @Nullable
    private Comparable<?> getCallingObject() {
        String sig = getSigConstantOperand();
        if (Values.SIG_VOID.equals(SignatureUtils.getReturnSignature(sig))) {
            return null;
        }

        int numParameters = SignatureUtils.getNumParameters(sig);

        if (stack.getStackDepth() <= numParameters) {
            return null;
        }

        OpcodeStack.Item caller = stack.getStackItem(numParameters);
        UserObject uo = (UserObject) caller.getUserValue();
        if ((uo != null) && (uo.caller != null)) {
            return uo.caller;
        }

        int reg = caller.getRegisterNumber();
        if (reg >= 0) {
            return Integer.valueOf(reg);
        }

        /*
         * We ignore the possibility of two fields with the same name in different classes
         */
        XField f = caller.getXField();
        if (f != null) {
            return f.getName();
        }
        return null;
    }

    /**
     * returns the scope block in which this register was assigned, by traversing the scope block tree
     *
     * @param sb
     *            the scope block to start searching in
     * @param pc
     *            the current program counter
     * @return the scope block or null if not found
     */
    @Nullable
    private ScopeBlock findScopeBlock(ScopeBlock sb, int pc) {

        if ((pc <= sb.getStart()) || (pc >= sb.getFinish())) {
            return null;
        }

        if (sb.children != null) {
            for (ScopeBlock child : sb.children) {
                ScopeBlock foundSb = findScopeBlock(child, pc);
                if (foundSb != null) {
                    return foundSb;
                }
            }
        }
        return sb;
    }

    /**
     * returns an existing scope block that has the same target as the one looked for
     *
     * @param sb
     *            the scope block to start with
     * @param start
     *            the current pc
     * @param target
     *            the target to look for
     *
     * @return the scope block found or null
     */
    private ScopeBlock findScopeBlockWithTarget(ScopeBlock sb, int start, int target) {
        ScopeBlock parentBlock = null;
        if ((sb.startLocation < start) && (sb.finishLocation >= start) && ((sb.finishLocation <= target) || (sb.isGoto() && !sb.isLoop()))) {
            parentBlock = sb;
        }

        if (sb.children != null) {
            for (ScopeBlock child : sb.children) {
                ScopeBlock targetBlock = findScopeBlockWithTarget(child, start, target);
                if (targetBlock != null) {
                    return targetBlock;
                }
            }
        }

        return parentBlock;
    }

    /**
     * looks for the ScopeBlock has the same parent as this given one, but precedes it in the list.
     *
     * @param sb
     *            the scope block to look for the previous scope block
     * @return the previous sibling scope block, or null if doesn't exist
     */
    @Nullable
    private ScopeBlock findPreviousSiblingScopeBlock(ScopeBlock sb) {
        ScopeBlock parent = sb.getParent();
        if (parent == null) {
            return null;
        }

        List<ScopeBlock> children = parent.getChildren();
        if (children == null) {
            return null;
        }

        ScopeBlock lastSibling = null;
        for (ScopeBlock sibling : children) {
            if (sibling.equals(sb)) {
                return lastSibling;
            }
            lastSibling = sibling;
        }

        return null;
    }

    /**
     * finds the scope block that is the active synchronized block
     *
     * @param sb
     *            the parent scope block to start with
     * @param monitorEnterPC
     *            the pc where the current synchronized block starts
     * @return the scope block
     */
    private ScopeBlock findSynchronizedScopeBlock(ScopeBlock sb, int monitorEnterPC) {

        ScopeBlock monitorBlock = sb;

        if (sb.hasChildren()) {
            for (ScopeBlock child : sb.getChildren()) {
                if (child.isSync() && (child.getStart() > monitorBlock.getStart())) {
                    monitorBlock = child;
                    monitorBlock = findSynchronizedScopeBlock(monitorBlock, monitorEnterPC);
                }
            }
        }

        return monitorBlock;
    }

    /**
     * returns the catch handler for a given try block
     *
     * @param pc
     *            the current instruction
     * @return the pc of the handler for this pc if it's the start of a try block, or -1
     *
     */
    private int findCatchHandlerFor(int pc) {
        CodeException[] exceptions = getMethod().getCode().getExceptionTable();
        if (exceptions != null) {
            for (CodeException ex : exceptions) {
                if (ex.getStartPC() == pc) {
                    return ex.getHandlerPC();
                }
            }
        }

        return -1;
    }

    /**
     * holds the description of a scope { } block, be it a for, if, while block
     */
    private class ScopeBlock {
        private ScopeBlock parent;
        private int startLocation;
        private int finishLocation;
        private boolean isLoop;
        private boolean isGoto;
        private boolean isSync;
        private boolean isTry;
        private boolean isCase;
        private Map<Integer, Integer> loads;
        private Map<Integer, Integer> stores;
        private Map<UserObject, Integer> assocs;
        private List<ScopeBlock> children;

        /**
         * constructs a new scope block
         *
         * @param start
         *            the beginning of the block
         * @param finish
         *            the end of the block
         */
        public ScopeBlock(int start, int finish) {
            parent = null;
            startLocation = start;
            finishLocation = finish;
            isLoop = false;
            isGoto = false;
            isSync = false;
            isTry = false;
            isCase = false;
            loads = null;
            stores = null;
            assocs = null;
            children = null;
        }

        /**
         * returns a string representation of the scope block
         *
         * @return a string representation
         */
        @Override
        public String toString() {
            return ToString.build(this, "parent");
        }

        /**
         * returns the scope blocks parent
         *
         * @return the parent of this scope block
         */
        public ScopeBlock getParent() {
            return parent;
        }

        /**
         * returns the children of this scope block
         *
         * @return the scope blocks children
         */
        public List<ScopeBlock> getChildren() {
            return children;
        }

        /**
         * returns the start of the block
         *
         * @return the start of the block
         */
        public int getStart() {
            return startLocation;
        }

        /**
         * returns the end of the block
         *
         * @return the end of the block
         */
        public int getFinish() {
            return finishLocation;
        }

        /**
         * sets the start pc of the block
         *
         * @param start
         *            the start pc
         */
        public void setStart(int start) {
            startLocation = start;
        }

        /**
         * sets the finish pc of the block
         *
         * @param finish
         *            the finish pc
         */
        public void setFinish(int finish) {
            finishLocation = finish;
        }

        public boolean hasChildren() {
            return children != null;
        }

        /**
         * sets that this block is a loop
         */
        public void setLoop() {
            isLoop = true;
        }

        /**
         * returns whether this scope block is a loop
         *
         * @return whether this block is a loop
         */
        public boolean isLoop() {
            return isLoop;
        }

        /**
         * sets that this block was caused from a goto, (an if block exit)
         */
        public void setGoto() {
            isGoto = true;
        }

        /**
         * returns whether this block was caused from a goto
         *
         * @return whether this block was caused by a goto
         */
        public boolean isGoto() {
            return isGoto;
        }

        /**
         * sets that this block was caused from a synchronized block
         */
        public void setSync() {
            isSync = true;
        }

        /**
         * returns whether this block was caused from a synchronized block
         *
         * @return whether this block was caused by a synchronized block
         */
        public boolean isSync() {
            return isSync;
        }

        /**
         * sets that this block was caused from a try block
         */
        public void setTry() {
            isTry = true;
        }

        /**
         * returns whether this block was caused from a try block
         *
         * @return whether this block was caused by a try block
         */
        public boolean isTry() {
            return isTry;
        }

        /**
         * sets that this block was caused from a case block
         */
        public void setCase() {
            isCase = true;
        }

        /**
         * returns whether this block was caused from a case block
         *
         * @return whether this block was caused by a case block
         */
        public boolean isCase() {
            return isCase;
        }

        /**
         * adds the register as a store in this scope block
         *
         * @param reg
         *            the register that was stored
         * @param pc
         *            the instruction that did the store
         * @param assocObject
         *            the the object that is associated with this store, usually the field from which this came
         */
        public void addStore(int reg, int pc, UserObject assocObject) {
            if (stores == null) {
                stores = new HashMap<>(6);
            }

            stores.put(Integer.valueOf(reg), Integer.valueOf(pc));

            if (assocObject != null) {
                if (assocs == null) {
                    assocs = new HashMap<>(6);
                }
                assocs.put(assocObject, Integer.valueOf(reg));
            }
        }

        /**
         * removes stores to registers that where retrieved from method calls on assocObject
         *
         * @param assocObject
         *            the object that a method call was just performed on
         */
        public void removeByAssoc(Object assocObject) {
            if (assocs != null) {
                Integer reg = assocs.remove(assocObject);
                if (reg != null) {
                    if (loads != null) {
                        loads.remove(reg);
                    }
                    if (stores != null) {
                        stores.remove(reg);
                    }
                }
            }
        }

        /**
         * adds the register as a load in this scope block
         *
         * @param reg
         *            the register that was loaded
         * @param pc
         *            the instruction that did the load
         */
        public void addLoad(int reg, int pc) {
            if (loads == null) {
                loads = new HashMap<>(10);
            }

            loads.put(Integer.valueOf(reg), Integer.valueOf(pc));
        }

        /**
         * adds a scope block to this subtree by finding the correct place in the hierarchy to store it
         *
         * @param newChild
         *            the scope block to add to the tree
         */
        public void addChild(ScopeBlock newChild) {
            newChild.parent = this;

            if (children != null) {
                for (ScopeBlock child : children) {
                    if ((newChild.startLocation > child.startLocation) && (newChild.startLocation < child.finishLocation)) {
                        if (newChild.finishLocation > child.finishLocation) {
                            newChild.finishLocation = child.finishLocation;
                        }
                        child.addChild(newChild);
                        return;
                    }
                }
                int pos = 0;
                for (ScopeBlock child : children) {
                    if (newChild.startLocation < child.startLocation) {
                        children.add(pos, newChild);
                        return;
                    }
                    pos++;
                }
                children.add(newChild);
                return;
            }
            children = new ArrayList<>();
            children.add(newChild);
        }

        /**
         * removes a child from this node
         *
         * @param child
         *            the child to remove
         */
        public void removeChild(ScopeBlock child) {
            if (children != null) {
                children.remove(child);
            }
        }

        public void markFieldAssociatedWrites(int sourceReg) {
            if (assocs != null) {
                for (Map.Entry<UserObject, Integer> entry : assocs.entrySet()) {
                    UserObject uo = entry.getKey();
                    if ((uo.registerSource == sourceReg) || ((uo.caller instanceof Integer) && (((Integer) uo.caller).intValue() == sourceReg))) {
                        Integer preWrittenFromField = entry.getValue();
                        if ((preWrittenFromField != null) && (stores != null)) {
                            stores.remove(preWrittenFromField);
                        }
                    }
                }
            }
        }

        /**
         * report stores that occur at scopes higher than associated loads that are not involved with loops
         *
         * @param parentUsedRegs
         *            the set of registers that where used by the parent scope block
         */
        public void findBugs(Set<Integer> parentUsedRegs) {
            if (isLoop) {
                return;
            }

            Set<Integer> usedRegs = new HashSet<>(parentUsedRegs);
            if (stores != null) {
                usedRegs.addAll(stores.keySet());
            }
            if (loads != null) {
                usedRegs.addAll(loads.keySet());
            }

            if (stores != null) {
                if (loads != null) {
                    stores.keySet().removeAll(loads.keySet());
                }
                stores.keySet().removeAll(parentUsedRegs);
                for (int r = ignoreRegs.nextSetBit(0); r >= 0; r = ignoreRegs.nextSetBit(r + 1)) {
                    stores.remove(Integer.valueOf(r));
                }

                if ((children != null) && !stores.isEmpty()) {
                    for (Map.Entry<Integer, Integer> entry : stores.entrySet()) {
                        int childUseCount = 0;
                        boolean inIgnoreSB = false;
                        Integer reg = entry.getKey();
                        for (ScopeBlock child : children) {
                            if (child.usesReg(reg)) {
                                if (child.isLoop || child.isSync() || child.isTry()) {
                                    inIgnoreSB = true;
                                    break;
                                }
                                childUseCount++;
                            }
                        }
                        if (!inIgnoreSB && (childUseCount == 1)) {
                            if (appearsToBeUserRegister(reg)) {
                                bugReporter.reportBug(new BugInstance(BloatedAssignmentScope.this, BugType.BAS_BLOATED_ASSIGNMENT_SCOPE.name(), NORMAL_PRIORITY)
                                        .addClass(BloatedAssignmentScope.this).addMethod(BloatedAssignmentScope.this)
                                        .addSourceLine(BloatedAssignmentScope.this, entry.getValue().intValue()));
                            }
                        }
                    }
                }
            }

            if (children != null) {
                for (ScopeBlock child : children) {
                    child.findBugs(usedRegs);
                }
            }
        }

        /**
         * in some cases the java compiler synthesizes variable for its own purposes. Hopefully when it does this these, can not be found in the localvariable
         * table. If we find this to be the case, don't report them
         *
         * @param reg
         *            the register to check
         *
         * @return if reg variable appears in the local variable table
         */
        private boolean appearsToBeUserRegister(int reg) {
            LocalVariableTable lvt = getMethod().getLocalVariableTable();
            if (lvt == null) {
                return false;
            }

            LocalVariable lv = lvt.getLocalVariable(reg);
            return lv != null;
        }

        /**
         * returns whether this block either loads or stores into the register in question
         *
         * @param reg
         *            the register to look for loads or stores
         *
         * @return whether the block uses the register
         */
        public boolean usesReg(Integer reg) {
            if ((loads != null) && loads.containsKey(reg)) {
                return true;
            }
            if ((stores != null) && stores.containsKey(reg)) {
                return true;
            }

            if (children != null) {
                for (ScopeBlock child : children) {
                    if (child.usesReg(reg)) {
                        return true;
                    }
                }
            }

            return false;
        }

        /**
         * push all loads and stores to this block up to the parent
         */
        public void pushUpLoadStores() {
            if (parent != null) {
                if (loads != null) {
                    if (parent.loads != null) {
                        parent.loads.putAll(loads);
                    } else {
                        parent.loads = loads;
                    }
                }
                if (stores != null) {
                    if (parent.stores != null) {
                        parent.stores.putAll(stores);
                    } else {
                        parent.stores = stores;
                    }
                }
                loads = null;
                stores = null;
            }
        }
    }

    public boolean isRiskyMethodCall() {

        String clsName = getClassConstantOperand();

        if (dangerousAssignmentClassSources.contains(clsName)) {
            return true;
        }

        FQMethod key = new FQMethod(clsName, getNameConstantOperand(), getSigConstantOperand());
        if (dangerousAssignmentMethodSources.contains(key)) {
            return true;
        }

        String sig = key.toFQMethodSignature();
        for (Pattern p : dangerousAssignmentMethodPatterns) {
            Matcher m = p.matcher(sig);
            if (m.matches()) {
                return true;
            }
        }

        return false;
    }

    public boolean isRiskyStoreClass(int reg) {
        LocalVariableTable lvt = getMethod().getLocalVariableTable();
        if (lvt != null) {
            LocalVariable lv = lvt.getLocalVariable(reg, getNextPC());
            if ((lv != null) && dangerousStoreClassSigs.contains(lv.getSignature())) {
                return true;
            }
        }

        return false;
    }

    /**
     * represents the source of an assignment to a variable, which could be a method call or a field
     */
    static class UserObject {
        Comparable<?> caller;
        boolean isRisky;
        int registerSource = -1;

        public UserObject(Comparable<?> callerObj, boolean risky) {
            caller = callerObj;
            isRisky = risky;
        }

        public UserObject(boolean risky) {
            isRisky = risky;
        }

        public UserObject(int reg) {
            registerSource = reg;
        }

        @Override
        public int hashCode() {
            return ((caller == null) ? 0 : caller.hashCode()) | (isRisky ? 1 : 0) | registerSource;
        }

        @Override
        public boolean equals(Object o) {
            if (!(o instanceof UserObject)) {
                return false;
            }

            UserObject that = (UserObject) o;

            if (caller == null) {
                if (that.caller != null) {
                    return false;
                }
            } else {
                boolean eq = caller.equals(that.caller);
                if (!eq) {
                    return false;
                }
            }

            return (isRisky == that.isRisky) && (registerSource == that.registerSource);
        }

        @Override
        public String toString() {
            return ToString.build(this);
        }
    }
>>>>>>> 21478363
}<|MERGE_RESOLUTION|>--- conflicted
+++ resolved
@@ -29,12 +29,9 @@
 import java.util.regex.Matcher;
 import java.util.regex.Pattern;
 
-<<<<<<< HEAD
+import javax.annotation.Nullable;
 import org.apache.bcel.Const;
-=======
-import javax.annotation.Nullable;
-
->>>>>>> 21478363
+
 import org.apache.bcel.classfile.Code;
 import org.apache.bcel.classfile.CodeException;
 import org.apache.bcel.classfile.LocalVariable;
@@ -69,9 +66,8 @@
  */
 @CustomUserValue
 public class BloatedAssignmentScope extends BytecodeScanningDetector {
-<<<<<<< HEAD
 	private static final Set<String> dangerousAssignmentClassSources = UnmodifiableSet.create(
-			// @formatter:off
+    //@formatter:off
 			"java/io/BufferedInputStream", "java/io/DataInput", "java/io/DataInputStream", "java/io/InputStream",
 			"java/io/ObjectInputStream", "java/io/BufferedReader", "java/io/FileReader", "java/io/Reader",
 			"javax/nio/channels/Channel", "io/netty/channel/Channel"
@@ -79,7 +75,7 @@
 	);
 
 	private static final Set<FQMethod> dangerousAssignmentMethodSources = UnmodifiableSet.create(
-			// @formatter:off
+    //@formatter:off
 			new FQMethod("java/lang/System", "currentTimeMillis", "()J"),
 			new FQMethod("java/lang/System", "nanoTime", "()J"), new FQMethod("java/util/Calendar", "get", "(I)I"),
 			new FQMethod("java/util/GregorianCalendar", "get", "(I)I"),
@@ -90,7 +86,7 @@
 	);
 
 	private static final Set<Pattern> dangerousAssignmentMethodPatterns = UnmodifiableSet.create(
-			// @formatter:off
+    //@formatter:off
 			Pattern.compile(".*serial.*", Pattern.CASE_INSENSITIVE),
 			Pattern.compile(".*\\.read[^.]*", Pattern.CASE_INSENSITIVE),
 			Pattern.compile(".*\\.create[^.]*", Pattern.CASE_INSENSITIVE)
@@ -484,6 +480,7 @@
 	 *
 	 * @return a user object to place on the return value's OpcodeStack item
 	 */
+    @Nullable
 	private UserObject sawInstanceCall(int pc) {
 		String signature = getSigConstantOperand();
 		String name = getNameConstantOperand();
@@ -517,6 +514,7 @@
 	 *
 	 * @return the user object to place on the OpcodeStack
 	 */
+    @Nullable
 	private UserObject sawStaticCall() {
 
 		if (getSigConstantOperand().endsWith(Values.SIG_VOID)) {
@@ -526,6 +524,7 @@
 		return new UserObject(isRiskyMethodCall());
 	}
 
+    @Nullable
 	private UserObject sawGetField() {
 		if (stack.getStackDepth() > 0) {
 			OpcodeStack.Item itm = stack.getStackItem(0);
@@ -591,6 +590,7 @@
 	 * @return either an Integer for a register, or a String for the field name, or
 	 *         null
 	 */
+    @Nullable
 	private Comparable<?> getCallingObject() {
 		String sig = getSigConstantOperand();
 		if (Values.SIG_VOID.equals(SignatureUtils.getReturnSignature(sig))) {
@@ -635,6 +635,7 @@
 	 *            the current program counter
 	 * @return the scope block or null if not found
 	 */
+    @Nullable
 	private ScopeBlock findScopeBlock(ScopeBlock sb, int pc) {
 
 		if ((pc <= sb.getStart()) || (pc >= sb.getFinish())) {
@@ -692,6 +693,7 @@
 	 *            the scope block to look for the previous scope block
 	 * @return the previous sibling scope block, or null if doesn't exist
 	 */
+    @Nullable
 	private ScopeBlock findPreviousSiblingScopeBlock(ScopeBlock sb) {
 		ScopeBlock parent = sb.getParent();
 		if (parent == null) {
@@ -1303,1227 +1305,4 @@
 			return ToString.build(this);
 		}
 	}
-=======
-    private static final Set<String> dangerousAssignmentClassSources = UnmodifiableSet.create(
-    //@formatter:off
-        "java/io/BufferedInputStream",
-        "java/io/DataInput",
-        "java/io/DataInputStream",
-        "java/io/InputStream",
-        "java/io/ObjectInputStream",
-        "java/io/BufferedReader",
-        "java/io/FileReader",
-        "java/io/Reader",
-        "javax/nio/channels/Channel",
-        "io/netty/channel/Channel"
-        //@formatter:on
-    );
-
-    private static final Set<FQMethod> dangerousAssignmentMethodSources = UnmodifiableSet.create(
-    //@formatter:off
-        new FQMethod("java/lang/System", "currentTimeMillis", "()J"),
-        new FQMethod("java/lang/System", "nanoTime", "()J"),
-        new FQMethod("java/util/Calendar", "get", "(I)I"),
-        new FQMethod("java/util/GregorianCalendar", "get", "(I)I"),
-        new FQMethod("java/util/Iterator", "next", "()Ljava/lang/Object;"),
-        new FQMethod("java/util/regex/Matcher", "start", "()I"),
-        new FQMethod("java/util/concurrent/TimeUnit", "toMillis", "(J)J")
-        //@formatter:on
-    );
-
-    private static final Set<Pattern> dangerousAssignmentMethodPatterns = UnmodifiableSet.create(
-    //@formatter:off
-            Pattern.compile(".*serial.*", Pattern.CASE_INSENSITIVE),
-            Pattern.compile(".*\\.read[^.]*", Pattern.CASE_INSENSITIVE),
-            Pattern.compile(".*\\.create[^.]*", Pattern.CASE_INSENSITIVE)
-        //@formatter:on
-    );
-
-    private static final Set<String> dangerousStoreClassSigs = UnmodifiableSet.create("Ljava/util/concurrent/Future;");
-
-    BugReporter bugReporter;
-    private OpcodeStack stack;
-    private BitSet ignoreRegs;
-    private ScopeBlock rootScopeBlock;
-    private BitSet tryBlocks;
-    private BitSet catchHandlers;
-    private BitSet switchTargets;
-    private List<Integer> monitorSyncPCs;
-    private boolean dontReport;
-    private boolean sawDup;
-    private boolean sawNull;
-
-    /**
-     * constructs a BAS detector given the reporter to report bugs on
-     *
-     * @param bugReporter
-     *            the sync of bug reports
-     */
-    public BloatedAssignmentScope(BugReporter bugReporter) {
-        this.bugReporter = bugReporter;
-    }
-
-    /**
-     * implements the visitor to create and the clear the register to location map
-     *
-     * @param classContext
-     *            the context object of the currently parsed class
-     */
-    @Override
-    public void visitClassContext(ClassContext classContext) {
-        try {
-            ignoreRegs = new BitSet();
-            tryBlocks = new BitSet();
-            catchHandlers = new BitSet();
-            switchTargets = new BitSet();
-            monitorSyncPCs = new ArrayList<>(5);
-            stack = new OpcodeStack();
-            super.visitClassContext(classContext);
-        } finally {
-            ignoreRegs = null;
-            tryBlocks = null;
-            catchHandlers = null;
-            switchTargets = null;
-            monitorSyncPCs = null;
-            stack = null;
-        }
-    }
-
-    /**
-     * implements the visitor to reset the register to location map
-     *
-     * @param obj
-     *            the context object of the currently parsed code block
-     */
-    @Override
-    public void visitCode(Code obj) {
-        try {
-
-            ignoreRegs.clear();
-            Method method = getMethod();
-            if (!method.isStatic()) {
-                ignoreRegs.set(0);
-            }
-
-            int[] parmRegs = RegisterUtils.getParameterRegisters(method);
-            for (int parm : parmRegs) {
-                ignoreRegs.set(parm);
-            }
-
-            rootScopeBlock = new ScopeBlock(0, obj.getLength());
-            tryBlocks.clear();
-            catchHandlers.clear();
-            CodeException[] exceptions = obj.getExceptionTable();
-            if (exceptions != null) {
-                for (CodeException ex : exceptions) {
-                    tryBlocks.set(ex.getStartPC());
-                    catchHandlers.set(ex.getHandlerPC());
-                }
-            }
-
-            switchTargets.clear();
-            stack.resetForMethodEntry(this);
-            dontReport = false;
-            sawDup = false;
-            sawNull = false;
-            super.visitCode(obj);
-
-            if (!dontReport) {
-                rootScopeBlock.findBugs(new HashSet<Integer>());
-            }
-
-        } finally {
-            rootScopeBlock = null;
-        }
-    }
-
-    /**
-     * implements the visitor to look for variables assigned below the scope in which they are used.
-     *
-     * @param seen
-     *            the opcode of the currently parsed instruction
-     */
-    @Override
-    public void sawOpcode(int seen) {
-        UserObject uo = null;
-        try {
-            stack.precomputation(this);
-
-            int pc = getPC();
-            if (tryBlocks.get(pc)) {
-                ScopeBlock sb = new ScopeBlock(pc, findCatchHandlerFor(pc));
-                sb.setTry();
-                rootScopeBlock.addChild(sb);
-            }
-
-            if (OpcodeUtils.isStore(seen)) {
-                sawStore(seen, pc);
-            } else if (OpcodeUtils.isLoad(seen)) {
-                sawLoad(seen, pc);
-            } else if ((seen == INVOKEVIRTUAL) || (seen == INVOKEINTERFACE)) {
-                uo = sawInstanceCall(pc);
-            } else if ((seen == INVOKESTATIC) || (seen == INVOKESPECIAL)) {
-                uo = sawStaticCall();
-            } else if (((seen >= IFEQ) && (seen <= GOTO)) || (seen == IFNULL) || (seen == IFNONNULL) || (seen == GOTO_W)) {
-                sawBranch(seen, pc);
-            } else if (seen == GETFIELD) {
-                uo = sawGetField();
-            } else if (seen == PUTFIELD) {
-                sawPutField(pc);
-            } else if (seen == IINC) {
-                sawIINC(pc);
-            } else if ((seen == TABLESWITCH) || (seen == LOOKUPSWITCH)) {
-                sawSwitch(pc);
-            } else if (seen == MONITORENTER) {
-                sawMonitorEnter(pc);
-            } else if (seen == MONITOREXIT) {
-                sawMonitorExit(pc);
-            }
-
-            sawDup = seen == DUP;
-            sawNull = seen == ACONST_NULL;
-        } finally {
-            TernaryPatcher.pre(stack, seen);
-            stack.sawOpcode(this, seen);
-            TernaryPatcher.post(stack, seen);
-            if ((uo != null) && (stack.getStackDepth() > 0)) {
-                OpcodeStack.Item item = stack.getStackItem(0);
-                item.setUserValue(uo);
-            }
-        }
-    }
-
-    /**
-     * processes a register store by updating the appropriate scope block to mark this register as being stored in the block
-     *
-     * @param seen
-     *            the currently parsed opcode
-     * @param pc
-     *            the current program counter
-     */
-    private void sawStore(int seen, int pc) {
-        int reg = RegisterUtils.getStoreReg(this, seen);
-
-        if (catchHandlers.get(pc)) {
-            ignoreRegs.set(reg);
-            ScopeBlock catchSB = findScopeBlock(rootScopeBlock, pc + 1);
-            if ((catchSB != null) && (catchSB.getStart() < pc)) {
-                ScopeBlock sb = new ScopeBlock(pc, catchSB.getFinish());
-                catchSB.setFinish(getPC() - 1);
-                rootScopeBlock.addChild(sb);
-            }
-        } else if (!monitorSyncPCs.isEmpty()) {
-            ignoreRegs.set(reg);
-        } else if (sawNull) {
-            ignoreRegs.set(reg);
-        } else if (isRiskyStoreClass(reg)) {
-            ignoreRegs.set(reg);
-        }
-
-        if (!ignoreRegs.get(reg)) {
-            ScopeBlock sb = findScopeBlock(rootScopeBlock, pc);
-            if (sb != null) {
-                UserObject assoc = null;
-                if (stack.getStackDepth() > 0) {
-                    OpcodeStack.Item srcItm = stack.getStackItem(0);
-                    assoc = (UserObject) srcItm.getUserValue();
-                    if (assoc == null) {
-                        if (srcItm.getRegisterNumber() >= 0) {
-                            assoc = new UserObject(srcItm.getRegisterNumber());
-                        }
-                    }
-                }
-
-                if ((assoc != null) && assoc.isRisky) {
-                    ignoreRegs.set(reg);
-                } else {
-                    sb.addStore(reg, pc, assoc);
-                    if (sawDup) {
-                        sb.addLoad(reg, pc);
-                    }
-                }
-            } else {
-                ignoreRegs.set(reg);
-            }
-        }
-
-        ScopeBlock sb = findScopeBlock(rootScopeBlock, pc);
-        if (sb != null) {
-            sb.markFieldAssociatedWrites(reg);
-        }
-    }
-
-    /**
-     * processes a register IINC by updating the appropriate scope block to mark this register as being stored in the block
-     *
-     * @param pc
-     *            the current program counter
-     */
-    private void sawIINC(int pc) {
-        int reg = getRegisterOperand();
-        if (!ignoreRegs.get(reg)) {
-            ScopeBlock sb = findScopeBlock(rootScopeBlock, pc);
-            if (sb != null) {
-                sb.addLoad(reg, pc);
-            } else {
-                ignoreRegs.set(reg);
-            }
-        }
-        if (catchHandlers.get(pc)) {
-            ignoreRegs.set(reg);
-        } else if (!monitorSyncPCs.isEmpty()) {
-            ignoreRegs.set(reg);
-        } else if (sawNull) {
-            ignoreRegs.set(reg);
-        }
-
-        if (!ignoreRegs.get(reg)) {
-            ScopeBlock sb = findScopeBlock(rootScopeBlock, pc);
-            if (sb != null) {
-                sb.addStore(reg, pc, null);
-                if (sawDup) {
-                    sb.addLoad(reg, pc);
-                }
-            } else {
-                ignoreRegs.set(reg);
-            }
-        }
-    }
-
-    /**
-     * processes a register store by updating the appropriate scope block to mark this register as being read in the block
-     *
-     * @param seen
-     *            the currently parsed opcode
-     * @param pc
-     *            the current program counter
-     */
-    private void sawLoad(int seen, int pc) {
-        int reg = RegisterUtils.getLoadReg(this, seen);
-        if (!ignoreRegs.get(reg)) {
-            ScopeBlock sb = findScopeBlock(rootScopeBlock, pc);
-            if (sb != null) {
-                sb.addLoad(reg, pc);
-            } else {
-                ignoreRegs.set(reg);
-            }
-        }
-    }
-
-    /**
-     * creates a scope block to describe this branch location.
-     *
-     * @param seen
-     *            the currently parsed opcode
-     * @param pc
-     *            the current program counter
-     */
-    private void sawBranch(int seen, int pc) {
-        int target = getBranchTarget();
-        if (target > pc) {
-            if ((seen == GOTO) || (seen == GOTO_W)) {
-                int nextPC = getNextPC();
-                if (!switchTargets.get(nextPC)) {
-                    ScopeBlock sb = findScopeBlockWithTarget(rootScopeBlock, pc, nextPC);
-                    if (sb == null) {
-                        sb = new ScopeBlock(pc, target);
-                        sb.setLoop();
-                        sb.setGoto();
-                        rootScopeBlock.addChild(sb);
-                    } else {
-                        sb = new ScopeBlock(nextPC, target);
-                        sb.setGoto();
-                        rootScopeBlock.addChild(sb);
-                    }
-                }
-            } else {
-                ScopeBlock sb = findScopeBlockWithTarget(rootScopeBlock, pc, target);
-                if ((sb != null) && !sb.isLoop() && !sb.isCase() && !sb.hasChildren()) {
-                    if (sb.isGoto()) {
-                        ScopeBlock parent = sb.getParent();
-                        sb.pushUpLoadStores();
-                        if (parent != null) {
-                            parent.removeChild(sb);
-                        }
-                        sb = new ScopeBlock(pc, target);
-                        rootScopeBlock.addChild(sb);
-                    } else {
-                        sb.pushUpLoadStores();
-                        sb.setStart(pc);
-                    }
-                } else {
-                    sb = new ScopeBlock(pc, target);
-                    rootScopeBlock.addChild(sb);
-                }
-            }
-        } else {
-            ScopeBlock sb = findScopeBlock(rootScopeBlock, pc);
-            if (sb != null) {
-                ScopeBlock parentSB = sb.getParent();
-                while (parentSB != null) {
-                    if (parentSB.getStart() >= target) {
-                        sb = parentSB;
-                        parentSB = parentSB.getParent();
-                    } else {
-                        break;
-                    }
-                }
-
-                if (sb.getStart() > target) {
-                    ScopeBlock previous = findPreviousSiblingScopeBlock(sb);
-                    if ((previous != null) && (previous.getStart() >= target)) {
-                        sb = previous;
-                    }
-                }
-                sb.setLoop();
-            }
-        }
-    }
-
-    /**
-     * creates a new scope block for each case statement
-     *
-     * @param pc
-     *            the current program counter
-     */
-    private void sawSwitch(int pc) {
-        int[] offsets = getSwitchOffsets();
-        List<Integer> targets = new ArrayList<>(offsets.length);
-        for (int offset : offsets) {
-            targets.add(Integer.valueOf(offset + pc));
-        }
-        Integer defOffset = Integer.valueOf(getDefaultSwitchOffset() + pc);
-        if (!targets.contains(defOffset)) {
-            targets.add(defOffset);
-        }
-        Collections.sort(targets);
-
-        Integer lastTarget = targets.get(0);
-        for (int i = 1; i < targets.size(); i++) {
-            Integer nextTarget = targets.get(i);
-            ScopeBlock sb = new ScopeBlock(lastTarget.intValue(), nextTarget.intValue());
-            sb.setCase();
-            rootScopeBlock.addChild(sb);
-            lastTarget = nextTarget;
-        }
-        for (Integer target : targets) {
-            switchTargets.set(target.intValue());
-        }
-    }
-
-    /**
-     * processes a instance method call to see if that call is modifies state or is otherwise'risky', if so mark the variable(s) associated with the caller as
-     * not reportable
-     *
-     * @param pc
-     *            the current program counter
-     *
-     * @return a user object to place on the return value's OpcodeStack item
-     */
-    @Nullable
-    private UserObject sawInstanceCall(int pc) {
-        String signature = getSigConstantOperand();
-        String name = getNameConstantOperand();
-
-        // this is kind of a wart. there should be a more seamless way to check this
-        if ("wasNull".equals(getNameConstantOperand()) && SignatureBuilder.SIG_VOID_TO_BOOLEAN.equals(signature)) {
-            dontReport = true;
-        }
-
-        if (signature.endsWith(Values.SIG_VOID)) {
-            return null;
-        }
-
-        MethodInfo mi = Statistics.getStatistics().getMethodStatistics(getClassConstantOperand(), name, signature);
-
-        UserObject uo = new UserObject(getCallingObject(), mi.getModifiesState() || isRiskyMethodCall());
-
-        if (uo.caller != null) {
-            ScopeBlock sb = findScopeBlock(rootScopeBlock, pc);
-            if (sb != null) {
-                sb.removeByAssoc(uo.caller);
-            }
-        }
-
-        return uo;
-    }
-
-    /**
-     * processes a static call or initializer by checking to see if the call is risky, and returning a OpcodeStack item user value saying so.
-     *
-     * @return the user object to place on the OpcodeStack
-     */
-    @Nullable
-    private UserObject sawStaticCall() {
-
-        if (getSigConstantOperand().endsWith(Values.SIG_VOID)) {
-            return null;
-        }
-
-        return new UserObject(isRiskyMethodCall());
-    }
-
-    @Nullable
-    private UserObject sawGetField() {
-        if (stack.getStackDepth() > 0) {
-            OpcodeStack.Item itm = stack.getStackItem(0);
-            int reg = itm.getRegisterNumber();
-
-            if (reg >= 0) {
-                return new UserObject(reg);
-            }
-        }
-
-        return null;
-    }
-
-    private void sawPutField(int pc) {
-        if (stack.getStackDepth() > 1) {
-            OpcodeStack.Item itm = stack.getStackItem(1);
-            int reg = itm.getRegisterNumber();
-
-            if (reg >= 0) {
-
-                ScopeBlock sb = findScopeBlock(rootScopeBlock, pc);
-                if (sb != null) {
-                    sb.markFieldAssociatedWrites(reg);
-                }
-            }
-        }
-    }
-
-    /**
-     * processes a monitor enter call to create a scope block
-     *
-     * @param pc
-     *            the current program counter
-     */
-    private void sawMonitorEnter(int pc) {
-        monitorSyncPCs.add(Integer.valueOf(pc));
-
-        ScopeBlock sb = new ScopeBlock(pc, Integer.MAX_VALUE);
-        sb.setSync();
-        rootScopeBlock.addChild(sb);
-    }
-
-    /**
-     * processes a monitor exit to set the end of the already created scope block
-     *
-     * @param pc
-     *            the current program counter
-     */
-    private void sawMonitorExit(int pc) {
-        if (!monitorSyncPCs.isEmpty()) {
-            ScopeBlock sb = findSynchronizedScopeBlock(rootScopeBlock, monitorSyncPCs.get(0).intValue());
-            if (sb != null) {
-                sb.setFinish(pc);
-            }
-            monitorSyncPCs.remove(monitorSyncPCs.size() - 1);
-        }
-    }
-
-    /**
-     * returns either a register number of a field reference of the object that a method is being called on, or null, if it can't be determined.
-     *
-     * @return either an Integer for a register, or a String for the field name, or null
-     */
-    @Nullable
-    private Comparable<?> getCallingObject() {
-        String sig = getSigConstantOperand();
-        if (Values.SIG_VOID.equals(SignatureUtils.getReturnSignature(sig))) {
-            return null;
-        }
-
-        int numParameters = SignatureUtils.getNumParameters(sig);
-
-        if (stack.getStackDepth() <= numParameters) {
-            return null;
-        }
-
-        OpcodeStack.Item caller = stack.getStackItem(numParameters);
-        UserObject uo = (UserObject) caller.getUserValue();
-        if ((uo != null) && (uo.caller != null)) {
-            return uo.caller;
-        }
-
-        int reg = caller.getRegisterNumber();
-        if (reg >= 0) {
-            return Integer.valueOf(reg);
-        }
-
-        /*
-         * We ignore the possibility of two fields with the same name in different classes
-         */
-        XField f = caller.getXField();
-        if (f != null) {
-            return f.getName();
-        }
-        return null;
-    }
-
-    /**
-     * returns the scope block in which this register was assigned, by traversing the scope block tree
-     *
-     * @param sb
-     *            the scope block to start searching in
-     * @param pc
-     *            the current program counter
-     * @return the scope block or null if not found
-     */
-    @Nullable
-    private ScopeBlock findScopeBlock(ScopeBlock sb, int pc) {
-
-        if ((pc <= sb.getStart()) || (pc >= sb.getFinish())) {
-            return null;
-        }
-
-        if (sb.children != null) {
-            for (ScopeBlock child : sb.children) {
-                ScopeBlock foundSb = findScopeBlock(child, pc);
-                if (foundSb != null) {
-                    return foundSb;
-                }
-            }
-        }
-        return sb;
-    }
-
-    /**
-     * returns an existing scope block that has the same target as the one looked for
-     *
-     * @param sb
-     *            the scope block to start with
-     * @param start
-     *            the current pc
-     * @param target
-     *            the target to look for
-     *
-     * @return the scope block found or null
-     */
-    private ScopeBlock findScopeBlockWithTarget(ScopeBlock sb, int start, int target) {
-        ScopeBlock parentBlock = null;
-        if ((sb.startLocation < start) && (sb.finishLocation >= start) && ((sb.finishLocation <= target) || (sb.isGoto() && !sb.isLoop()))) {
-            parentBlock = sb;
-        }
-
-        if (sb.children != null) {
-            for (ScopeBlock child : sb.children) {
-                ScopeBlock targetBlock = findScopeBlockWithTarget(child, start, target);
-                if (targetBlock != null) {
-                    return targetBlock;
-                }
-            }
-        }
-
-        return parentBlock;
-    }
-
-    /**
-     * looks for the ScopeBlock has the same parent as this given one, but precedes it in the list.
-     *
-     * @param sb
-     *            the scope block to look for the previous scope block
-     * @return the previous sibling scope block, or null if doesn't exist
-     */
-    @Nullable
-    private ScopeBlock findPreviousSiblingScopeBlock(ScopeBlock sb) {
-        ScopeBlock parent = sb.getParent();
-        if (parent == null) {
-            return null;
-        }
-
-        List<ScopeBlock> children = parent.getChildren();
-        if (children == null) {
-            return null;
-        }
-
-        ScopeBlock lastSibling = null;
-        for (ScopeBlock sibling : children) {
-            if (sibling.equals(sb)) {
-                return lastSibling;
-            }
-            lastSibling = sibling;
-        }
-
-        return null;
-    }
-
-    /**
-     * finds the scope block that is the active synchronized block
-     *
-     * @param sb
-     *            the parent scope block to start with
-     * @param monitorEnterPC
-     *            the pc where the current synchronized block starts
-     * @return the scope block
-     */
-    private ScopeBlock findSynchronizedScopeBlock(ScopeBlock sb, int monitorEnterPC) {
-
-        ScopeBlock monitorBlock = sb;
-
-        if (sb.hasChildren()) {
-            for (ScopeBlock child : sb.getChildren()) {
-                if (child.isSync() && (child.getStart() > monitorBlock.getStart())) {
-                    monitorBlock = child;
-                    monitorBlock = findSynchronizedScopeBlock(monitorBlock, monitorEnterPC);
-                }
-            }
-        }
-
-        return monitorBlock;
-    }
-
-    /**
-     * returns the catch handler for a given try block
-     *
-     * @param pc
-     *            the current instruction
-     * @return the pc of the handler for this pc if it's the start of a try block, or -1
-     *
-     */
-    private int findCatchHandlerFor(int pc) {
-        CodeException[] exceptions = getMethod().getCode().getExceptionTable();
-        if (exceptions != null) {
-            for (CodeException ex : exceptions) {
-                if (ex.getStartPC() == pc) {
-                    return ex.getHandlerPC();
-                }
-            }
-        }
-
-        return -1;
-    }
-
-    /**
-     * holds the description of a scope { } block, be it a for, if, while block
-     */
-    private class ScopeBlock {
-        private ScopeBlock parent;
-        private int startLocation;
-        private int finishLocation;
-        private boolean isLoop;
-        private boolean isGoto;
-        private boolean isSync;
-        private boolean isTry;
-        private boolean isCase;
-        private Map<Integer, Integer> loads;
-        private Map<Integer, Integer> stores;
-        private Map<UserObject, Integer> assocs;
-        private List<ScopeBlock> children;
-
-        /**
-         * constructs a new scope block
-         *
-         * @param start
-         *            the beginning of the block
-         * @param finish
-         *            the end of the block
-         */
-        public ScopeBlock(int start, int finish) {
-            parent = null;
-            startLocation = start;
-            finishLocation = finish;
-            isLoop = false;
-            isGoto = false;
-            isSync = false;
-            isTry = false;
-            isCase = false;
-            loads = null;
-            stores = null;
-            assocs = null;
-            children = null;
-        }
-
-        /**
-         * returns a string representation of the scope block
-         *
-         * @return a string representation
-         */
-        @Override
-        public String toString() {
-            return ToString.build(this, "parent");
-        }
-
-        /**
-         * returns the scope blocks parent
-         *
-         * @return the parent of this scope block
-         */
-        public ScopeBlock getParent() {
-            return parent;
-        }
-
-        /**
-         * returns the children of this scope block
-         *
-         * @return the scope blocks children
-         */
-        public List<ScopeBlock> getChildren() {
-            return children;
-        }
-
-        /**
-         * returns the start of the block
-         *
-         * @return the start of the block
-         */
-        public int getStart() {
-            return startLocation;
-        }
-
-        /**
-         * returns the end of the block
-         *
-         * @return the end of the block
-         */
-        public int getFinish() {
-            return finishLocation;
-        }
-
-        /**
-         * sets the start pc of the block
-         *
-         * @param start
-         *            the start pc
-         */
-        public void setStart(int start) {
-            startLocation = start;
-        }
-
-        /**
-         * sets the finish pc of the block
-         *
-         * @param finish
-         *            the finish pc
-         */
-        public void setFinish(int finish) {
-            finishLocation = finish;
-        }
-
-        public boolean hasChildren() {
-            return children != null;
-        }
-
-        /**
-         * sets that this block is a loop
-         */
-        public void setLoop() {
-            isLoop = true;
-        }
-
-        /**
-         * returns whether this scope block is a loop
-         *
-         * @return whether this block is a loop
-         */
-        public boolean isLoop() {
-            return isLoop;
-        }
-
-        /**
-         * sets that this block was caused from a goto, (an if block exit)
-         */
-        public void setGoto() {
-            isGoto = true;
-        }
-
-        /**
-         * returns whether this block was caused from a goto
-         *
-         * @return whether this block was caused by a goto
-         */
-        public boolean isGoto() {
-            return isGoto;
-        }
-
-        /**
-         * sets that this block was caused from a synchronized block
-         */
-        public void setSync() {
-            isSync = true;
-        }
-
-        /**
-         * returns whether this block was caused from a synchronized block
-         *
-         * @return whether this block was caused by a synchronized block
-         */
-        public boolean isSync() {
-            return isSync;
-        }
-
-        /**
-         * sets that this block was caused from a try block
-         */
-        public void setTry() {
-            isTry = true;
-        }
-
-        /**
-         * returns whether this block was caused from a try block
-         *
-         * @return whether this block was caused by a try block
-         */
-        public boolean isTry() {
-            return isTry;
-        }
-
-        /**
-         * sets that this block was caused from a case block
-         */
-        public void setCase() {
-            isCase = true;
-        }
-
-        /**
-         * returns whether this block was caused from a case block
-         *
-         * @return whether this block was caused by a case block
-         */
-        public boolean isCase() {
-            return isCase;
-        }
-
-        /**
-         * adds the register as a store in this scope block
-         *
-         * @param reg
-         *            the register that was stored
-         * @param pc
-         *            the instruction that did the store
-         * @param assocObject
-         *            the the object that is associated with this store, usually the field from which this came
-         */
-        public void addStore(int reg, int pc, UserObject assocObject) {
-            if (stores == null) {
-                stores = new HashMap<>(6);
-            }
-
-            stores.put(Integer.valueOf(reg), Integer.valueOf(pc));
-
-            if (assocObject != null) {
-                if (assocs == null) {
-                    assocs = new HashMap<>(6);
-                }
-                assocs.put(assocObject, Integer.valueOf(reg));
-            }
-        }
-
-        /**
-         * removes stores to registers that where retrieved from method calls on assocObject
-         *
-         * @param assocObject
-         *            the object that a method call was just performed on
-         */
-        public void removeByAssoc(Object assocObject) {
-            if (assocs != null) {
-                Integer reg = assocs.remove(assocObject);
-                if (reg != null) {
-                    if (loads != null) {
-                        loads.remove(reg);
-                    }
-                    if (stores != null) {
-                        stores.remove(reg);
-                    }
-                }
-            }
-        }
-
-        /**
-         * adds the register as a load in this scope block
-         *
-         * @param reg
-         *            the register that was loaded
-         * @param pc
-         *            the instruction that did the load
-         */
-        public void addLoad(int reg, int pc) {
-            if (loads == null) {
-                loads = new HashMap<>(10);
-            }
-
-            loads.put(Integer.valueOf(reg), Integer.valueOf(pc));
-        }
-
-        /**
-         * adds a scope block to this subtree by finding the correct place in the hierarchy to store it
-         *
-         * @param newChild
-         *            the scope block to add to the tree
-         */
-        public void addChild(ScopeBlock newChild) {
-            newChild.parent = this;
-
-            if (children != null) {
-                for (ScopeBlock child : children) {
-                    if ((newChild.startLocation > child.startLocation) && (newChild.startLocation < child.finishLocation)) {
-                        if (newChild.finishLocation > child.finishLocation) {
-                            newChild.finishLocation = child.finishLocation;
-                        }
-                        child.addChild(newChild);
-                        return;
-                    }
-                }
-                int pos = 0;
-                for (ScopeBlock child : children) {
-                    if (newChild.startLocation < child.startLocation) {
-                        children.add(pos, newChild);
-                        return;
-                    }
-                    pos++;
-                }
-                children.add(newChild);
-                return;
-            }
-            children = new ArrayList<>();
-            children.add(newChild);
-        }
-
-        /**
-         * removes a child from this node
-         *
-         * @param child
-         *            the child to remove
-         */
-        public void removeChild(ScopeBlock child) {
-            if (children != null) {
-                children.remove(child);
-            }
-        }
-
-        public void markFieldAssociatedWrites(int sourceReg) {
-            if (assocs != null) {
-                for (Map.Entry<UserObject, Integer> entry : assocs.entrySet()) {
-                    UserObject uo = entry.getKey();
-                    if ((uo.registerSource == sourceReg) || ((uo.caller instanceof Integer) && (((Integer) uo.caller).intValue() == sourceReg))) {
-                        Integer preWrittenFromField = entry.getValue();
-                        if ((preWrittenFromField != null) && (stores != null)) {
-                            stores.remove(preWrittenFromField);
-                        }
-                    }
-                }
-            }
-        }
-
-        /**
-         * report stores that occur at scopes higher than associated loads that are not involved with loops
-         *
-         * @param parentUsedRegs
-         *            the set of registers that where used by the parent scope block
-         */
-        public void findBugs(Set<Integer> parentUsedRegs) {
-            if (isLoop) {
-                return;
-            }
-
-            Set<Integer> usedRegs = new HashSet<>(parentUsedRegs);
-            if (stores != null) {
-                usedRegs.addAll(stores.keySet());
-            }
-            if (loads != null) {
-                usedRegs.addAll(loads.keySet());
-            }
-
-            if (stores != null) {
-                if (loads != null) {
-                    stores.keySet().removeAll(loads.keySet());
-                }
-                stores.keySet().removeAll(parentUsedRegs);
-                for (int r = ignoreRegs.nextSetBit(0); r >= 0; r = ignoreRegs.nextSetBit(r + 1)) {
-                    stores.remove(Integer.valueOf(r));
-                }
-
-                if ((children != null) && !stores.isEmpty()) {
-                    for (Map.Entry<Integer, Integer> entry : stores.entrySet()) {
-                        int childUseCount = 0;
-                        boolean inIgnoreSB = false;
-                        Integer reg = entry.getKey();
-                        for (ScopeBlock child : children) {
-                            if (child.usesReg(reg)) {
-                                if (child.isLoop || child.isSync() || child.isTry()) {
-                                    inIgnoreSB = true;
-                                    break;
-                                }
-                                childUseCount++;
-                            }
-                        }
-                        if (!inIgnoreSB && (childUseCount == 1)) {
-                            if (appearsToBeUserRegister(reg)) {
-                                bugReporter.reportBug(new BugInstance(BloatedAssignmentScope.this, BugType.BAS_BLOATED_ASSIGNMENT_SCOPE.name(), NORMAL_PRIORITY)
-                                        .addClass(BloatedAssignmentScope.this).addMethod(BloatedAssignmentScope.this)
-                                        .addSourceLine(BloatedAssignmentScope.this, entry.getValue().intValue()));
-                            }
-                        }
-                    }
-                }
-            }
-
-            if (children != null) {
-                for (ScopeBlock child : children) {
-                    child.findBugs(usedRegs);
-                }
-            }
-        }
-
-        /**
-         * in some cases the java compiler synthesizes variable for its own purposes. Hopefully when it does this these, can not be found in the localvariable
-         * table. If we find this to be the case, don't report them
-         *
-         * @param reg
-         *            the register to check
-         *
-         * @return if reg variable appears in the local variable table
-         */
-        private boolean appearsToBeUserRegister(int reg) {
-            LocalVariableTable lvt = getMethod().getLocalVariableTable();
-            if (lvt == null) {
-                return false;
-            }
-
-            LocalVariable lv = lvt.getLocalVariable(reg);
-            return lv != null;
-        }
-
-        /**
-         * returns whether this block either loads or stores into the register in question
-         *
-         * @param reg
-         *            the register to look for loads or stores
-         *
-         * @return whether the block uses the register
-         */
-        public boolean usesReg(Integer reg) {
-            if ((loads != null) && loads.containsKey(reg)) {
-                return true;
-            }
-            if ((stores != null) && stores.containsKey(reg)) {
-                return true;
-            }
-
-            if (children != null) {
-                for (ScopeBlock child : children) {
-                    if (child.usesReg(reg)) {
-                        return true;
-                    }
-                }
-            }
-
-            return false;
-        }
-
-        /**
-         * push all loads and stores to this block up to the parent
-         */
-        public void pushUpLoadStores() {
-            if (parent != null) {
-                if (loads != null) {
-                    if (parent.loads != null) {
-                        parent.loads.putAll(loads);
-                    } else {
-                        parent.loads = loads;
-                    }
-                }
-                if (stores != null) {
-                    if (parent.stores != null) {
-                        parent.stores.putAll(stores);
-                    } else {
-                        parent.stores = stores;
-                    }
-                }
-                loads = null;
-                stores = null;
-            }
-        }
-    }
-
-    public boolean isRiskyMethodCall() {
-
-        String clsName = getClassConstantOperand();
-
-        if (dangerousAssignmentClassSources.contains(clsName)) {
-            return true;
-        }
-
-        FQMethod key = new FQMethod(clsName, getNameConstantOperand(), getSigConstantOperand());
-        if (dangerousAssignmentMethodSources.contains(key)) {
-            return true;
-        }
-
-        String sig = key.toFQMethodSignature();
-        for (Pattern p : dangerousAssignmentMethodPatterns) {
-            Matcher m = p.matcher(sig);
-            if (m.matches()) {
-                return true;
-            }
-        }
-
-        return false;
-    }
-
-    public boolean isRiskyStoreClass(int reg) {
-        LocalVariableTable lvt = getMethod().getLocalVariableTable();
-        if (lvt != null) {
-            LocalVariable lv = lvt.getLocalVariable(reg, getNextPC());
-            if ((lv != null) && dangerousStoreClassSigs.contains(lv.getSignature())) {
-                return true;
-            }
-        }
-
-        return false;
-    }
-
-    /**
-     * represents the source of an assignment to a variable, which could be a method call or a field
-     */
-    static class UserObject {
-        Comparable<?> caller;
-        boolean isRisky;
-        int registerSource = -1;
-
-        public UserObject(Comparable<?> callerObj, boolean risky) {
-            caller = callerObj;
-            isRisky = risky;
-        }
-
-        public UserObject(boolean risky) {
-            isRisky = risky;
-        }
-
-        public UserObject(int reg) {
-            registerSource = reg;
-        }
-
-        @Override
-        public int hashCode() {
-            return ((caller == null) ? 0 : caller.hashCode()) | (isRisky ? 1 : 0) | registerSource;
-        }
-
-        @Override
-        public boolean equals(Object o) {
-            if (!(o instanceof UserObject)) {
-                return false;
-            }
-
-            UserObject that = (UserObject) o;
-
-            if (caller == null) {
-                if (that.caller != null) {
-                    return false;
-                }
-            } else {
-                boolean eq = caller.equals(that.caller);
-                if (!eq) {
-                    return false;
-                }
-            }
-
-            return (isRisky == that.isRisky) && (registerSource == that.registerSource);
-        }
-
-        @Override
-        public String toString() {
-            return ToString.build(this);
-        }
-    }
->>>>>>> 21478363
 }