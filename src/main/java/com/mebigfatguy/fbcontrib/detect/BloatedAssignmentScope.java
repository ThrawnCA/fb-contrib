--- conflicted
+++ resolved
@@ -79,17 +79,10 @@
         new FQMethod("java/lang/System", "nanoTime", SignatureBuilder.SIG_VOID_TO_LONG),
         new FQMethod("java/util/Calendar", "get", SignatureBuilder.SIG_INT_TO_INT),
         new FQMethod("java/util/GregorianCalendar", "get", SignatureBuilder.SIG_INT_TO_INT),
-<<<<<<< HEAD
-			new FQMethod("java/util/Iterator", "next", "()Ljava/lang/Object;"),
-			new FQMethod("java/util/regex/Matcher", "start", "()I"),
-			new FQMethod("java/util/concurrent/TimeUnit", "toMillis", "(J)J")
-	// @formatter:on
-=======
         new FQMethod("java/util/Iterator", "next", SignatureBuilder.SIG_VOID_TO_OBJECT),
         new FQMethod("java/util/regex/Matcher", "start", SignatureBuilder.SIG_VOID_TO_INT),
         new FQMethod("java/util/concurrent/TimeUnit", "toMillis", SignatureBuilder.SIG_LONG_TO_LONG)
-        //@formatter:on
->>>>>>> 4840e66f
+	// @formatter:on
     );
 
     private static final Set<Pattern> dangerousAssignmentMethodPatterns = UnmodifiableSet.create(
