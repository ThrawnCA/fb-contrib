/*
 * fb-contrib - Auxiliary detectors for Java programs
 * Copyright (C) 2005-2018 Dave Brosius
 *
 * This library is free software; you can redistribute it and/or
 * modify it under the terms of the GNU Lesser General Public
 * License as published by the Free Software Foundation; either
 * version 2.1 of the License, or (at your option) any later version.
 *
 * This library is distributed in the hope that it will be useful,
 * but WITHOUT ANY WARRANTY; without even the implied warranty of
 * MERCHANTABILITY or FITNESS FOR A PARTICULAR PURPOSE.  See the GNU
 * Lesser General Public License for more details.
 *
 * You should have received a copy of the GNU Lesser General Public
 * License along with this library; if not, write to the Free Software
 * Foundation, Inc., 59 Temple Place, Suite 330, Boston, MA  02111-1307  USA
 */
package com.mebigfatguy.fbcontrib.detect;

import java.util.ArrayList;
import java.util.HashMap;
import java.util.List;
import java.util.Map;

import javax.annotation.Nullable;

import org.apache.bcel.Const;
import org.apache.bcel.classfile.Attribute;
import org.apache.bcel.classfile.BootstrapMethod;
import org.apache.bcel.classfile.BootstrapMethods;
import org.apache.bcel.classfile.Code;
import org.apache.bcel.classfile.Constant;
import org.apache.bcel.classfile.ConstantCP;
import org.apache.bcel.classfile.ConstantInvokeDynamic;
import org.apache.bcel.classfile.ConstantMethodHandle;
import org.apache.bcel.classfile.ConstantNameAndType;
import org.apache.bcel.classfile.ConstantPool;
import org.apache.bcel.classfile.JavaClass;
import org.apache.bcel.classfile.Method;

import com.mebigfatguy.fbcontrib.utils.BugType;
import com.mebigfatguy.fbcontrib.utils.FQMethod;
import com.mebigfatguy.fbcontrib.utils.OpcodeUtils;
import com.mebigfatguy.fbcontrib.utils.QMethod;
import com.mebigfatguy.fbcontrib.utils.StopOpcodeParsingException;
import com.mebigfatguy.fbcontrib.utils.ToString;
import com.mebigfatguy.fbcontrib.utils.Values;

import edu.umd.cs.findbugs.BugInstance;
import edu.umd.cs.findbugs.BugReporter;
import edu.umd.cs.findbugs.BytecodeScanningDetector;
import edu.umd.cs.findbugs.OpcodeStack;
import edu.umd.cs.findbugs.OpcodeStack.CustomUserValue;
import edu.umd.cs.findbugs.SourceLineAnnotation;
import edu.umd.cs.findbugs.ba.ClassContext;

/**
 * looks for issues around use of @FunctionalInterface classes, especially in use with Streams..
 */
@CustomUserValue
public class FunctionalInterfaceIssues extends BytecodeScanningDetector {

    private static final QMethod CONTAINS = new QMethod("contains", "(Ljava/lang/Object;)Z");

    private static final FQMethod COLLECT = new FQMethod("java/util/stream/Stream", "collect", "(Ljava/util/stream/Collector;)Ljava/lang/Object;");
    private static final FQMethod FILTER = new FQMethod("java/util/stream/Stream", "filter", "(Ljava/util/function/Predicate;)Ljava/util/stream/Stream;");
    private static final FQMethod FINDFIRST = new FQMethod("java/util/stream/Stream", "findFirst", "()Ljava/util/Optional;");
    private static final FQMethod ISPRESENT = new FQMethod("java/util/Optional", "isPresent", "()Z");
    private static final FQMethod GET = new FQMethod("java/util/List", "get", "(I)Ljava/lang/Object;");

    enum ParseState {
        NORMAL, LAMBDA;
    }

    enum AnonState {
        SEEN_NOTHING, SEEN_ALOAD_0, SEEN_INVOKE
    }

    enum FIIUserValue {
        COLLECT, FILTER, FINDFIRST;
    }

    private BugReporter bugReporter;
    private JavaClass cls;
    private OpcodeStack stack;
    private BootstrapMethods bootstrapAtt;
    private Map<String, List<FIInfo>> functionalInterfaceInfo;

    private ParseState parseState;
    private AnonState anonState;

    public FunctionalInterfaceIssues(BugReporter bugReporter) {
        this.bugReporter = bugReporter;
    }

    @Override
    public void visitClassContext(ClassContext classContext) {
        try {
            cls = classContext.getJavaClass();
            if (cls.getMajor() >= Const.MAJOR_1_8) {
                bootstrapAtt = getBootstrapAttribute(cls);
                if (bootstrapAtt != null) {
                    stack = new OpcodeStack();
                    functionalInterfaceInfo = new HashMap<>();
                    parseState = ParseState.NORMAL;
                    super.visitClassContext(classContext);
                    parseState = ParseState.LAMBDA;
                    super.visitClassContext(classContext);

                    for (Map.Entry<String, List<FIInfo>> entry : functionalInterfaceInfo.entrySet()) {
                        for (FIInfo fii : entry.getValue()) {
                            bugReporter.reportBug(new BugInstance(this, BugType.FII_USE_METHOD_REFERENCE.name(), NORMAL_PRIORITY).addClass(this)
                                    .addMethod(cls, fii.getMethod()).addSourceLine(fii.getSrcLine()));
                        }
                    }
                }
            }
        } finally {
            functionalInterfaceInfo = null;
            bootstrapAtt = null;
            stack = null;
            cls = null;
        }
    }

    @Override
    public void visitCode(Code obj) {

        Method m = getMethod();
        switch (parseState) {
            case LAMBDA:
                if ((m.getAccessFlags() & Const.ACC_SYNTHETIC) != 0) {
                    List<FIInfo> fiis = functionalInterfaceInfo.get(m.getName());
                    if (fiis != null) {
                        try {
                            anonState = AnonState.SEEN_NOTHING;
                            super.visitCode(obj);
                        } catch (StopOpcodeParsingException e) {
                        }
                    }
                }
            break;

            case NORMAL:
<<<<<<< HEAD
                if ((m.getAccessFlags() & Const.ACC_SYNTHETIC) == 0) {
                    if (prescreen(m)) {
                        stack.resetForMethodEntry(this);
                        super.visitCode(obj);
                        break;
                    }
=======
                if ((m.getAccessFlags() & ACC_SYNTHETIC) == 0) {
                    stack.resetForMethodEntry(this);
                    super.visitCode(obj);
                    break;
>>>>>>> 96975a60
                }
        }
    }

    @Override
    public void sawOpcode(int seen) {
        FIIUserValue userValue = null;

        try {
            if (parseState == ParseState.LAMBDA) {
                switch (anonState) {
                    case SEEN_NOTHING:
                        if (seen == Const.ALOAD_0) {
                            anonState = AnonState.SEEN_ALOAD_0;
                        } else {
                            functionalInterfaceInfo.remove(getMethod().getName());
                            throw new StopOpcodeParsingException();
                        }
                    break;

                    case SEEN_ALOAD_0:
                        if ((seen == Const.INVOKEVIRTUAL) || (seen == Const.INVOKEINTERFACE)) {
                            String signature = getSigConstantOperand();
                            if (signature.startsWith("()")) {
                                anonState = AnonState.SEEN_INVOKE;
                            } else {
                                functionalInterfaceInfo.remove(getMethod().getName());
                                throw new StopOpcodeParsingException();
                            }
                        } else {
                            functionalInterfaceInfo.remove(getMethod().getName());
                            throw new StopOpcodeParsingException();
                        }
                    break;

                    case SEEN_INVOKE:
                        if (!OpcodeUtils.isReturn(seen)) {
                            functionalInterfaceInfo.remove(getMethod().getName());
                        }
                        throw new StopOpcodeParsingException();

                    default:
                        functionalInterfaceInfo.remove(getMethod().getName());
                        throw new StopOpcodeParsingException();
                }
            } else {
                switch (seen) {
                    case Const.INVOKEDYNAMIC:
                        ConstantInvokeDynamic cid = (ConstantInvokeDynamic) getConstantRefOperand();

                        ConstantMethodHandle cmh = getMethodHandle(cid.getBootstrapMethodAttrIndex());
                        String anonName = getAnonymousName(cmh);
                        if (anonName != null) {

                            List<FIInfo> fiis = functionalInterfaceInfo.get(anonName);
                            if (fiis == null) {
                                fiis = new ArrayList<>();
                                functionalInterfaceInfo.put(anonName, fiis);
                            }

                            FIInfo fii = new FIInfo(getMethod(), SourceLineAnnotation.fromVisitedInstruction(this));
                            fiis.add(fii);
                        }
                    break;

                    case Const.INVOKEINTERFACE:
                        QMethod m = new QMethod(getNameConstantOperand(), getSigConstantOperand());

                        if (CONTAINS.equals(m)) {
                            if (stack.getStackDepth() >= 2) {
                                OpcodeStack.Item itm = stack.getStackItem(1);
                                if ((itm.getRegisterNumber() < 0) && (FIIUserValue.COLLECT == itm.getUserValue())) {
                                    bugReporter.reportBug(new BugInstance(this, BugType.FII_AVOID_CONTAINS_ON_COLLECTED_STREAM.name(), NORMAL_PRIORITY)
                                            .addClass(this).addMethod(this).addSourceLine(this));
                                }
                            }
                        } else {
                            FQMethod fqm = new FQMethod(getClassConstantOperand(), getNameConstantOperand(), getSigConstantOperand());
                            if (COLLECT.equals(fqm)) {
                                userValue = FIIUserValue.COLLECT;
                            } else if (FILTER.equals(fqm)) {
                                userValue = FIIUserValue.FILTER;
                            } else if (FINDFIRST.equals(fqm)) {
                                if (stack.getStackDepth() > 0) {
                                    OpcodeStack.Item itm = stack.getStackItem(0);
                                    if (itm.getUserValue() == FIIUserValue.FILTER) {
                                        userValue = FIIUserValue.FINDFIRST;
                                    }
                                }
                            } else if (GET.equals(fqm)) {
                                if (stack.getStackDepth() >= 2) {
                                    OpcodeStack.Item itm = stack.getStackItem(0);
                                    if (Values.ZERO.equals(itm.getConstant())) {
                                        itm = stack.getStackItem(1);
                                        if ((itm.getUserValue() == FIIUserValue.COLLECT) && (itm.getRegisterNumber() < 0)) {
                                            bugReporter.reportBug(new BugInstance(this, BugType.FII_USE_FIND_FIRST.name(), NORMAL_PRIORITY).addClass(this)
                                                    .addMethod(this).addSourceLine(this));
                                        }
                                    }
                                }
                            }
                        }
                    break;

                    case Constants.INVOKEVIRTUAL:
                        FQMethod fqm = new FQMethod(getClassConstantOperand(), getNameConstantOperand(), getSigConstantOperand());
                        if (ISPRESENT.equals(fqm)) {
                            if (stack.getStackDepth() > 0) {
                                OpcodeStack.Item itm = stack.getStackItem(0);
                                if ((itm.getUserValue() == FIIUserValue.FINDFIRST) && (itm.getRegisterNumber() < 0)) {
                                    bugReporter.reportBug(new BugInstance(this, BugType.FII_USE_ANY_MATCH.name(), LOW_PRIORITY).addClass(this).addMethod(this)
                                            .addSourceLine(this));
                                }
                            }
                        }
                    break;
                }
            }
        } finally {
            stack.sawOpcode(this, seen);
            if ((userValue != null) && (stack.getStackDepth() > 0)) {
                OpcodeStack.Item itm = stack.getStackItem(0);
                itm.setUserValue(userValue);
            }
        }
    }

<<<<<<< HEAD
    /**
     * looks for methods that contain a INVOKEDYNAMIC opcodes
     *
     * @param method
     *            the context object of the current method
     * @return if the class uses synchronization
     */
    private boolean prescreen(Method method) {
        BitSet bytecodeSet = getClassContext().getBytecodeSet(method);
        return (bytecodeSet != null) && (bytecodeSet.get(Const.INVOKEDYNAMIC));
    }

=======
>>>>>>> 96975a60
    @Nullable
    private BootstrapMethods getBootstrapAttribute(JavaClass clz) {
        for (Attribute att : clz.getAttributes()) {
            if (att instanceof BootstrapMethods) {
                return (BootstrapMethods) att;
            }
        }

        return null;
    }

    @Nullable
    private ConstantMethodHandle getMethodHandle(int bootstrapIndex) {
        BootstrapMethod bsMethod = bootstrapAtt.getBootstrapMethods()[bootstrapIndex];

        for (int arg : bsMethod.getBootstrapArguments()) {
            Constant c = getConstantPool().getConstant(arg);
            if (c instanceof ConstantMethodHandle) {
                return (ConstantMethodHandle) c;
            }
        }

        return null;
    }

    @Nullable
    private String getAnonymousName(ConstantMethodHandle cmh) {
        if (cmh.getReferenceKind() != Const.REF_invokeStatic) {
            return null;
        }

        ConstantPool cp = getConstantPool();
        ConstantCP methodRef = (ConstantCP) cp.getConstant(cmh.getReferenceIndex());
        String clsName = methodRef.getClass(cp);
        if (!clsName.equals(cls.getClassName())) {
            return null;
        }

        ConstantNameAndType nameAndType = (ConstantNameAndType) cp.getConstant(methodRef.getNameAndTypeIndex());

        String signature = nameAndType.getSignature(cp);
        if (signature.endsWith("V")) {
            return null;
        }

        String methodName = nameAndType.getName(cp);
        if (!isSynthetic(methodName, nameAndType.getSignature(cp))) {
            return null;
        }

        return methodName;
    }

    private boolean isSynthetic(String methodName, String methodSig) {
        for (Method m : cls.getMethods()) {
            if (methodName.equals(m.getName()) && methodSig.equals(m.getSignature())) {
                return m.isSynthetic();
            }
        }

        return false;
    }

    static class FIInfo {
        private Method method;
        private SourceLineAnnotation srcLine;

        public FIInfo(Method method, SourceLineAnnotation srcLine) {
            this.method = method;
            this.srcLine = srcLine;
        }

        public Method getMethod() {
            return method;
        }

        public SourceLineAnnotation getSrcLine() {
            return srcLine;
        }

        @Override
        public String toString() {
            return ToString.build(this);
        }

    }
}<|MERGE_RESOLUTION|>--- conflicted
+++ resolved
@@ -143,19 +143,10 @@
             break;
 
             case NORMAL:
-<<<<<<< HEAD
                 if ((m.getAccessFlags() & Const.ACC_SYNTHETIC) == 0) {
-                    if (prescreen(m)) {
-                        stack.resetForMethodEntry(this);
-                        super.visitCode(obj);
-                        break;
-                    }
-=======
-                if ((m.getAccessFlags() & ACC_SYNTHETIC) == 0) {
                     stack.resetForMethodEntry(this);
                     super.visitCode(obj);
                     break;
->>>>>>> 96975a60
                 }
         }
     }
@@ -283,21 +274,6 @@
         }
     }
 
-<<<<<<< HEAD
-    /**
-     * looks for methods that contain a INVOKEDYNAMIC opcodes
-     *
-     * @param method
-     *            the context object of the current method
-     * @return if the class uses synchronization
-     */
-    private boolean prescreen(Method method) {
-        BitSet bytecodeSet = getClassContext().getBytecodeSet(method);
-        return (bytecodeSet != null) && (bytecodeSet.get(Const.INVOKEDYNAMIC));
-    }
-
-=======
->>>>>>> 96975a60
     @Nullable
     private BootstrapMethods getBootstrapAttribute(JavaClass clz) {
         for (Attribute att : clz.getAttributes()) {
