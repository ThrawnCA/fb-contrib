/*
 * fb-contrib - Auxiliary detectors for Java programs
 * Copyright (C) 2005-2018 Dave Brosius
 *
 * This library is free software; you can redistribute it and/or
 * modify it under the terms of the GNU Lesser General Public
 * License as published by the Free Software Foundation; either
 * version 2.1 of the License, or (at your option) any later version.
 *
 * This library is distributed in the hope that it will be useful,
 * but WITHOUT ANY WARRANTY; without even the implied warranty of
 * MERCHANTABILITY or FITNESS FOR A PARTICULAR PURPOSE.  See the GNU
 * Lesser General Public License for more details.
 *
 * You should have received a copy of the GNU Lesser General Public
 * License along with this library; if not, write to the Free Software
 * Foundation, Inc., 59 Temple Place, Suite 330, Boston, MA  02111-1307  USA
 */
package com.mebigfatguy.fbcontrib.detect;

import java.util.ArrayList;
import java.util.BitSet;
import java.util.HashMap;
import java.util.List;
import java.util.Map;

import org.apache.bcel.Const;
import org.apache.bcel.classfile.Attribute;
import org.apache.bcel.classfile.Code;
import org.apache.bcel.classfile.Constant;
import org.apache.bcel.classfile.ConstantInvokeDynamic;
import org.apache.bcel.classfile.ConstantMethodHandle;
import org.apache.bcel.classfile.ConstantMethodref;
import org.apache.bcel.classfile.ConstantNameAndType;
import org.apache.bcel.classfile.ConstantPool;
import org.apache.bcel.classfile.JavaClass;
import org.apache.bcel.classfile.Method;
import org.apache.bcel.classfile.Unknown;

import com.mebigfatguy.fbcontrib.utils.BugType;
import com.mebigfatguy.fbcontrib.utils.CodeByteUtils;
import com.mebigfatguy.fbcontrib.utils.OpcodeUtils;
import com.mebigfatguy.fbcontrib.utils.StopOpcodeParsingException;
import com.mebigfatguy.fbcontrib.utils.ToString;

import edu.umd.cs.findbugs.BugInstance;
import edu.umd.cs.findbugs.BugReporter;
import edu.umd.cs.findbugs.BytecodeScanningDetector;
import edu.umd.cs.findbugs.OpcodeStack;
import edu.umd.cs.findbugs.OpcodeStack.CustomUserValue;
import edu.umd.cs.findbugs.SourceLineAnnotation;
import edu.umd.cs.findbugs.ba.ClassContext;
import edu.umd.cs.findbugs.ba.XMethod;

/**
 * looks for issues around use of @FunctionalInterface classes, especially in use with Streams..
 */
@CustomUserValue
public class FunctionalInterfaceIssues extends BytecodeScanningDetector {

    private static final int REF_invokeStatic = 6;

    private BugReporter bugReporter;
    private JavaClass cls;
    private OpcodeStack stack;
    private Attribute bootstrapAtt;
    private Map<String, List<FIInfo>> functionalInterfaceInfo;
    private boolean isLambda;
    private AnonState anonState;

    enum AnonState {
        SEEN_NOTHING, SEEN_ALOAD_0, SEEN_INVOKE
    };

    public FunctionalInterfaceIssues(BugReporter bugReporter) {
        this.bugReporter = bugReporter;
    }

    @Override
    public void visitClassContext(ClassContext classContext) {
        try {
<<<<<<< HEAD
            JavaClass cls = classContext.getJavaClass();
            if (cls.getMajor() >= Const.MAJOR_1_8) {
=======
            cls = classContext.getJavaClass();
            if (cls.getMajor() >= Constants.MAJOR_1_8) {
>>>>>>> 6fe991d7
                bootstrapAtt = getBootstrapAttribute(cls);
                if (bootstrapAtt != null) {
                    stack = new OpcodeStack();
                    functionalInterfaceInfo = new HashMap<>();
                    super.visitClassContext(classContext);

                    for (Map.Entry<String, List<FIInfo>> entry : functionalInterfaceInfo.entrySet()) {
                        for (FIInfo fii : entry.getValue()) {
                            bugReporter.reportBug(new BugInstance(this, BugType.FII_USE_METHOD_HANDLE.name(), NORMAL_PRIORITY).addClass(this)
                                    .addMethod(fii.getMethod()).addSourceLine(fii.getSrcLine()));
                        }
                    }
                }
            }
        } finally {
            functionalInterfaceInfo = null;
            bootstrapAtt = null;
            stack = null;
            cls = null;
        }
    }

    @Override
    public void visitCode(Code obj) {

        Method m = getMethod();
        if ((m.getAccessFlags() & ACC_SYNTHETIC) != 0) {
            // This assumes lambda methods follow regular methods
            List<FIInfo> fiis = functionalInterfaceInfo.get(m.getName());
            if (fiis != null) {
                try {
                    isLambda = true;
                    anonState = AnonState.SEEN_NOTHING;
                    super.visitCode(obj);
                } catch (StopOpcodeParsingException e) {
                }
            }
        } else if (prescreen(m)) {
            stack.resetForMethodEntry(this);
            isLambda = false;
            super.visitCode(obj);
        }
    }

    @Override
    public void sawOpcode(int seen) {

        try {
<<<<<<< HEAD
            switch (seen) {
                case Const.INVOKEDYNAMIC:
                    List<FIInfo> fiis = functionalInterfaceInfo.get(getMethod());
                    if (fiis == null) {
                        fiis = new ArrayList<>();
                        functionalInterfaceInfo.put(getMethod(), fiis);
                    }
=======
            if (isLambda) {
                switch (anonState) {
                    case SEEN_NOTHING:
                        if (seen == ALOAD_0) {
                            anonState = AnonState.SEEN_ALOAD_0;
                        } else {
                            functionalInterfaceInfo.remove(getMethod().getName());
                            throw new StopOpcodeParsingException();
                        }
                    break;

                    case SEEN_ALOAD_0:
                        if ((seen == INVOKEVIRTUAL) || (seen == INVOKEINTERFACE)) {
                            String signature = getSigConstantOperand();
                            if (signature.startsWith("()")) {
                                anonState = AnonState.SEEN_INVOKE;
                            } else {
                                functionalInterfaceInfo.remove(getMethod().getName());
                                throw new StopOpcodeParsingException();
                            }
                        } else {
                            functionalInterfaceInfo.remove(getMethod().getName());
                            throw new StopOpcodeParsingException();
                        }
                    break;
>>>>>>> 6fe991d7

                    case SEEN_INVOKE:
                        if (!OpcodeUtils.isReturn(seen)) {
                            functionalInterfaceInfo.remove(getMethod().getName());
                        }
                        throw new StopOpcodeParsingException();

                    default:
                        functionalInterfaceInfo.remove(getMethod().getName());
                        throw new StopOpcodeParsingException();
                }
            } else {
                switch (seen) {
                    case Constants.INVOKEDYNAMIC:
                        ConstantInvokeDynamic cid = (ConstantInvokeDynamic) getConstantRefOperand();

                        ConstantMethodHandle cmh = getMethodHandle(cid.getBootstrapMethodAttrIndex());
                        String anonName = getAnonymousName(cmh);
                        if (anonName != null) {

                            List<FIInfo> fiis = functionalInterfaceInfo.get(anonName);
                            if (fiis == null) {
                                fiis = new ArrayList<>();
                                functionalInterfaceInfo.put(anonName, fiis);
                            }

                            FIInfo fii = new FIInfo(getXMethod(), SourceLineAnnotation.fromVisitedInstruction(this));
                            fiis.add(fii);
                        }
                    break;

                }
            }
        } finally {
            stack.sawOpcode(this, seen);
        }
    }

    /**
     * looks for methods that contain a INVOKEDYNAMIC opcodes
     *
     * @param method
     *            the context object of the current method
     * @return if the class uses synchronization
     */
    private boolean prescreen(Method method) {
        BitSet bytecodeSet = getClassContext().getBytecodeSet(method);
        return (bytecodeSet != null) && (bytecodeSet.get(Const.INVOKEDYNAMIC));
    }

    private Attribute getBootstrapAttribute(JavaClass clz) {
        for (Attribute att : clz.getAttributes()) {
            if ("BootstrapMethods".equals(att.getName())) {
                return att;
            }
        }

        return null;
    }

    private ConstantMethodHandle getMethodHandle(int bootstrapIndex) {
        byte[] attBytes = ((Unknown) bootstrapAtt).getBytes();

        int offset = 2; // num methods
        for (int i = 0; i < bootstrapIndex; i++) {
            offset += 2; // method ref
            int numArgs = CodeByteUtils.getshort(attBytes, offset);
            offset += 2 + (numArgs * 2);
        }
        offset += 2; // method ref

        int numArgs = CodeByteUtils.getshort(attBytes, offset);
        offset += 2; // args
        for (int i = 0; i < numArgs; i++) {
            int arg = CodeByteUtils.getshort(attBytes, offset);
            offset += 2; // arg
            Constant c = getConstantPool().getConstant(arg);
            if (c instanceof ConstantMethodHandle) {
                return (ConstantMethodHandle) c;
            }
        }

        return null;
    }

    private String getAnonymousName(ConstantMethodHandle cmh) {
        if (cmh.getReferenceKind() != REF_invokeStatic) {
            return null;
        }

        ConstantPool cp = getConstantPool();
        ConstantMethodref methodRef = (ConstantMethodref) cp.getConstant(cmh.getReferenceIndex());
        String clsName = methodRef.getClass(cp);
        if (!clsName.equals(cls.getClassName())) {
            return null;
        }

        ConstantNameAndType nameAndType = (ConstantNameAndType) cp.getConstant(methodRef.getNameAndTypeIndex());

        String signature = nameAndType.getSignature(cp);
        if (signature.endsWith("V")) {
            return null;
        }

        return nameAndType.getName(cp);
    }

    class FIInfo {
        private XMethod method;
        private SourceLineAnnotation srcLine;

        public FIInfo(XMethod method, SourceLineAnnotation srcLine) {
            this.method = method;
            this.srcLine = srcLine;
        }

        public XMethod getMethod() {
            return method;
        }

        public SourceLineAnnotation getSrcLine() {
            return srcLine;
        }

        @Override
        public String toString() {
            return ToString.build(this);
        }

    }
}<|MERGE_RESOLUTION|>--- conflicted
+++ resolved
@@ -26,6 +26,8 @@
 
 import org.apache.bcel.Const;
 import org.apache.bcel.classfile.Attribute;
+import org.apache.bcel.classfile.BootstrapMethod;
+import org.apache.bcel.classfile.BootstrapMethods;
 import org.apache.bcel.classfile.Code;
 import org.apache.bcel.classfile.Constant;
 import org.apache.bcel.classfile.ConstantInvokeDynamic;
@@ -35,10 +37,8 @@
 import org.apache.bcel.classfile.ConstantPool;
 import org.apache.bcel.classfile.JavaClass;
 import org.apache.bcel.classfile.Method;
-import org.apache.bcel.classfile.Unknown;
 
 import com.mebigfatguy.fbcontrib.utils.BugType;
-import com.mebigfatguy.fbcontrib.utils.CodeByteUtils;
 import com.mebigfatguy.fbcontrib.utils.OpcodeUtils;
 import com.mebigfatguy.fbcontrib.utils.StopOpcodeParsingException;
 import com.mebigfatguy.fbcontrib.utils.ToString;
@@ -53,250 +53,223 @@
 import edu.umd.cs.findbugs.ba.XMethod;
 
 /**
- * looks for issues around use of @FunctionalInterface classes, especially in use with Streams..
+ * looks for issues around use of @FunctionalInterface classes, especially in
+ * use with Streams..
  */
 @CustomUserValue
 public class FunctionalInterfaceIssues extends BytecodeScanningDetector {
 
-    private static final int REF_invokeStatic = 6;
-
-    private BugReporter bugReporter;
-    private JavaClass cls;
-    private OpcodeStack stack;
-    private Attribute bootstrapAtt;
-    private Map<String, List<FIInfo>> functionalInterfaceInfo;
-    private boolean isLambda;
-    private AnonState anonState;
-
-    enum AnonState {
-        SEEN_NOTHING, SEEN_ALOAD_0, SEEN_INVOKE
-    };
-
-    public FunctionalInterfaceIssues(BugReporter bugReporter) {
-        this.bugReporter = bugReporter;
-    }
-
-    @Override
-    public void visitClassContext(ClassContext classContext) {
-        try {
-<<<<<<< HEAD
-            JavaClass cls = classContext.getJavaClass();
-            if (cls.getMajor() >= Const.MAJOR_1_8) {
-=======
-            cls = classContext.getJavaClass();
-            if (cls.getMajor() >= Constants.MAJOR_1_8) {
->>>>>>> 6fe991d7
-                bootstrapAtt = getBootstrapAttribute(cls);
-                if (bootstrapAtt != null) {
-                    stack = new OpcodeStack();
-                    functionalInterfaceInfo = new HashMap<>();
-                    super.visitClassContext(classContext);
-
-                    for (Map.Entry<String, List<FIInfo>> entry : functionalInterfaceInfo.entrySet()) {
-                        for (FIInfo fii : entry.getValue()) {
-                            bugReporter.reportBug(new BugInstance(this, BugType.FII_USE_METHOD_HANDLE.name(), NORMAL_PRIORITY).addClass(this)
-                                    .addMethod(fii.getMethod()).addSourceLine(fii.getSrcLine()));
-                        }
-                    }
-                }
-            }
-        } finally {
-            functionalInterfaceInfo = null;
-            bootstrapAtt = null;
-            stack = null;
-            cls = null;
-        }
-    }
-
-    @Override
-    public void visitCode(Code obj) {
-
-        Method m = getMethod();
-        if ((m.getAccessFlags() & ACC_SYNTHETIC) != 0) {
-            // This assumes lambda methods follow regular methods
-            List<FIInfo> fiis = functionalInterfaceInfo.get(m.getName());
-            if (fiis != null) {
-                try {
-                    isLambda = true;
-                    anonState = AnonState.SEEN_NOTHING;
-                    super.visitCode(obj);
-                } catch (StopOpcodeParsingException e) {
-                }
-            }
-        } else if (prescreen(m)) {
-            stack.resetForMethodEntry(this);
-            isLambda = false;
-            super.visitCode(obj);
-        }
-    }
-
-    @Override
-    public void sawOpcode(int seen) {
-
-        try {
-<<<<<<< HEAD
-            switch (seen) {
-                case Const.INVOKEDYNAMIC:
-                    List<FIInfo> fiis = functionalInterfaceInfo.get(getMethod());
-                    if (fiis == null) {
-                        fiis = new ArrayList<>();
-                        functionalInterfaceInfo.put(getMethod(), fiis);
-                    }
-=======
-            if (isLambda) {
-                switch (anonState) {
-                    case SEEN_NOTHING:
-                        if (seen == ALOAD_0) {
-                            anonState = AnonState.SEEN_ALOAD_0;
-                        } else {
-                            functionalInterfaceInfo.remove(getMethod().getName());
-                            throw new StopOpcodeParsingException();
-                        }
-                    break;
-
-                    case SEEN_ALOAD_0:
-                        if ((seen == INVOKEVIRTUAL) || (seen == INVOKEINTERFACE)) {
-                            String signature = getSigConstantOperand();
-                            if (signature.startsWith("()")) {
-                                anonState = AnonState.SEEN_INVOKE;
-                            } else {
-                                functionalInterfaceInfo.remove(getMethod().getName());
-                                throw new StopOpcodeParsingException();
-                            }
-                        } else {
-                            functionalInterfaceInfo.remove(getMethod().getName());
-                            throw new StopOpcodeParsingException();
-                        }
-                    break;
->>>>>>> 6fe991d7
-
-                    case SEEN_INVOKE:
-                        if (!OpcodeUtils.isReturn(seen)) {
-                            functionalInterfaceInfo.remove(getMethod().getName());
-                        }
-                        throw new StopOpcodeParsingException();
-
-                    default:
-                        functionalInterfaceInfo.remove(getMethod().getName());
-                        throw new StopOpcodeParsingException();
-                }
-            } else {
-                switch (seen) {
-                    case Constants.INVOKEDYNAMIC:
-                        ConstantInvokeDynamic cid = (ConstantInvokeDynamic) getConstantRefOperand();
-
-                        ConstantMethodHandle cmh = getMethodHandle(cid.getBootstrapMethodAttrIndex());
-                        String anonName = getAnonymousName(cmh);
-                        if (anonName != null) {
-
-                            List<FIInfo> fiis = functionalInterfaceInfo.get(anonName);
-                            if (fiis == null) {
-                                fiis = new ArrayList<>();
-                                functionalInterfaceInfo.put(anonName, fiis);
-                            }
-
-                            FIInfo fii = new FIInfo(getXMethod(), SourceLineAnnotation.fromVisitedInstruction(this));
-                            fiis.add(fii);
-                        }
-                    break;
-
-                }
-            }
-        } finally {
-            stack.sawOpcode(this, seen);
-        }
-    }
-
-    /**
-     * looks for methods that contain a INVOKEDYNAMIC opcodes
-     *
-     * @param method
-     *            the context object of the current method
-     * @return if the class uses synchronization
-     */
-    private boolean prescreen(Method method) {
-        BitSet bytecodeSet = getClassContext().getBytecodeSet(method);
-        return (bytecodeSet != null) && (bytecodeSet.get(Const.INVOKEDYNAMIC));
-    }
-
-    private Attribute getBootstrapAttribute(JavaClass clz) {
-        for (Attribute att : clz.getAttributes()) {
-            if ("BootstrapMethods".equals(att.getName())) {
-                return att;
-            }
-        }
-
-        return null;
-    }
-
-    private ConstantMethodHandle getMethodHandle(int bootstrapIndex) {
-        byte[] attBytes = ((Unknown) bootstrapAtt).getBytes();
-
-        int offset = 2; // num methods
-        for (int i = 0; i < bootstrapIndex; i++) {
-            offset += 2; // method ref
-            int numArgs = CodeByteUtils.getshort(attBytes, offset);
-            offset += 2 + (numArgs * 2);
-        }
-        offset += 2; // method ref
-
-        int numArgs = CodeByteUtils.getshort(attBytes, offset);
-        offset += 2; // args
-        for (int i = 0; i < numArgs; i++) {
-            int arg = CodeByteUtils.getshort(attBytes, offset);
-            offset += 2; // arg
-            Constant c = getConstantPool().getConstant(arg);
-            if (c instanceof ConstantMethodHandle) {
-                return (ConstantMethodHandle) c;
-            }
-        }
-
-        return null;
-    }
-
-    private String getAnonymousName(ConstantMethodHandle cmh) {
-        if (cmh.getReferenceKind() != REF_invokeStatic) {
-            return null;
-        }
-
-        ConstantPool cp = getConstantPool();
-        ConstantMethodref methodRef = (ConstantMethodref) cp.getConstant(cmh.getReferenceIndex());
-        String clsName = methodRef.getClass(cp);
-        if (!clsName.equals(cls.getClassName())) {
-            return null;
-        }
-
-        ConstantNameAndType nameAndType = (ConstantNameAndType) cp.getConstant(methodRef.getNameAndTypeIndex());
-
-        String signature = nameAndType.getSignature(cp);
-        if (signature.endsWith("V")) {
-            return null;
-        }
-
-        return nameAndType.getName(cp);
-    }
-
-    class FIInfo {
-        private XMethod method;
-        private SourceLineAnnotation srcLine;
-
-        public FIInfo(XMethod method, SourceLineAnnotation srcLine) {
-            this.method = method;
-            this.srcLine = srcLine;
-        }
-
-        public XMethod getMethod() {
-            return method;
-        }
-
-        public SourceLineAnnotation getSrcLine() {
-            return srcLine;
-        }
-
-        @Override
-        public String toString() {
-            return ToString.build(this);
-        }
-
-    }
+	private BugReporter bugReporter;
+	private JavaClass cls;
+	private OpcodeStack stack;
+	private BootstrapMethods bootstrapAtt;
+	private Map<String, List<FIInfo>> functionalInterfaceInfo;
+	private boolean isLambda;
+	private AnonState anonState;
+
+	enum AnonState {
+		SEEN_NOTHING, SEEN_ALOAD_0, SEEN_INVOKE
+	};
+
+	public FunctionalInterfaceIssues(BugReporter bugReporter) {
+		this.bugReporter = bugReporter;
+	}
+
+	@Override
+	public void visitClassContext(ClassContext classContext) {
+		try {
+			cls = classContext.getJavaClass();
+			if (cls.getMajor() >= Const.MAJOR_1_8) {
+				bootstrapAtt = getBootstrapAttribute(cls);
+				if (bootstrapAtt != null) {
+					stack = new OpcodeStack();
+					functionalInterfaceInfo = new HashMap<>();
+					super.visitClassContext(classContext);
+
+					for (Map.Entry<String, List<FIInfo>> entry : functionalInterfaceInfo.entrySet()) {
+						for (FIInfo fii : entry.getValue()) {
+							bugReporter.reportBug(
+									new BugInstance(this, BugType.FII_USE_METHOD_HANDLE.name(), NORMAL_PRIORITY)
+											.addClass(this).addMethod(fii.getMethod()).addSourceLine(fii.getSrcLine()));
+						}
+					}
+				}
+			}
+		} finally {
+			functionalInterfaceInfo = null;
+			bootstrapAtt = null;
+			stack = null;
+			cls = null;
+		}
+	}
+
+	@Override
+	public void visitCode(Code obj) {
+
+		Method m = getMethod();
+		if ((m.getAccessFlags() & Const.ACC_SYNTHETIC) != 0) {
+			// This assumes lambda methods follow regular methods
+			List<FIInfo> fiis = functionalInterfaceInfo.get(m.getName());
+			if (fiis != null) {
+				try {
+					isLambda = true;
+					anonState = AnonState.SEEN_NOTHING;
+					super.visitCode(obj);
+				} catch (StopOpcodeParsingException e) {
+				}
+			}
+		} else if (prescreen(m)) {
+			stack.resetForMethodEntry(this);
+			isLambda = false;
+			super.visitCode(obj);
+		}
+	}
+
+	@Override
+	public void sawOpcode(int seen) {
+
+		try {
+			if (isLambda) {
+				switch (anonState) {
+				case SEEN_NOTHING:
+					if (seen == Const.ALOAD_0) {
+						anonState = AnonState.SEEN_ALOAD_0;
+					} else {
+						functionalInterfaceInfo.remove(getMethod().getName());
+						throw new StopOpcodeParsingException();
+					}
+					break;
+
+				case SEEN_ALOAD_0:
+					if ((seen == Const.INVOKEVIRTUAL) || (seen == Const.INVOKEINTERFACE)) {
+						String signature = getSigConstantOperand();
+						if (signature.startsWith("()")) {
+							anonState = AnonState.SEEN_INVOKE;
+						} else {
+							functionalInterfaceInfo.remove(getMethod().getName());
+							throw new StopOpcodeParsingException();
+						}
+					} else {
+						functionalInterfaceInfo.remove(getMethod().getName());
+						throw new StopOpcodeParsingException();
+					}
+					break;
+
+				case SEEN_INVOKE:
+					if (!OpcodeUtils.isReturn(seen)) {
+						functionalInterfaceInfo.remove(getMethod().getName());
+					}
+					throw new StopOpcodeParsingException();
+
+				default:
+					functionalInterfaceInfo.remove(getMethod().getName());
+					throw new StopOpcodeParsingException();
+				}
+			} else {
+				switch (seen) {
+				case Const.INVOKEDYNAMIC:
+					ConstantInvokeDynamic cid = (ConstantInvokeDynamic) getConstantRefOperand();
+
+					ConstantMethodHandle cmh = getMethodHandle(cid.getBootstrapMethodAttrIndex());
+					String anonName = getAnonymousName(cmh);
+					if (anonName != null) {
+
+						List<FIInfo> fiis = functionalInterfaceInfo.get(anonName);
+						if (fiis == null) {
+							fiis = new ArrayList<>();
+							functionalInterfaceInfo.put(anonName, fiis);
+						}
+
+						FIInfo fii = new FIInfo(getXMethod(), SourceLineAnnotation.fromVisitedInstruction(this));
+						fiis.add(fii);
+					}
+					break;
+
+				}
+			}
+		} finally {
+			stack.sawOpcode(this, seen);
+		}
+	}
+
+	/**
+	 * looks for methods that contain a INVOKEDYNAMIC opcodes
+	 *
+	 * @param method
+	 *            the context object of the current method
+	 * @return if the class uses synchronization
+	 */
+	private boolean prescreen(Method method) {
+		BitSet bytecodeSet = getClassContext().getBytecodeSet(method);
+		return (bytecodeSet != null) && (bytecodeSet.get(Const.INVOKEDYNAMIC));
+	}
+
+	private BootstrapMethods getBootstrapAttribute(JavaClass clz) {
+		for (Attribute att : clz.getAttributes()) {
+			if (att instanceof BootstrapMethods) {
+				return (BootstrapMethods) att;
+			}
+		}
+
+		return null;
+	}
+
+	private ConstantMethodHandle getMethodHandle(int bootstrapIndex) {
+		BootstrapMethod bsMethod = bootstrapAtt.getBootstrapMethods()[bootstrapIndex];
+
+		for (int arg : bsMethod.getBootstrapArguments()) {
+			Constant c = getConstantPool().getConstant(arg);
+			if (c instanceof ConstantMethodHandle) {
+				return (ConstantMethodHandle) c;
+			}
+		}
+
+		return null;
+	}
+
+	private String getAnonymousName(ConstantMethodHandle cmh) {
+		if (cmh.getReferenceKind() != Const.REF_invokeStatic) {
+			return null;
+		}
+
+		ConstantPool cp = getConstantPool();
+		ConstantMethodref methodRef = (ConstantMethodref) cp.getConstant(cmh.getReferenceIndex());
+		String clsName = methodRef.getClass(cp);
+		if (!clsName.equals(cls.getClassName())) {
+			return null;
+		}
+
+		ConstantNameAndType nameAndType = (ConstantNameAndType) cp.getConstant(methodRef.getNameAndTypeIndex());
+
+		String signature = nameAndType.getSignature(cp);
+		if (signature.endsWith("V")) {
+			return null;
+		}
+
+		return nameAndType.getName(cp);
+	}
+
+	class FIInfo {
+		private XMethod method;
+		private SourceLineAnnotation srcLine;
+
+		public FIInfo(XMethod method, SourceLineAnnotation srcLine) {
+			this.method = method;
+			this.srcLine = srcLine;
+		}
+
+		public XMethod getMethod() {
+			return method;
+		}
+
+		public SourceLineAnnotation getSrcLine() {
+			return srcLine;
+		}
+
+		@Override
+		public String toString() {
+			return ToString.build(this);
+		}
+
+	}
 }