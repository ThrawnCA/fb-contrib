--- conflicted
+++ resolved
@@ -64,15 +64,8 @@
 @CustomUserValue
 public class FunctionalInterfaceIssues extends BytecodeScanningDetector {
 
-<<<<<<< HEAD
-    private static final QMethod CONTAINS = new QMethod("contains", "(Ljava/lang/Object;)Z");
-    private static final QMethod SIZE = new QMethod("size", "()I");
-=======
-    private static final int REF_invokeStatic = 6;
-
     private static final QMethod CONTAINS = new QMethod("contains", SignatureBuilder.SIG_OBJECT_TO_BOOLEAN);
     private static final QMethod SIZE = new QMethod("size", SignatureBuilder.SIG_VOID_TO_INT);
->>>>>>> 9b93d4e5
 
     private static final FQMethod COLLECT = new FQMethod("java/util/stream/Stream", "collect", "(Ljava/util/stream/Collector;)Ljava/lang/Object;");
     private static final FQMethod FILTER = new FQMethod("java/util/stream/Stream", "filter", "(Ljava/util/function/Predicate;)Ljava/util/stream/Stream;");
