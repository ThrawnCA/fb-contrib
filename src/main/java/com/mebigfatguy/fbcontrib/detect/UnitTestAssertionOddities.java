--- conflicted
+++ resolved
@@ -365,11 +365,7 @@
                 break;
             }
 
-<<<<<<< HEAD
-            if ((seen == Const.INVOKEVIRTUAL) || (seen == Const.INVOKESTATIC) || (seen == Const.INVOKESPECIAL)) {
-=======
             if (OpcodeUtils.isStandardInvoke(seen)) {
->>>>>>> fd33cb85
                 String lcName = getNameConstantOperand().toLowerCase(Locale.ENGLISH);
                 if (seen == Const.INVOKEVIRTUAL) {
                     String sig = getSigConstantOperand();
