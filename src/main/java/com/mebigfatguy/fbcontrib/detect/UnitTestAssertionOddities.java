/*
 * fb-contrib - Auxiliary detectors for Java programs
 * Copyright (C) 2005-2018 Dave Brosius
 * Copyright (C) 2016-2018 Juan Martin Sotuyo Dodero
 *
 * This library is free software; you can redistribute it and/or
 * modify it under the terms of the GNU Lesser General Public
 * License as published by the Free Software Foundation; either
 * version 2.1 of the License, or (at your option) any later version.
 *
 * This library is distributed in the hope that it will be useful,
 * but WITHOUT ANY WARRANTY; without even the implied warranty of
 * MERCHANTABILITY or FITNESS FOR A PARTICULAR PURPOSE.  See the GNU
 * Lesser General Public License for more details.
 *
 * You should have received a copy of the GNU Lesser General Public
 * License along with this library; if not, write to the Free Software
 * Foundation, Inc., 59 Temple Place, Suite 330, Boston, MA  02111-1307  USA
 */
package com.mebigfatguy.fbcontrib.detect;

import java.util.Collection;
import java.util.HashSet;
import java.util.List;
import java.util.Locale;
import java.util.Set;

import org.apache.bcel.Const;
import org.apache.bcel.Repository;
import org.apache.bcel.classfile.AnnotationEntry;
import org.apache.bcel.classfile.Code;
import org.apache.bcel.classfile.ElementValuePair;
import org.apache.bcel.classfile.Field;
import org.apache.bcel.classfile.JavaClass;
import org.apache.bcel.classfile.Method;

import com.mebigfatguy.fbcontrib.utils.BugType;
import com.mebigfatguy.fbcontrib.utils.OpcodeUtils;
import com.mebigfatguy.fbcontrib.utils.SignatureBuilder;
import com.mebigfatguy.fbcontrib.utils.SignatureUtils;
import com.mebigfatguy.fbcontrib.utils.TernaryPatcher;
import com.mebigfatguy.fbcontrib.utils.UnmodifiableSet;
import com.mebigfatguy.fbcontrib.utils.Values;

import edu.umd.cs.findbugs.BugInstance;
import edu.umd.cs.findbugs.BugReporter;
import edu.umd.cs.findbugs.BytecodeScanningDetector;
import edu.umd.cs.findbugs.OpcodeStack;
import edu.umd.cs.findbugs.OpcodeStack.CustomUserValue;
import edu.umd.cs.findbugs.ba.ClassContext;
import edu.umd.cs.findbugs.ba.XField;
import edu.umd.cs.findbugs.classfile.FieldDescriptor;
import edu.umd.cs.findbugs.classfile.analysis.AnnotationValue;
import edu.umd.cs.findbugs.internalAnnotations.SlashedClassName;

/** looks for odd uses of the Assert class of the JUnit and TestNG framework */
@CustomUserValue
public class UnitTestAssertionOddities extends BytecodeScanningDetector {
    private enum State {
        SAW_NOTHING, SAW_IF_ICMPNE, SAW_IF_NE, SAW_IF_ICMPEQ, SAW_ICONST_1, SAW_GOTO, SAW_ICONST_0, SAW_EQUALS
    }

    private enum TestFrameworkType {
        UNKNOWN, JUNIT, TESTNG;
    }

    private static final Set<String> INJECTOR_ANNOTATIONS = UnmodifiableSet.create(
    // @formatter:off
			"org.mockito.Mock", "org.springframework.beans.factory.annotation.Autowired"
	// @formatter:on
    );

    private static final String BOOLEAN_TYPE_SIGNATURE = "Ljava/lang/Boolean;";
    private static final String LJAVA_LANG_DOUBLE = "Ljava/lang/Double;";

    private static final String TESTCASE_CLASS = "junit.framework.TestCase";
    private static final String TEST_CLASS = "org.junit.Test";
    private static final String TEST_ANNOTATION_SIGNATURE = "Lorg/junit/Test;";
    private static final String OLD_ASSERT_CLASS = "junit/framework/Assert";
    private static final String NEW_ASSERT_CLASS = "org/junit/Assert";

    private static final String TESTNG_CLASS = "org.testng.annotations.Test";
    private static final String TESTNG_ANNOTATION_SIGNATURE = "Lorg/testng/annotations/Test;";
    private static final String NG_ASSERT_CLASS = "org/testng/Assert";
    private static final String NG_JUNIT_ASSERT_CLASS = "org/testng/AssertJUnit";

    private static final String MBEAN_CLASS = "org/meanbean/test/BeanTester";
    private static final String MBEAN_METHOD = "testBean";

    private BugReporter bugReporter;
    private JavaClass testCaseClass;
    private JavaClass testAnnotationClass;
    private JavaClass testNGAnnotationClass;
    private OpcodeStack stack;
    private boolean isTestCaseDerived;
    private boolean isAnnotationCapable;
    private @SlashedClassName String className;
    private boolean sawAssert;
    private State state;
    private boolean checkIsNegated;
    private TestFrameworkType frameworkType;
    private boolean hasAnnotation;
    private Set<FieldDescriptor> fieldsWithAnnotations;

    /**
     * constructs a JOA detector given the reporter to report bugs on
     *
     * @param bugReporter
     *            the sync of bug reports
     */
    public UnitTestAssertionOddities(BugReporter bugReporter) {
        this.bugReporter = bugReporter;

        try {
            testCaseClass = Repository.lookupClass(TESTCASE_CLASS);
        } catch (ClassNotFoundException cnfe) {
            testCaseClass = null;
        }
        try {
            testAnnotationClass = Repository.lookupClass(TEST_CLASS);
        } catch (ClassNotFoundException cnfe) {
            testAnnotationClass = null;
        }

        try {
            testNGAnnotationClass = Repository.lookupClass(TESTNG_CLASS);
        } catch (ClassNotFoundException cnfe) {
            testNGAnnotationClass = null;
        }
    }

    /**
     * override the visitor to see if this class could be a test class
     *
     * @param classContext
     *            the context object of the currently parsed class
     */
    @Override
    public void visitClassContext(ClassContext classContext) {
        try {
            JavaClass cls = classContext.getJavaClass();
            className = cls.getClassName().replace('.', '/');
            isTestCaseDerived = (testCaseClass != null) && cls.instanceOf(testCaseClass);
            isAnnotationCapable = (cls.getMajor() >= 5) && ((testAnnotationClass != null) || (testNGAnnotationClass != null));
            if (isTestCaseDerived || isAnnotationCapable) {
                stack = new OpcodeStack();
                fieldsWithAnnotations = new HashSet<>();
                super.visitClassContext(classContext);
            }
        } catch (ClassNotFoundException cnfe) {
            bugReporter.reportMissingClass(cnfe);
        } finally {
            stack = null;
            fieldsWithAnnotations = null;
        }
    }

    @Override
    public void visitCode(Code obj) {
        detectFrameworkType();

        if (frameworkType != TestFrameworkType.UNKNOWN) {
            stack.resetForMethodEntry(this);
            state = State.SAW_NOTHING;
            sawAssert = false;
            super.visitCode(obj);

            if (!sawAssert && !hasExpects()) {
                bugReporter.reportBug(new BugInstance(this, frameworkType == TestFrameworkType.JUNIT ? BugType.UTAO_JUNIT_ASSERTION_ODDITIES_NO_ASSERT.name()
                        : BugType.UTAO_TESTNG_ASSERTION_ODDITIES_NO_ASSERT.name(), LOW_PRIORITY).addClass(this).addMethod(this));
            }
        }
    }

    /**
     * Attempt to identify whether we are dealing with JUnit or TestNG.
     */
    private void detectFrameworkType() {
        hasAnnotation = false;
        Method m = getMethod();
        if (isTestCaseDerived && m.getName().startsWith("test")) {
            frameworkType = TestFrameworkType.JUNIT;
            return;
        }

        frameworkType = TestFrameworkType.UNKNOWN;
        if (!isAnnotationCapable) {
            return;
        }

        AnnotationEntry[] annotations = m.getAnnotationEntries();
        if (annotations == null) {
            return;
        }
        for (AnnotationEntry annotation : annotations) {
            String annotationType = annotation.getAnnotationType();
            if (annotation.isRuntimeVisible()) {
                if (TEST_ANNOTATION_SIGNATURE.equals(annotationType)) {
                    frameworkType = TestFrameworkType.JUNIT;
                    hasAnnotation = true;
                    return;
                } else if (TESTNG_ANNOTATION_SIGNATURE.equals(annotationType)) {
                    frameworkType = TestFrameworkType.TESTNG;
                    hasAnnotation = true;
                    return;
                }
            }
        }
    }

    @Override
    public void visitField(Field obj) {
        if (obj.getAnnotationEntries().length > 0) {
            fieldsWithAnnotations.add(getFieldDescriptor());
        }
    }

    @edu.umd.cs.findbugs.annotations.SuppressFBWarnings(value = "CLI_CONSTANT_LIST_INDEX", justification = "Constrained by FindBugs API")
    @Override
    public void sawOpcode(int seen) {
        String userValue = null;

        try {
            stack.precomputation(this);

            if (seen == Const.INVOKESTATIC) {
                String clsName = getClassConstantOperand();
                if (OLD_ASSERT_CLASS.equals(clsName) || NEW_ASSERT_CLASS.equals(clsName) || NG_JUNIT_ASSERT_CLASS.equals(clsName)) {

                    sawAssert = true;

                    if (hasAnnotation && (frameworkType == TestFrameworkType.JUNIT) && OLD_ASSERT_CLASS.equals(clsName)) {
                        bugReporter.reportBug(new BugInstance(this, BugType.UTAO_JUNIT_ASSERTION_ODDITIES_USING_DEPRECATED.name(), NORMAL_PRIORITY)
                                .addClass(this).addMethod(this).addSourceLine(this));
                    }

                    String methodName = getNameConstantOperand();
                    if ("assertEquals".equals(methodName) && processAssert()) {
                        return;
                    } else if ("assertNotEquals".equals(methodName)) {
                        String signature = getSigConstantOperand();
                        int numArguments = SignatureUtils.getNumParameters(signature);
                        if (((numArguments == 2) || (numArguments == 3)) && (stack.getStackDepth() >= 2)) {
                            OpcodeStack.Item expectedItem = stack.getStackItem(1);
                            if (expectedItem.isNull()) {
                                bugReporter.reportBug(new BugInstance(this, BugType.UTAO_JUNIT_ASSERTION_ODDITIES_USE_ASSERT_NOT_NULL.name(), NORMAL_PRIORITY)
                                        .addClass(this).addMethod(this).addSourceLine(this));
                                return;
                            }
                        }
                    } else if ("assertNotNull".equals(methodName)) {
                        if ((stack.getStackDepth() > 0) && "valueOf".equals(stack.getStackItem(0).getUserValue())) {
                            bugReporter.reportBug(new BugInstance(this, BugType.UTAO_JUNIT_ASSERTION_ODDITIES_IMPOSSIBLE_NULL.name(), NORMAL_PRIORITY)
                                    .addClass(this).addMethod(this).addSourceLine(this));
                        }
                    } else if ((!checkIsNegated && "assertTrue".equals(methodName)) || (checkIsNegated && "assertFalse".equals(methodName))) {
                        if ((state == State.SAW_ICONST_0) || (state == State.SAW_EQUALS)) {
                            bugReporter.reportBug(new BugInstance(this, BugType.UTAO_JUNIT_ASSERTION_ODDITIES_USE_ASSERT_EQUALS.name(), NORMAL_PRIORITY)
                                    .addClass(this).addMethod(this).addSourceLine(this));
                        }
                    } else if (((!checkIsNegated && "assertFalse".equals(methodName)) || (checkIsNegated && "assertTrue".equals(methodName)))
                            && ((state == State.SAW_ICONST_0) || (state == State.SAW_EQUALS))) {
                        bugReporter.reportBug(new BugInstance(this, BugType.UTAO_JUNIT_ASSERTION_ODDITIES_USE_ASSERT_NOT_EQUALS.name(), NORMAL_PRIORITY)
                                .addClass(this).addMethod(this).addSourceLine(this));
                    }
                } else if (NG_ASSERT_CLASS.equals(clsName)) {
                    sawAssert = true;
                    String methodName = getNameConstantOperand();
                    if ("assertEquals".equals(methodName) && ngProcessAssertEquals()) {
                        return;
                    } else if ("assertNotEquals".equals(methodName)) {
                        String signature = getSigConstantOperand();
                        int numArgs = SignatureUtils.getNumParameters(signature);
                        OpcodeStack.Item expectedItem;
                        if ((numArgs == 2) && (stack.getStackDepth() >= 2)) {
                            expectedItem = stack.getStackItem(0);
                        } else if ((numArgs == 3) && (stack.getStackDepth() >= 3)) {
                            expectedItem = stack.getStackItem(1);
                        } else {
                            return;
                        }

                        XField fld = expectedItem.getXField();
                        if (((fld == null) || !fieldsWithAnnotations.contains(fld.getFieldDescriptor())) && (expectedItem.isNull())) {
                            bugReporter.reportBug(new BugInstance(this, BugType.UTAO_TESTNG_ASSERTION_ODDITIES_USE_ASSERT_NOT_NULL.name(), NORMAL_PRIORITY)
                                    .addClass(this).addMethod(this).addSourceLine(this));
                            return;
                        }
                    } else if ("assertNotNull".equals(methodName)) {
                        if ((stack.getStackDepth() > 0) && "valueOf".equals(stack.getStackItem(0).getUserValue())) {
                            bugReporter.reportBug(new BugInstance(this, BugType.UTAO_TESTNG_ASSERTION_ODDITIES_IMPOSSIBLE_NULL.name(), NORMAL_PRIORITY)
                                    .addClass(this).addMethod(this).addSourceLine(this));
                        }
                    } else if ((!checkIsNegated && "assertTrue".equals(methodName)) || (checkIsNegated && "assertFalse".equals(methodName))) {
                        if ((state == State.SAW_ICONST_0) || (state == State.SAW_EQUALS)) {
                            bugReporter.reportBug(new BugInstance(this, BugType.UTAO_TESTNG_ASSERTION_ODDITIES_USE_ASSERT_EQUALS.name(), NORMAL_PRIORITY)
                                    .addClass(this).addMethod(this).addSourceLine(this));
                        }
                    } else if (((!checkIsNegated && "assertFalse".equals(methodName)) || (checkIsNegated && "assertTrue".equals(methodName)))
                            && ((state == State.SAW_ICONST_0) || (state == State.SAW_EQUALS))) {
                        bugReporter.reportBug(new BugInstance(this, BugType.UTAO_TESTNG_ASSERTION_ODDITIES_USE_ASSERT_NOT_EQUALS.name(), NORMAL_PRIORITY)
                                .addClass(this).addMethod(this).addSourceLine(this));
                    }
                } else {
                    String methodName = getNameConstantOperand();
                    String sig = getSigConstantOperand();
                    if (clsName.startsWith("java/lang/") && "valueOf".equals(methodName) && (sig.indexOf(")Ljava/lang/") >= 0)) {
                        userValue = "valueOf";
                    }
                }
<<<<<<< HEAD
            } else if ((seen == Const.ATHROW) && (stack.getStackDepth() > 0)) {
=======
            } else if (seen == INVOKEVIRTUAL) {
                String className = getClassConstantOperand();
                if (MBEAN_CLASS.equals(className)) {
                    String methodName = getNameConstantOperand();
                    if (MBEAN_METHOD.equals(methodName)) {
                        sawAssert = true;
                    }
                }
            } else if ((seen == ATHROW) && (stack.getStackDepth() > 0)) {
>>>>>>> d1b7b904
                OpcodeStack.Item item = stack.getStackItem(0);
                String throwClass = item.getSignature();
                if ("Ljava/lang/AssertionError;".equals(throwClass)) {
                    bugReporter.reportBug(new BugInstance(this,
                            frameworkType == TestFrameworkType.JUNIT ? BugType.UTAO_JUNIT_ASSERTION_ODDITIES_ASSERT_USED.name()
                                    : BugType.UTAO_TESTNG_ASSERTION_ODDITIES_ASSERT_USED.name(),
                            NORMAL_PRIORITY).addClass(this).addMethod(this).addSourceLine(this));
                    sawAssert = true;
                }
            }

            switch (state) {
                case SAW_NOTHING:
                case SAW_EQUALS:
                    // starting the chain, reset to false
                    checkIsNegated = false;
                    if (seen == Const.IF_ICMPNE) {
                        state = State.SAW_IF_ICMPNE;
                    } else if (seen == Const.IFNE) {
                        state = State.SAW_IF_NE;
                        checkIsNegated = true;
                    } else if (seen == Const.IF_ICMPEQ) {
                        state = State.SAW_IF_ICMPEQ;
                        checkIsNegated = true;
                    } else {
                        state = State.SAW_NOTHING;
                    }
                break;

                case SAW_IF_ICMPEQ:
                case SAW_IF_NE:
                case SAW_IF_ICMPNE:
                    if (seen == Const.ICONST_1) {
                        state = State.SAW_ICONST_1;
                    } else {
                        state = State.SAW_NOTHING;
                    }
                break;

                case SAW_ICONST_1:
                    if (seen == Const.GOTO) {
                        state = State.SAW_GOTO;
                    } else {
                        state = State.SAW_NOTHING;
                    }
                break;

                case SAW_GOTO:
                    if (seen == Const.ICONST_0) {
                        state = State.SAW_ICONST_0;
                    } else {
                        state = State.SAW_NOTHING;
                    }
                break;

                default:
                    state = State.SAW_NOTHING;
                break;
            }

            if (OpcodeUtils.isStandardInvoke(seen)) {
                String lcName = getNameConstantOperand().toLowerCase(Locale.ENGLISH);
                if (seen == Const.INVOKEVIRTUAL) {
                    String sig = getSigConstantOperand();
                    if ("equals".equals(lcName) && SignatureBuilder.SIG_OBJECT_TO_BOOLEAN.equals(sig)) {
                        state = State.SAW_EQUALS;
                    }
                }

                // assume that if you call a method in the unit test class, or
                // call a method with assert of verify in them
                // it's possibly doing asserts for you. Yes this is a hack

                if (className.equals(getClassConstantOperand()) || lcName.contains("assert") || lcName.contains("verify")) {
                    sawAssert = true;
                }
            }

        } finally {
            TernaryPatcher.pre(stack, seen);
            stack.sawOpcode(this, seen);
            TernaryPatcher.post(stack, seen);
            if ((userValue != null) && (stack.getStackDepth() > 0)) {
                OpcodeStack.Item item = stack.getStackItem(0);
                item.setUserValue(userValue);
            }
        }
    }

    private boolean processAssert() {
        String signature = getSigConstantOperand();
        List<String> argTypes = SignatureUtils.getParameterSignatures(signature);
        if (((argTypes.size() == 2) || (argTypes.size() == 3)) && (stack.getStackDepth() >= 2)) {
            OpcodeStack.Item item0 = stack.getStackItem(0);
            OpcodeStack.Item expectedItem = stack.getStackItem(1);
            Object cons1 = expectedItem.getConstant();
            if ((cons1 != null) && BOOLEAN_TYPE_SIGNATURE.equals(expectedItem.getSignature()) && BOOLEAN_TYPE_SIGNATURE.equals(item0.getSignature())) {
                bugReporter.reportBug(new BugInstance(this, BugType.UTAO_JUNIT_ASSERTION_ODDITIES_BOOLEAN_ASSERT.name(), NORMAL_PRIORITY).addClass(this)
                        .addMethod(this).addSourceLine(this));
                return true;
            }
            if ((cons1 == null) && (item0.getConstant() != null) && ((argTypes.size() == 2) || !isFloatingPtPrimitive(item0.getSignature()))) {
                bugReporter.reportBug(new BugInstance(this, BugType.UTAO_JUNIT_ASSERTION_ODDITIES_ACTUAL_CONSTANT.name(), NORMAL_PRIORITY).addClass(this)
                        .addMethod(this).addSourceLine(this));
                return true;
            }
            if (expectedItem.isNull() && !hasFieldInjectorAnnotation(expectedItem)) {
                bugReporter.reportBug(new BugInstance(this, BugType.UTAO_JUNIT_ASSERTION_ODDITIES_USE_ASSERT_NULL.name(), NORMAL_PRIORITY).addClass(this)
                        .addMethod(this).addSourceLine(this));
                return true;
            }
            if (Values.SIG_PRIMITIVE_DOUBLE.equals(argTypes.get(argTypes.size() - 1)) && Values.SIG_PRIMITIVE_DOUBLE.equals(argTypes.get(argTypes.size() - 2))
                    && ((argTypes.size() < 3) || !Values.SIG_PRIMITIVE_DOUBLE.equals(argTypes.get(argTypes.size() - 3)))) {
                bugReporter.reportBug(new BugInstance(this, BugType.UTAO_JUNIT_ASSERTION_ODDITIES_INEXACT_DOUBLE.name(), NORMAL_PRIORITY).addClass(this)
                        .addMethod(this).addSourceLine(this));
                return true;
            }
        }

        return false;
    }

    private boolean ngProcessAssertEquals() {
        String signature = getSigConstantOperand();
        List<String> argTypes = SignatureUtils.getParameterSignatures(signature);
        if ((argTypes.size() == 2) || (argTypes.size() == 3)) {

            OpcodeStack.Item actualItem, expectedItem;
            if ((argTypes.size() == 2) && (stack.getStackDepth() >= 2)) {
                expectedItem = stack.getStackItem(0);
                actualItem = stack.getStackItem(1);
            } else if ((argTypes.size() == 3) && (stack.getStackDepth() >= 3)) {
                expectedItem = stack.getStackItem(1);
                actualItem = stack.getStackItem(2);
            } else {
                return true;
            }

            Object cons1 = expectedItem.getConstant();
            if ((cons1 != null) && Values.SIG_PRIMITIVE_BOOLEAN.equals(argTypes.get(0)) && Values.SIG_PRIMITIVE_BOOLEAN.equals(argTypes.get(1))) {
                bugReporter.reportBug(new BugInstance(this, BugType.UTAO_TESTNG_ASSERTION_ODDITIES_BOOLEAN_ASSERT.name(), NORMAL_PRIORITY).addClass(this)
                        .addMethod(this).addSourceLine(this));
                return true;
            }
            if ((actualItem.getConstant() != null) && (expectedItem.getConstant() == null)
                    && ((argTypes.size() == 2) || !isFloatingPtPrimitive(actualItem.getSignature()))) {
                bugReporter.reportBug(new BugInstance(this, BugType.UTAO_TESTNG_ASSERTION_ODDITIES_ACTUAL_CONSTANT.name(), NORMAL_PRIORITY).addClass(this)
                        .addMethod(this).addSourceLine(this));
                return true;
            }
            if (expectedItem.isNull() && !hasFieldInjectorAnnotation(expectedItem)) {
                bugReporter.reportBug(new BugInstance(this, BugType.UTAO_TESTNG_ASSERTION_ODDITIES_USE_ASSERT_NULL.name(), NORMAL_PRIORITY).addClass(this)
                        .addMethod(this).addSourceLine(this));
                return true;
            }
            if (Values.SIG_JAVA_LANG_OBJECT.equals(argTypes.get(0)) && Values.SIG_JAVA_LANG_OBJECT.equals(argTypes.get(1))
                    && LJAVA_LANG_DOUBLE.equals(actualItem.getSignature()) && LJAVA_LANG_DOUBLE.equals(expectedItem.getSignature())) {
                bugReporter.reportBug(new BugInstance(this, BugType.UTAO_TESTNG_ASSERTION_ODDITIES_INEXACT_DOUBLE.name(), NORMAL_PRIORITY).addClass(this)
                        .addMethod(this).addSourceLine(this));
                return true;
            }
        }

        return false;
    }

    private boolean isFloatingPtPrimitive(String signature) {
        return Values.SIG_PRIMITIVE_DOUBLE.equals(signature) || Values.SIG_PRIMITIVE_FLOAT.equals(signature);
    }

    private boolean hasExpects() {
        AnnotationEntry[] annotations = getMethod().getAnnotationEntries();
        if (annotations != null) {
            for (AnnotationEntry annotation : annotations) {
                String type = annotation.getAnnotationType();
                if ("Lorg/junit/Test;".equals(type) || "Lorg/testng/annotations/Test;".equals(type)) {
                    ElementValuePair[] evPairs = annotation.getElementValuePairs();
                    if (evPairs != null) {
                        for (ElementValuePair evPair : evPairs) {
                            String evName = evPair.getNameString();
                            if ("expected".equals(evName) || "expectedExceptions".equals(evName)) {
                                return true;
                            }
                        }
                    }
                }
            }
        }

        return false;
    }

    private boolean hasFieldInjectorAnnotation(OpcodeStack.Item item) {
        XField xf = item.getXField();
        if (xf == null) {
            return false;
        }

        Collection<AnnotationValue> annotations = xf.getAnnotations();
        for (AnnotationValue value : annotations) {
            if (INJECTOR_ANNOTATIONS.contains(value.getAnnotationClass().getDottedClassName())) {
                return true;
            }
        }
        return false;
    }
}<|MERGE_RESOLUTION|>--- conflicted
+++ resolved
@@ -308,10 +308,7 @@
                         userValue = "valueOf";
                     }
                 }
-<<<<<<< HEAD
-            } else if ((seen == Const.ATHROW) && (stack.getStackDepth() > 0)) {
-=======
-            } else if (seen == INVOKEVIRTUAL) {
+            } else if (seen == Const.INVOKEVIRTUAL) {
                 String className = getClassConstantOperand();
                 if (MBEAN_CLASS.equals(className)) {
                     String methodName = getNameConstantOperand();
@@ -319,8 +316,7 @@
                         sawAssert = true;
                     }
                 }
-            } else if ((seen == ATHROW) && (stack.getStackDepth() > 0)) {
->>>>>>> d1b7b904
+            } else if ((seen == Const.ATHROW) && (stack.getStackDepth() > 0)) {
                 OpcodeStack.Item item = stack.getStackItem(0);
                 String throwClass = item.getSignature();
                 if ("Ljava/lang/AssertionError;".equals(throwClass)) {
