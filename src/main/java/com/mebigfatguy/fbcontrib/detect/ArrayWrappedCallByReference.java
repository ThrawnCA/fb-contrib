/*
 * fb-contrib - Auxiliary detectors for Java programs
 * Copyright (C) 2005-2017 Dave Brosius
 *
 * This library is free software; you can redistribute it and/or
 * modify it under the terms of the GNU Lesser General Public
 * License as published by the Free Software Foundation; either
 * version 2.1 of the License, or (at your option) any later version.
 *
 * This library is distributed in the hope that it will be useful,
 * but WITHOUT ANY WARRANTY; without even the implied warranty of
 * MERCHANTABILITY or FITNESS FOR A PARTICULAR PURPOSE.  See the GNU
 * Lesser General Public License for more details.
 *
 * You should have received a copy of the GNU Lesser General Public
 * License along with this library; if not, write to the Free Software
 * Foundation, Inc., 59 Temple Place, Suite 330, Boston, MA  02111-1307  USA
 */
package com.mebigfatguy.fbcontrib.detect;

import java.util.BitSet;
import java.util.HashMap;
import java.util.List;
import java.util.Map;

<<<<<<< HEAD
import org.apache.bcel.Const;
=======
import javax.annotation.Nullable;

import org.apache.bcel.Constants;
>>>>>>> 21478363
import org.apache.bcel.classfile.Code;
import org.apache.bcel.classfile.Method;

import com.mebigfatguy.fbcontrib.utils.BugType;
import com.mebigfatguy.fbcontrib.utils.RegisterUtils;
import com.mebigfatguy.fbcontrib.utils.SignatureUtils;
import com.mebigfatguy.fbcontrib.utils.TernaryPatcher;
import com.mebigfatguy.fbcontrib.utils.ToString;
import com.mebigfatguy.fbcontrib.utils.Values;

import edu.umd.cs.findbugs.BugInstance;
import edu.umd.cs.findbugs.BugReporter;
import edu.umd.cs.findbugs.BytecodeScanningDetector;
import edu.umd.cs.findbugs.OpcodeStack;
import edu.umd.cs.findbugs.OpcodeStack.CustomUserValue;
import edu.umd.cs.findbugs.ba.ClassContext;

/**
 * looks for methods that use an array of length one to pass a variable to
 * achieve call by pointer ala C++. It is better to define a proper return class
 * type that holds all the relevant information retrieved from the called
 * method.
 */
@CustomUserValue
public class ArrayWrappedCallByReference extends BytecodeScanningDetector {

	private final BugReporter bugReporter;
	private OpcodeStack stack;
	private Map<Integer, WrapperInfo> wrappers;

	/**
	 * constructs a AWCBR detector given the reporter to report bugs on
	 *
	 * @param bugReporter
	 *            the sync of bug reports
	 */
	public ArrayWrappedCallByReference(BugReporter bugReporter) {
		this.bugReporter = bugReporter;
	}

	/**
	 * implement the visitor to create and clear the stack and wrappers
	 *
	 * @param classContext
	 *            the context object of the currently parsed class
	 */
	@Override
	public void visitClassContext(ClassContext classContext) {
		try {
			stack = new OpcodeStack();
			wrappers = new HashMap<>(10);
			super.visitClassContext(classContext);
		} finally {
			stack = null;
			wrappers = null;
		}
	}

	/**
	 * looks for methods that contain a NEWARRAY or ANEWARRAY opcodes
	 *
	 * @param method
	 *            the context object of the current method
	 * @return if the class uses synchronization
	 */
	public boolean prescreen(Method method) {
		BitSet bytecodeSet = getClassContext().getBytecodeSet(method);
		return (bytecodeSet != null) && (bytecodeSet.get(Const.NEWARRAY) || bytecodeSet.get(Const.ANEWARRAY));
	}

	/**
	 * implements the visitor to reset the stack of opcodes
	 *
	 * @param obj
	 *            the context object for the currently parsed code block
	 */
	@Override
	public void visitCode(Code obj) {
		if (prescreen(getMethod())) {
			stack.resetForMethodEntry(this);
			wrappers.clear();
			super.visitCode(obj);
		}
	}

	/**
	 * implements the visitor to wrapped array parameter calls
	 *
	 * @param seen
	 *            the currently visitor opcode
	 */
	@Override
	public void sawOpcode(int seen) {
		Integer userValue = null;
		try {
			stack.precomputation(this);

			switch (seen) {
			case Const.NEWARRAY:
			case Const.ANEWARRAY: {
				if (stack.getStackDepth() > 0) {
					OpcodeStack.Item itm = stack.getStackItem(0);
					Integer size = (Integer) itm.getConstant();
					if ((size != null) && (size.intValue() == 1)) {
						userValue = Values.NEGATIVE_ONE;
					}
				}
			}
				break;

			case Const.IASTORE:
			case Const.LASTORE:
			case Const.FASTORE:
			case Const.DASTORE:
			case Const.AASTORE:
			case Const.BASTORE:
			case Const.CASTORE:
			case Const.SASTORE: {
				userValue = processArrayElementStore();
			}
				break;

			case Const.ASTORE:
			case Const.ASTORE_0:
			case Const.ASTORE_1:
			case Const.ASTORE_2:
			case Const.ASTORE_3: {
				processLocalStore(seen);
			}
				break;

			case Const.INVOKEVIRTUAL:
			case Const.INVOKEINTERFACE:
			case Const.INVOKESPECIAL:
			case Const.INVOKESTATIC: {
				processMethodCall();
			}
				break;

			case Const.IALOAD:
			case Const.LALOAD:
			case Const.FALOAD:
			case Const.DALOAD:
			case Const.AALOAD:
			case Const.BALOAD:
			case Const.CALOAD:
			case Const.SALOAD: {
				if (stack.getStackDepth() >= 2) {
					OpcodeStack.Item arItm = stack.getStackItem(1);
					int arReg = arItm.getRegisterNumber();
					WrapperInfo wi = wrappers.get(Integer.valueOf(arReg));
					if ((wi != null) && wi.wasArg) {
						userValue = Integer.valueOf(wi.wrappedReg);
					}
				}
			}
				break;

			case Const.ALOAD:
			case Const.ALOAD_0:
			case Const.ALOAD_1:
			case Const.ALOAD_2:
			case Const.ALOAD_3: {
				int reg = RegisterUtils.getALoadReg(this, seen);
				WrapperInfo wi = wrappers.get(Integer.valueOf(reg));
				if (wi != null) {
					userValue = Integer.valueOf(wi.wrappedReg);
				}
			}
				break;

			case Const.ISTORE:
			case Const.ISTORE_0:
			case Const.ISTORE_1:
			case Const.ISTORE_2:
			case Const.ISTORE_3:
			case Const.LSTORE:
			case Const.LSTORE_0:
			case Const.LSTORE_1:
			case Const.LSTORE_2:
			case Const.LSTORE_3:
			case Const.DSTORE:
			case Const.DSTORE_0:
			case Const.DSTORE_1:
			case Const.DSTORE_2:
			case Const.DSTORE_3:
			case Const.FSTORE:
			case Const.FSTORE_0:
			case Const.FSTORE_1:
			case Const.FSTORE_2:
			case Const.FSTORE_3: {
				if (stack.getStackDepth() == 0) {
					break;
				}
				OpcodeStack.Item itm = stack.getStackItem(0);
				Integer elReg = (Integer) itm.getUserValue();
				if (elReg == null) {
					break;
				}
				int reg = RegisterUtils.getStoreReg(this, seen);
				if (elReg.intValue() == reg) {
					bugReporter.reportBug(
							new BugInstance(this, BugType.AWCBR_ARRAY_WRAPPED_CALL_BY_REFERENCE.name(), NORMAL_PRIORITY)
									.addClass(this).addMethod(this).addSourceLine(this));
				}
			}
				break;

			default:
				break;
			}
		} finally {
			TernaryPatcher.pre(stack, seen);
			stack.sawOpcode(this, seen);
			TernaryPatcher.post(stack, seen);
			if ((userValue != null) && (stack.getStackDepth() > 0)) {
				OpcodeStack.Item itm = stack.getStackItem(0);
				itm.setUserValue(userValue);
			}
		}
	}

	/**
	 * looks for stores to registers, if that store is an array, builds a wrapper
	 * info for it and stores it in the wrappers collection. If it is a regular
	 * store, sees if this value, came from a wrapper array passed into a method,
	 * and if so reports it.
	 *
	 * @param seen
	 *            the currently parsed opcode
	 */
	private void processLocalStore(int seen) {
		if (stack.getStackDepth() == 0) {
			return;
		}
		OpcodeStack.Item itm = stack.getStackItem(0);
		String sig = itm.getSignature();
		if (sig.startsWith(Values.SIG_ARRAY_PREFIX)) {
			int reg = RegisterUtils.getAStoreReg(this, seen);
			Integer elReg = (Integer) itm.getUserValue();
			if (elReg != null) {
				wrappers.put(Integer.valueOf(reg), new WrapperInfo(elReg.intValue()));
			}
		} else {
			Integer elReg = (Integer) itm.getUserValue();
			if ((elReg != null) && (elReg.intValue() == RegisterUtils.getAStoreReg(this, seen))) {
				bugReporter.reportBug(
						new BugInstance(this, BugType.AWCBR_ARRAY_WRAPPED_CALL_BY_REFERENCE.name(), NORMAL_PRIORITY)
								.addClass(this).addMethod(this).addSourceLine(this));
			}
		}
	}

<<<<<<< HEAD
	/**
	 * processes a store to an array element to see if this array is being used as a
	 * wrapper array, and if so records the register that is stored within it.
	 *
	 * @return the user value representing the stored register value
	 */
	private Integer processArrayElementStore() {
		if (stack.getStackDepth() >= 2) {
			OpcodeStack.Item itm = stack.getStackItem(2);
			int reg = itm.getRegisterNumber();
			if (reg != -1) {
				WrapperInfo wi = wrappers.get(Integer.valueOf(reg));
				if (wi != null) {
					OpcodeStack.Item elItm = stack.getStackItem(0);
					wi.wrappedReg = elItm.getRegisterNumber();
				}
			} else {
				OpcodeStack.Item elItm = stack.getStackItem(0);
				reg = elItm.getRegisterNumber();
				if (reg != -1) {
					return Integer.valueOf(reg);
				}
			}
		}
=======
    /**
     * processes a store to an array element to see if this array is being used as a wrapper array, and if so records the register that is stored within it.
     *
     * @return the user value representing the stored register value
     */
    @Nullable
    private Integer processArrayElementStore() {
        if (stack.getStackDepth() >= 2) {
            OpcodeStack.Item itm = stack.getStackItem(2);
            int reg = itm.getRegisterNumber();
            if (reg != -1) {
                WrapperInfo wi = wrappers.get(Integer.valueOf(reg));
                if (wi != null) {
                    OpcodeStack.Item elItm = stack.getStackItem(0);
                    wi.wrappedReg = elItm.getRegisterNumber();
                }
            } else {
                OpcodeStack.Item elItm = stack.getStackItem(0);
                reg = elItm.getRegisterNumber();
                if (reg != -1) {
                    return Integer.valueOf(reg);
                }
            }
        }
>>>>>>> 21478363

		return null;
	}

	/**
	 * processes a method call looking for parameters that are arrays. If this array
	 * was seen earlier as a simple wrapping array, then it marks it as being having
	 * been used as a parameter.
	 *
	 */
	private void processMethodCall() {
		if ("invoke".equals(getNameConstantOperand()) && "java/lang/reflect/Method".equals(getClassConstantOperand())) {
			return;
		}
		String sig = getSigConstantOperand();
		List<String> args = SignatureUtils.getParameterSignatures(sig);
		if (stack.getStackDepth() >= args.size()) {
			for (int i = 0; i < args.size(); i++) {
				String argSig = args.get(i);
				if (argSig.startsWith(Values.SIG_ARRAY_PREFIX)) {
					OpcodeStack.Item itm = stack.getStackItem(args.size() - i - 1);
					int arrayReg = itm.getRegisterNumber();
					WrapperInfo wi = wrappers.get(Integer.valueOf(arrayReg));
					if (wi != null) {
						wi.wasArg = true;
					}
				}
			}
		}
	}

	/**
	 * represents a local array that is stored, for wrapping a value
	 */
	static class WrapperInfo {
		int wrappedReg;
		boolean wasArg;

		WrapperInfo(int reg) {
			wrappedReg = reg;
			wasArg = false;
		}

		@Override
		public String toString() {
			return ToString.build(this);
		}
	}

}<|MERGE_RESOLUTION|>--- conflicted
+++ resolved
@@ -23,13 +23,9 @@
 import java.util.List;
 import java.util.Map;
 
-<<<<<<< HEAD
+import javax.annotation.Nullable;
 import org.apache.bcel.Const;
-=======
-import javax.annotation.Nullable;
-
-import org.apache.bcel.Constants;
->>>>>>> 21478363
+
 import org.apache.bcel.classfile.Code;
 import org.apache.bcel.classfile.Method;
 
@@ -283,13 +279,13 @@
 		}
 	}
 
-<<<<<<< HEAD
 	/**
 	 * processes a store to an array element to see if this array is being used as a
 	 * wrapper array, and if so records the register that is stored within it.
 	 *
 	 * @return the user value representing the stored register value
 	 */
+    @Nullable
 	private Integer processArrayElementStore() {
 		if (stack.getStackDepth() >= 2) {
 			OpcodeStack.Item itm = stack.getStackItem(2);
@@ -308,32 +304,6 @@
 				}
 			}
 		}
-=======
-    /**
-     * processes a store to an array element to see if this array is being used as a wrapper array, and if so records the register that is stored within it.
-     *
-     * @return the user value representing the stored register value
-     */
-    @Nullable
-    private Integer processArrayElementStore() {
-        if (stack.getStackDepth() >= 2) {
-            OpcodeStack.Item itm = stack.getStackItem(2);
-            int reg = itm.getRegisterNumber();
-            if (reg != -1) {
-                WrapperInfo wi = wrappers.get(Integer.valueOf(reg));
-                if (wi != null) {
-                    OpcodeStack.Item elItm = stack.getStackItem(0);
-                    wi.wrappedReg = elItm.getRegisterNumber();
-                }
-            } else {
-                OpcodeStack.Item elItm = stack.getStackItem(0);
-                reg = elItm.getRegisterNumber();
-                if (reg != -1) {
-                    return Integer.valueOf(reg);
-                }
-            }
-        }
->>>>>>> 21478363
 
 		return null;
 	}
