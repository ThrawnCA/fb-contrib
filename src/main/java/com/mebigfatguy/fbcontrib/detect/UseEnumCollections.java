--- conflicted
+++ resolved
@@ -164,13 +164,8 @@
                 }
             } else if ((seen == Const.ALOAD) || OpcodeUtils.isALoad(seen)) {
                 Integer reg = Integer.valueOf(RegisterUtils.getALoadReg(this, seen));
-<<<<<<< HEAD
-                sawEnumCollectionCreation = enumRegs.get(reg);
+                collectionType = enumRegs.get(reg);
             } else if (seen == Const.PUTFIELD) {
-=======
-                collectionType = enumRegs.get(reg);
-            } else if (seen == PUTFIELD) {
->>>>>>> 1851d5d6
                 if (stack.getStackDepth() > 0) {
                     String fieldName = getNameConstantOperand();
                     OpcodeStack.Item itm = stack.getStackItem(0);
@@ -183,13 +178,8 @@
                 }
             } else if (seen == Const.GETFIELD) {
                 String fieldName = getNameConstantOperand();
-<<<<<<< HEAD
-                sawEnumCollectionCreation = enumFields.get(fieldName);
+                collectionType = enumFields.get(fieldName);
             } else if (seen == Const.INVOKEINTERFACE) {
-=======
-                collectionType = enumFields.get(fieldName);
-            } else if (seen == INVOKEINTERFACE) {
->>>>>>> 1851d5d6
                 boolean bug = false;
                 String clsName = getClassConstantOperand();
                 String methodName = getNameConstantOperand();
