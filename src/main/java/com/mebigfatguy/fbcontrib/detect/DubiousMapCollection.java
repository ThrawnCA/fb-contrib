/*
 * fb-contrib - Auxiliary detectors for Java programs
 * Copyright (C) 2005-2017 Dave Brosius
 *
 * This library is free software; you can redistribute it and/or
 * modify it under the terms of the GNU Lesser General Public
 * License as published by the Free Software Foundation; either
 * version 2.1 of the License, or (at your option) any later version.
 *
 * This library is distributed in the hope that it will be useful,
 * but WITHOUT ANY WARRANTY; without even the implied warranty of
 * MERCHANTABILITY or FITNESS FOR A PARTICULAR PURPOSE.  See the GNU
 * Lesser General Public License for more details.
 *
 * You should have received a copy of the GNU Lesser General Public
 * License along with this library; if not, write to the Free Software
 * Foundation, Inc., 59 Temple Place, Suite 330, Boston, MA  02111-1307  USA
 */
package com.mebigfatguy.fbcontrib.detect;

import java.util.HashMap;
import java.util.Map;
import java.util.Set;

import org.apache.bcel.Const;
import org.apache.bcel.Repository;
import org.apache.bcel.classfile.Code;
import org.apache.bcel.classfile.Field;
import org.apache.bcel.classfile.JavaClass;

import com.mebigfatguy.fbcontrib.utils.BugType;
import com.mebigfatguy.fbcontrib.utils.OpcodeUtils;
import com.mebigfatguy.fbcontrib.utils.SignatureUtils;
import com.mebigfatguy.fbcontrib.utils.StopOpcodeParsingException;
import com.mebigfatguy.fbcontrib.utils.UnmodifiableSet;
import com.mebigfatguy.fbcontrib.utils.Values;

import edu.umd.cs.findbugs.BugInstance;
import edu.umd.cs.findbugs.BugReporter;
import edu.umd.cs.findbugs.BytecodeScanningDetector;
import edu.umd.cs.findbugs.FieldAnnotation;
import edu.umd.cs.findbugs.OpcodeStack;
import edu.umd.cs.findbugs.OpcodeStack.CustomUserValue;
import edu.umd.cs.findbugs.ba.ClassContext;
import edu.umd.cs.findbugs.ba.XField;

/**
 * looks for fields that are implementations of java.util.Map, but that are only
 * ever iterated over. This probably means that this data structure should be a
 * List of some class that holds two values, or at the least Pair. Map was
 * probably chosen as it was the easiest thing to use, but belies the point of
 * the data structure.
 */
@CustomUserValue
public class DubiousMapCollection extends BytecodeScanningDetector {

	private static final Set<String> SPECIAL_METHODS = UnmodifiableSet.create(Values.CONSTRUCTOR,
			Values.STATIC_INITIALIZER);
<<<<<<< HEAD
	private static final Set<String> MAP_METHODS = UnmodifiableSet.create(
			// @formatter:off
			"computeIfAbsent", "containsKey", "get", "getOrDefault", "remove", "removeEldestEntry", "values", "equals"
	// @formatter:on
	);
=======
	private static final Set<String> MAP_METHODS = UnmodifiableSet.create("computeIfAbsent", "containsKey", "equals",
			"get", "getOrDefault", "remove", "removeEldestEntry", "values");
>>>>>>> 7669905e

	private static final Set<String> MODIFYING_METHODS = UnmodifiableSet.create(
			// @formatter:off
			"clear", "put", "putAll", "remove"
	// @formatter:on
	);

	private BugReporter bugReporter;
	private JavaClass mapInterface;
	private JavaClass propertiesClass;
	private OpcodeStack stack;
	private Map<String, FieldAnnotation> mapFields;
	private XField ternaryAccessedField;
	private int ternaryTarget;
	boolean isInSpecial;

	public DubiousMapCollection(BugReporter bugReporter) {
		this.bugReporter = bugReporter;

		try {
			mapInterface = Repository.lookupClass("java.util.Map");
			propertiesClass = Repository.lookupClass("java.util.Properties");
		} catch (ClassNotFoundException e) {
			bugReporter.reportMissingClass(e);
		}
	}

	@Override
	public void visitClassContext(ClassContext classContext) {

		if ((mapInterface == null) || (propertiesClass == null)) {
			return;
		}

		try {
			stack = new OpcodeStack();
			mapFields = new HashMap<>();
			super.visitClassContext(classContext);

			for (FieldAnnotation mapField : mapFields.values()) {
				bugReporter
						.reportBug(new BugInstance(this, BugType.DMC_DUBIOUS_MAP_COLLECTION.toString(), NORMAL_PRIORITY)
								.addClass(this).addField(mapField));
			}
		} finally {
			mapFields = null;
			stack = null;
		}
	}

	@Override
	public void visitField(Field obj) {
		if (obj.isPrivate() && isMap(obj)) {
			mapFields.put(obj.getName(),
					new FieldAnnotation(getDottedClassName(), obj.getName(), obj.getSignature(), obj.isStatic()));
		}
	}

	@Override
	public void visitCode(Code obj) {
		isInSpecial = SPECIAL_METHODS.contains(getMethod().getName());
		stack.resetForMethodEntry(this);
		ternaryAccessedField = null;
		ternaryTarget = -1;
		try {
			super.visitCode(obj);
		} catch (StopOpcodeParsingException e) {
			// no more unaccounted for map fields
		}
	}

	@Override
	public void sawOpcode(int seen) {
		try {

			if (getPC() >= ternaryTarget) {
				if (stack.getStackDepth() > 0) {
					OpcodeStack.Item itm = stack.getStackItem(0);
					XField xf = itm.getXField();
					if (xf != null) {
						itm.setUserValue(ternaryAccessedField);
					}
				}
				ternaryAccessedField = null;
				ternaryTarget = -1;
			}
			if ((seen == Const.INVOKEINTERFACE) || (seen == Const.INVOKEVIRTUAL)) {
				processNormalInvoke();
				processMethodCall();
			} else if ((seen == Const.INVOKESPECIAL) || (seen == Const.INVOKESTATIC) || (seen == Const.INVOKEDYNAMIC)) {
				processMethodCall();
			} else if ((seen == Const.ARETURN) || (OpcodeUtils.isAStore(seen))) {
				if (stack.getStackDepth() > 0) {
					OpcodeStack.Item item = stack.getStackItem(0);
					removeField(item);
				}
			} else if ((seen == Const.PUTFIELD) || (seen == Const.PUTSTATIC)) {
				XField xf = getXFieldOperand();
				if (xf != null) {
					if (!isInSpecial) {
						mapFields.remove(xf.getName());

					} else {
						if (stack.getStackDepth() > 0) {
							OpcodeStack.Item item = stack.getStackItem(0);
							if (item.getRegisterNumber() >= 0) {
								removeField(item);
							}
						}
					}
					if (mapFields.isEmpty()) {
						throw new StopOpcodeParsingException();
					}

				}
			} else if ((seen == Const.GOTO) || (seen == Const.GOTO_W)) {
				if ((getBranchOffset() > 0) && (stack.getStackDepth() > 0)) {
					OpcodeStack.Item itm = stack.getStackItem(0);
					ternaryAccessedField = itm.getXField();
					if (ternaryAccessedField != null) {
						ternaryTarget = getBranchTarget();
					}
				}
			}

		} finally {
			stack.sawOpcode(this, seen);
		}
	}

	private void processNormalInvoke() {
		String signature = getSigConstantOperand();
		int numParms = SignatureUtils.getNumParameters(signature);
		if (stack.getStackDepth() <= numParms) {
			return;
		}

		OpcodeStack.Item item = stack.getStackItem(numParms);
		XField xf = item.getXField();
		if (xf == null) {
			return;
		}

		String fName = xf.getName();
		if (!mapFields.containsKey(fName)) {
			return;
		}

		String mName = getNameConstantOperand();
		if (MAP_METHODS.contains(mName)) {
			removeField(item);
			return;
		}

		if (isInSpecial) {
			// TODO: Really we have to make sure that items are added to the map as 'Const'
			return;
		}

		if (MODIFYING_METHODS.contains(mName)) {
			removeField(item);
			return;
		}
	}

	/**
	 * parses all the parameters of a called method and removes any of the
	 * parameters that are maps currently being looked at for this detector
	 */
	private void processMethodCall() {
		int numParams = SignatureUtils.getNumParameters(getSigConstantOperand());

		int depth = stack.getStackDepth();
		for (int i = 0; i < numParams; i++) {
			if (depth > i) {
				OpcodeStack.Item item = stack.getStackItem(i);
				XField xf = item.getXField();
				if (xf != null) {
					removeField(item);
				}
			} else {
				return;
			}
		}
	}

	private boolean isMap(Field obj) {
		try {
			String sig = obj.getSignature();
			if (!sig.startsWith(Values.SIG_QUALIFIED_CLASS_PREFIX)) {
				return false;
			}

			sig = SignatureUtils.trimSignature(sig);
			JavaClass fieldClass = Repository.lookupClass(sig);
			return fieldClass.implementationOf(mapInterface) && !fieldClass.instanceOf(propertiesClass);
		} catch (ClassNotFoundException e) {
			return false;
		}
	}

	/*
	 * removes a potential field that was accessed from the map fields if this field
	 * was retrieved from a ternary, the user value will hold the first variable,
	 * and that will be removed too.
	 *
	 * @param itm the stack item that may potentially be a map field to remove as it
	 * is used like a map
	 */
	private void removeField(OpcodeStack.Item itm) {
		XField xf = itm.getXField();
		if (xf != null) {
			mapFields.remove(xf.getName());
			xf = (XField) itm.getUserValue();
			if (xf != null) {
				mapFields.remove(xf.getName());
			}
			if (mapFields.isEmpty()) {
				throw new StopOpcodeParsingException();
			}
		}
	}
}<|MERGE_RESOLUTION|>--- conflicted
+++ resolved
@@ -56,16 +56,8 @@
 
 	private static final Set<String> SPECIAL_METHODS = UnmodifiableSet.create(Values.CONSTRUCTOR,
 			Values.STATIC_INITIALIZER);
-<<<<<<< HEAD
-	private static final Set<String> MAP_METHODS = UnmodifiableSet.create(
-			// @formatter:off
-			"computeIfAbsent", "containsKey", "get", "getOrDefault", "remove", "removeEldestEntry", "values", "equals"
-	// @formatter:on
-	);
-=======
 	private static final Set<String> MAP_METHODS = UnmodifiableSet.create("computeIfAbsent", "containsKey", "equals",
 			"get", "getOrDefault", "remove", "removeEldestEntry", "values");
->>>>>>> 7669905e
 
 	private static final Set<String> MODIFYING_METHODS = UnmodifiableSet.create(
 			// @formatter:off
