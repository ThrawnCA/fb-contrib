/*
 * fb-contrib - Auxiliary detectors for Java programs
 * Copyright (C) 2005-2017 Dave Brosius
 *
 * This library is free software; you can redistribute it and/or
 * modify it under the terms of the GNU Lesser General Public
 * License as published by the Free Software Foundation; either
 * version 2.1 of the License, or (at your option) any later version.
 *
 * This library is distributed in the hope that it will be useful,
 * but WITHOUT ANY WARRANTY; without even the implied warranty of
 * MERCHANTABILITY or FITNESS FOR A PARTICULAR PURPOSE.  See the GNU
 * Lesser General Public License for more details.
 *
 * You should have received a copy of the GNU Lesser General Public
 * License along with this library; if not, write to the Free Software
 * Foundation, Inc., 59 Temple Place, Suite 330, Boston, MA  02111-1307  USA
 */
package com.mebigfatguy.fbcontrib.detect;

import java.util.HashMap;
import java.util.Map;
import java.util.Set;

import org.apache.bcel.Const;
import org.apache.bcel.Repository;
import org.apache.bcel.classfile.Code;
import org.apache.bcel.classfile.Field;
import org.apache.bcel.classfile.JavaClass;

import com.mebigfatguy.fbcontrib.utils.BugType;
import com.mebigfatguy.fbcontrib.utils.OpcodeUtils;
import com.mebigfatguy.fbcontrib.utils.SignatureUtils;
import com.mebigfatguy.fbcontrib.utils.StopOpcodeParsingException;
import com.mebigfatguy.fbcontrib.utils.UnmodifiableSet;
import com.mebigfatguy.fbcontrib.utils.Values;

import edu.umd.cs.findbugs.BugInstance;
import edu.umd.cs.findbugs.BugReporter;
import edu.umd.cs.findbugs.BytecodeScanningDetector;
import edu.umd.cs.findbugs.FieldAnnotation;
import edu.umd.cs.findbugs.OpcodeStack;
import edu.umd.cs.findbugs.OpcodeStack.CustomUserValue;
import edu.umd.cs.findbugs.ba.ClassContext;
import edu.umd.cs.findbugs.ba.XField;

/**
 * looks for fields that are implementations of java.util.Map, but that are only
 * ever iterated over. This probably means that this data structure should be a
 * List of some class that holds two values, or at the least Pair. Map was
 * probably chosen as it was the easiest thing to use, but belies the point of
 * the data structure.
 */
@CustomUserValue
public class DubiousMapCollection extends BytecodeScanningDetector {

<<<<<<< HEAD
	private static final Set<String> SPECIAL_METHODS = UnmodifiableSet.create(Values.CONSTRUCTOR,
			Values.STATIC_INITIALIZER);
	private static final Set<String> MAP_METHODS = UnmodifiableSet.create(
			// @formatter:off
			"computeIfAbsent", "containsKey", "get", "getOrDefault", "remove", "removeEldestEntry", "values"
	// @formatter:on
	);

	private static final Set<String> MODIFYING_METHODS = UnmodifiableSet.create(
			// @formatter:off
			"clear", "put", "putAll", "remove"
	// @formatter:on
	);

	private BugReporter bugReporter;
	private JavaClass mapInterface;
	private JavaClass propertiesClass;
	private OpcodeStack stack;
	private Map<String, FieldAnnotation> mapFields;
	private XField ternaryAccessedField;
	private int ternaryTarget;
	boolean isInSpecial;

	public DubiousMapCollection(BugReporter bugReporter) {
		this.bugReporter = bugReporter;

		try {
			mapInterface = Repository.lookupClass("java.util.Map");
			propertiesClass = Repository.lookupClass("java.util.Properties");
		} catch (ClassNotFoundException e) {
			bugReporter.reportMissingClass(e);
		}
	}

	@Override
	public void visitClassContext(ClassContext classContext) {

		if ((mapInterface == null) || (propertiesClass == null)) {
			return;
		}

		try {
			stack = new OpcodeStack();
			mapFields = new HashMap<>();
			super.visitClassContext(classContext);

			for (FieldAnnotation mapField : mapFields.values()) {
				bugReporter
						.reportBug(new BugInstance(this, BugType.DMC_DUBIOUS_MAP_COLLECTION.toString(), NORMAL_PRIORITY)
								.addClass(this).addField(mapField));
			}
		} finally {
			mapFields = null;
			stack = null;
		}
	}

	@Override
	public void visitField(Field obj) {
		if (obj.isPrivate() && isMap(obj)) {
			mapFields.put(obj.getName(),
					new FieldAnnotation(getDottedClassName(), obj.getName(), obj.getSignature(), obj.isStatic()));
		}
	}

	@Override
	public void visitCode(Code obj) {
		isInSpecial = SPECIAL_METHODS.contains(getMethod().getName());
		stack.resetForMethodEntry(this);
		ternaryAccessedField = null;
		ternaryTarget = -1;
		try {
			super.visitCode(obj);
		} catch (StopOpcodeParsingException e) {
			// no more unaccounted for map fields
		}
	}

	@Override
	public void sawOpcode(int seen) {
		try {

			if (getPC() >= ternaryTarget) {
				if (stack.getStackDepth() > 0) {
					OpcodeStack.Item itm = stack.getStackItem(0);
					XField xf = itm.getXField();
					if (xf != null) {
						itm.setUserValue(ternaryAccessedField);
					}
				}
				ternaryAccessedField = null;
				ternaryTarget = -1;
			}
			if ((seen == Const.INVOKEINTERFACE) || (seen == Const.INVOKEVIRTUAL)) {
				processNormalInvoke();
				processMethodCall();
			} else if ((seen == Const.INVOKESPECIAL) || (seen == Const.INVOKESTATIC) || (seen == Const.INVOKEDYNAMIC)) {
				processMethodCall();
			} else if ((seen == Const.ARETURN) || (OpcodeUtils.isAStore(seen))) {
				if (stack.getStackDepth() > 0) {
					OpcodeStack.Item item = stack.getStackItem(0);
					removeField(item);
				}
			} else if ((seen == Const.PUTFIELD) || (seen == Const.PUTSTATIC)) {
				XField xf = getXFieldOperand();
				if (xf != null) {
					if (!isInSpecial) {
						mapFields.remove(xf.getName());

					} else {
						if (stack.getStackDepth() > 0) {
							OpcodeStack.Item item = stack.getStackItem(0);
							if (item.getRegisterNumber() >= 0) {
								removeField(item);
							}
						}
					}
					if (mapFields.isEmpty()) {
						throw new StopOpcodeParsingException();
					}

				}
			} else if ((seen == Const.GOTO) || (seen == Const.GOTO_W)) {
				if ((getBranchOffset() > 0) && (stack.getStackDepth() > 0)) {
					OpcodeStack.Item itm = stack.getStackItem(0);
					ternaryAccessedField = itm.getXField();
					if (ternaryAccessedField != null) {
						ternaryTarget = getBranchTarget();
					}
				}
			}

		} finally {
			stack.sawOpcode(this, seen);
		}
	}

	private void processNormalInvoke() {
		String signature = getSigConstantOperand();
		int numParms = SignatureUtils.getNumParameters(signature);
		if (stack.getStackDepth() <= numParms) {
			return;
		}

		OpcodeStack.Item item = stack.getStackItem(numParms);
		XField xf = item.getXField();
		if (xf == null) {
			return;
		}

		String fName = xf.getName();
		if (!mapFields.containsKey(fName)) {
			return;
		}

		String mName = getNameConstantOperand();
		if (MAP_METHODS.contains(mName)) {
			removeField(item);
			return;
		}

		if (isInSpecial) {
			// TODO: Really we have to make sure that items are added to the map as 'Const'
			return;
		}

		if (MODIFYING_METHODS.contains(mName)) {
			removeField(item);
			return;
		}
	}

	/**
	 * parses all the parameters of a called method and removes any of the
	 * parameters that are maps currently being looked at for this detector
	 */
	private void processMethodCall() {
		int numParams = SignatureUtils.getNumParameters(getSigConstantOperand());

		int depth = stack.getStackDepth();
		for (int i = 0; i < numParams; i++) {
			if (depth > i) {
				OpcodeStack.Item item = stack.getStackItem(i);
				XField xf = item.getXField();
				if (xf != null) {
					removeField(item);
				}
			} else {
				return;
			}
		}
	}

	private boolean isMap(Field obj) {
		try {
			String sig = obj.getSignature();
			if (!sig.startsWith(Values.SIG_QUALIFIED_CLASS_PREFIX)) {
				return false;
			}

			sig = SignatureUtils.trimSignature(sig);
			JavaClass fieldClass = Repository.lookupClass(sig);
			return fieldClass.implementationOf(mapInterface) && !fieldClass.instanceOf(propertiesClass);
		} catch (ClassNotFoundException e) {
			return false;
		}
	}

	/*
	 * removes a potential field that was accessed from the map fields if this field
	 * was retrieved from a ternary, the user value will hold the first variable,
	 * and that will be removed too.
	 *
	 * @param itm the stack item that may potentially be a map field to remove as it
	 * is used like a map
	 */
	private void removeField(OpcodeStack.Item itm) {
		XField xf = itm.getXField();
		if (xf != null) {
			mapFields.remove(xf.getName());
			xf = (XField) itm.getUserValue();
			if (xf != null) {
				mapFields.remove(xf.getName());
			}
			if (mapFields.isEmpty()) {
				throw new StopOpcodeParsingException();
			}
		}
	}
=======
    private static final Set<String> SPECIAL_METHODS = UnmodifiableSet.create(Values.CONSTRUCTOR, Values.STATIC_INITIALIZER);
    private static final Set<String> MAP_METHODS = UnmodifiableSet.create(
    // @formatter:off
        "computeIfAbsent",
        "containsKey",
        "equals",
        "get",
        "getOrDefault",
        "remove",
        "removeEldestEntry",
        "values"
    // @formatter:on
    );

    private static final Set<String> MODIFYING_METHODS = UnmodifiableSet.create(
    // @formatter:off
        "clear",
        "put",
        "putAll",
        "remove"
    // @formatter:on
    );

    private BugReporter bugReporter;
    private JavaClass mapInterface;
    private JavaClass propertiesClass;
    private OpcodeStack stack;
    private Map<String, FieldAnnotation> mapFields;
    private XField ternaryAccessedField;
    private int ternaryTarget;
    boolean isInSpecial;

    public DubiousMapCollection(BugReporter bugReporter) {
        this.bugReporter = bugReporter;

        try {
            mapInterface = Repository.lookupClass("java.util.Map");
            propertiesClass = Repository.lookupClass("java.util.Properties");
        } catch (ClassNotFoundException e) {
            bugReporter.reportMissingClass(e);
        }
    }

    @Override
    public void visitClassContext(ClassContext classContext) {

        if ((mapInterface == null) || (propertiesClass == null)) {
            return;
        }

        try {
            stack = new OpcodeStack();
            mapFields = new HashMap<>();
            super.visitClassContext(classContext);

            for (FieldAnnotation mapField : mapFields.values()) {
                bugReporter.reportBug(new BugInstance(this, BugType.DMC_DUBIOUS_MAP_COLLECTION.toString(), NORMAL_PRIORITY).addClass(this).addField(mapField));
            }
        } finally {
            mapFields = null;
            stack = null;
        }
    }

    @Override
    public void visitField(Field obj) {
        if (obj.isPrivate() && isMap(obj)) {
            mapFields.put(obj.getName(), new FieldAnnotation(getDottedClassName(), obj.getName(), obj.getSignature(), obj.isStatic()));
        }
    }

    @Override
    public void visitCode(Code obj) {
        isInSpecial = SPECIAL_METHODS.contains(getMethod().getName());
        stack.resetForMethodEntry(this);
        ternaryAccessedField = null;
        ternaryTarget = -1;
        try {
            super.visitCode(obj);
        } catch (StopOpcodeParsingException e) {
            // no more unaccounted for map fields
        }
    }

    @Override
    public void sawOpcode(int seen) {
        try {

            if (getPC() >= ternaryTarget) {
                if (stack.getStackDepth() > 0) {
                    OpcodeStack.Item itm = stack.getStackItem(0);
                    XField xf = itm.getXField();
                    if (xf != null) {
                        itm.setUserValue(ternaryAccessedField);
                    }
                }
                ternaryAccessedField = null;
                ternaryTarget = -1;
            }
            if ((seen == INVOKEINTERFACE) || (seen == INVOKEVIRTUAL)) {
                processNormalInvoke();
                processMethodCall();
            } else if ((seen == INVOKESPECIAL) || (seen == INVOKESTATIC) || (seen == INVOKEDYNAMIC)) {
                processMethodCall();
            } else if ((seen == ARETURN) || (OpcodeUtils.isAStore(seen))) {
                if (stack.getStackDepth() > 0) {
                    OpcodeStack.Item item = stack.getStackItem(0);
                    removeField(item);
                }
            } else if ((seen == PUTFIELD) || (seen == PUTSTATIC)) {
                XField xf = getXFieldOperand();
                if (xf != null) {
                    if (!isInSpecial) {
                        mapFields.remove(xf.getName());

                    } else {
                        if (stack.getStackDepth() > 0) {
                            OpcodeStack.Item item = stack.getStackItem(0);
                            if (item.getRegisterNumber() >= 0) {
                                removeField(item);
                            }
                        }
                    }
                    if (mapFields.isEmpty()) {
                        throw new StopOpcodeParsingException();
                    }

                }
            } else if ((seen == GOTO) || (seen == GOTO_W)) {
                if ((getBranchOffset() > 0) && (stack.getStackDepth() > 0)) {
                    OpcodeStack.Item itm = stack.getStackItem(0);
                    ternaryAccessedField = itm.getXField();
                    if (ternaryAccessedField != null) {
                        ternaryTarget = getBranchTarget();
                    }
                }
            }

        } finally {
            stack.sawOpcode(this, seen);
        }
    }

    private void processNormalInvoke() {
        String signature = getSigConstantOperand();
        int numParms = SignatureUtils.getNumParameters(signature);
        if (stack.getStackDepth() <= numParms) {
            return;
        }

        OpcodeStack.Item item = stack.getStackItem(numParms);
        XField xf = item.getXField();
        if (xf == null) {
            return;
        }

        String fName = xf.getName();
        if (!mapFields.containsKey(fName)) {
            return;
        }

        String mName = getNameConstantOperand();
        if (MAP_METHODS.contains(mName)) {
            removeField(item);
            return;
        }

        if (isInSpecial) {
            // TODO: Really we have to make sure that items are added to the map as 'constants'
            return;
        }

        if (MODIFYING_METHODS.contains(mName)) {
            removeField(item);
            return;
        }
    }

    /**
     * parses all the parameters of a called method and removes any of the parameters that are maps currently being looked at for this detector
     */
    private void processMethodCall() {
        int numParams = SignatureUtils.getNumParameters(getSigConstantOperand());

        int depth = stack.getStackDepth();
        for (int i = 0; i < numParams; i++) {
            if (depth > i) {
                OpcodeStack.Item item = stack.getStackItem(i);
                XField xf = item.getXField();
                if (xf != null) {
                    removeField(item);
                }
            } else {
                return;
            }
        }
    }

    private boolean isMap(Field obj) {
        try {
            String sig = obj.getSignature();
            if (!sig.startsWith(Values.SIG_QUALIFIED_CLASS_PREFIX)) {
                return false;
            }

            sig = SignatureUtils.trimSignature(sig);
            JavaClass fieldClass = Repository.lookupClass(sig);
            return fieldClass.implementationOf(mapInterface) && !fieldClass.instanceOf(propertiesClass);
        } catch (ClassNotFoundException e) {
            return false;
        }
    }

    /*
     * removes a potential field that was accessed from the map fields
     * if this field was retrieved from a ternary, the user value will hold the
     * first variable, and that will be removed too.
     *
     * @param itm the stack item that may potentially be a map field to remove as it is used like a map
     */
    private void removeField(OpcodeStack.Item itm) {
        XField xf = itm.getXField();
        if (xf != null) {
            mapFields.remove(xf.getName());
            xf = (XField) itm.getUserValue();
            if (xf != null) {
                mapFields.remove(xf.getName());
            }
            if (mapFields.isEmpty()) {
                throw new StopOpcodeParsingException();
            }
        }
    }
>>>>>>> a376848e
}<|MERGE_RESOLUTION|>--- conflicted
+++ resolved
@@ -54,12 +54,12 @@
 @CustomUserValue
 public class DubiousMapCollection extends BytecodeScanningDetector {
 
-<<<<<<< HEAD
 	private static final Set<String> SPECIAL_METHODS = UnmodifiableSet.create(Values.CONSTRUCTOR,
 			Values.STATIC_INITIALIZER);
 	private static final Set<String> MAP_METHODS = UnmodifiableSet.create(
 			// @formatter:off
 			"computeIfAbsent", "containsKey", "get", "getOrDefault", "remove", "removeEldestEntry", "values"
+        "equals",
 	// @formatter:on
 	);
 
@@ -284,239 +284,4 @@
 			}
 		}
 	}
-=======
-    private static final Set<String> SPECIAL_METHODS = UnmodifiableSet.create(Values.CONSTRUCTOR, Values.STATIC_INITIALIZER);
-    private static final Set<String> MAP_METHODS = UnmodifiableSet.create(
-    // @formatter:off
-        "computeIfAbsent",
-        "containsKey",
-        "equals",
-        "get",
-        "getOrDefault",
-        "remove",
-        "removeEldestEntry",
-        "values"
-    // @formatter:on
-    );
-
-    private static final Set<String> MODIFYING_METHODS = UnmodifiableSet.create(
-    // @formatter:off
-        "clear",
-        "put",
-        "putAll",
-        "remove"
-    // @formatter:on
-    );
-
-    private BugReporter bugReporter;
-    private JavaClass mapInterface;
-    private JavaClass propertiesClass;
-    private OpcodeStack stack;
-    private Map<String, FieldAnnotation> mapFields;
-    private XField ternaryAccessedField;
-    private int ternaryTarget;
-    boolean isInSpecial;
-
-    public DubiousMapCollection(BugReporter bugReporter) {
-        this.bugReporter = bugReporter;
-
-        try {
-            mapInterface = Repository.lookupClass("java.util.Map");
-            propertiesClass = Repository.lookupClass("java.util.Properties");
-        } catch (ClassNotFoundException e) {
-            bugReporter.reportMissingClass(e);
-        }
-    }
-
-    @Override
-    public void visitClassContext(ClassContext classContext) {
-
-        if ((mapInterface == null) || (propertiesClass == null)) {
-            return;
-        }
-
-        try {
-            stack = new OpcodeStack();
-            mapFields = new HashMap<>();
-            super.visitClassContext(classContext);
-
-            for (FieldAnnotation mapField : mapFields.values()) {
-                bugReporter.reportBug(new BugInstance(this, BugType.DMC_DUBIOUS_MAP_COLLECTION.toString(), NORMAL_PRIORITY).addClass(this).addField(mapField));
-            }
-        } finally {
-            mapFields = null;
-            stack = null;
-        }
-    }
-
-    @Override
-    public void visitField(Field obj) {
-        if (obj.isPrivate() && isMap(obj)) {
-            mapFields.put(obj.getName(), new FieldAnnotation(getDottedClassName(), obj.getName(), obj.getSignature(), obj.isStatic()));
-        }
-    }
-
-    @Override
-    public void visitCode(Code obj) {
-        isInSpecial = SPECIAL_METHODS.contains(getMethod().getName());
-        stack.resetForMethodEntry(this);
-        ternaryAccessedField = null;
-        ternaryTarget = -1;
-        try {
-            super.visitCode(obj);
-        } catch (StopOpcodeParsingException e) {
-            // no more unaccounted for map fields
-        }
-    }
-
-    @Override
-    public void sawOpcode(int seen) {
-        try {
-
-            if (getPC() >= ternaryTarget) {
-                if (stack.getStackDepth() > 0) {
-                    OpcodeStack.Item itm = stack.getStackItem(0);
-                    XField xf = itm.getXField();
-                    if (xf != null) {
-                        itm.setUserValue(ternaryAccessedField);
-                    }
-                }
-                ternaryAccessedField = null;
-                ternaryTarget = -1;
-            }
-            if ((seen == INVOKEINTERFACE) || (seen == INVOKEVIRTUAL)) {
-                processNormalInvoke();
-                processMethodCall();
-            } else if ((seen == INVOKESPECIAL) || (seen == INVOKESTATIC) || (seen == INVOKEDYNAMIC)) {
-                processMethodCall();
-            } else if ((seen == ARETURN) || (OpcodeUtils.isAStore(seen))) {
-                if (stack.getStackDepth() > 0) {
-                    OpcodeStack.Item item = stack.getStackItem(0);
-                    removeField(item);
-                }
-            } else if ((seen == PUTFIELD) || (seen == PUTSTATIC)) {
-                XField xf = getXFieldOperand();
-                if (xf != null) {
-                    if (!isInSpecial) {
-                        mapFields.remove(xf.getName());
-
-                    } else {
-                        if (stack.getStackDepth() > 0) {
-                            OpcodeStack.Item item = stack.getStackItem(0);
-                            if (item.getRegisterNumber() >= 0) {
-                                removeField(item);
-                            }
-                        }
-                    }
-                    if (mapFields.isEmpty()) {
-                        throw new StopOpcodeParsingException();
-                    }
-
-                }
-            } else if ((seen == GOTO) || (seen == GOTO_W)) {
-                if ((getBranchOffset() > 0) && (stack.getStackDepth() > 0)) {
-                    OpcodeStack.Item itm = stack.getStackItem(0);
-                    ternaryAccessedField = itm.getXField();
-                    if (ternaryAccessedField != null) {
-                        ternaryTarget = getBranchTarget();
-                    }
-                }
-            }
-
-        } finally {
-            stack.sawOpcode(this, seen);
-        }
-    }
-
-    private void processNormalInvoke() {
-        String signature = getSigConstantOperand();
-        int numParms = SignatureUtils.getNumParameters(signature);
-        if (stack.getStackDepth() <= numParms) {
-            return;
-        }
-
-        OpcodeStack.Item item = stack.getStackItem(numParms);
-        XField xf = item.getXField();
-        if (xf == null) {
-            return;
-        }
-
-        String fName = xf.getName();
-        if (!mapFields.containsKey(fName)) {
-            return;
-        }
-
-        String mName = getNameConstantOperand();
-        if (MAP_METHODS.contains(mName)) {
-            removeField(item);
-            return;
-        }
-
-        if (isInSpecial) {
-            // TODO: Really we have to make sure that items are added to the map as 'constants'
-            return;
-        }
-
-        if (MODIFYING_METHODS.contains(mName)) {
-            removeField(item);
-            return;
-        }
-    }
-
-    /**
-     * parses all the parameters of a called method and removes any of the parameters that are maps currently being looked at for this detector
-     */
-    private void processMethodCall() {
-        int numParams = SignatureUtils.getNumParameters(getSigConstantOperand());
-
-        int depth = stack.getStackDepth();
-        for (int i = 0; i < numParams; i++) {
-            if (depth > i) {
-                OpcodeStack.Item item = stack.getStackItem(i);
-                XField xf = item.getXField();
-                if (xf != null) {
-                    removeField(item);
-                }
-            } else {
-                return;
-            }
-        }
-    }
-
-    private boolean isMap(Field obj) {
-        try {
-            String sig = obj.getSignature();
-            if (!sig.startsWith(Values.SIG_QUALIFIED_CLASS_PREFIX)) {
-                return false;
-            }
-
-            sig = SignatureUtils.trimSignature(sig);
-            JavaClass fieldClass = Repository.lookupClass(sig);
-            return fieldClass.implementationOf(mapInterface) && !fieldClass.instanceOf(propertiesClass);
-        } catch (ClassNotFoundException e) {
-            return false;
-        }
-    }
-
-    /*
-     * removes a potential field that was accessed from the map fields
-     * if this field was retrieved from a ternary, the user value will hold the
-     * first variable, and that will be removed too.
-     *
-     * @param itm the stack item that may potentially be a map field to remove as it is used like a map
-     */
-    private void removeField(OpcodeStack.Item itm) {
-        XField xf = itm.getXField();
-        if (xf != null) {
-            mapFields.remove(xf.getName());
-            xf = (XField) itm.getUserValue();
-            if (xf != null) {
-                mapFields.remove(xf.getName());
-            }
-            if (mapFields.isEmpty()) {
-                throw new StopOpcodeParsingException();
-            }
-        }
-    }
->>>>>>> a376848e
 }