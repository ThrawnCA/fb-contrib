/*
 * fb-contrib - Auxiliary detectors for Java programs
 * Copyright (C) 2005-2018 Dave Brosius
 *
 * This library is free software; you can redistribute it and/or
 * modify it under the terms of the GNU Lesser General Public
 * License as published by the Free Software Foundation; either
 * version 2.1 of the License, or (at your option) any later version.
 *
 * This library is distributed in the hope that it will be useful,
 * but WITHOUT ANY WARRANTY; without even the implied warranty of
 * MERCHANTABILITY or FITNESS FOR A PARTICULAR PURPOSE.  See the GNU
 * Lesser General Public License for more details.
 *
 * You should have received a copy of the GNU Lesser General Public
 * License along with this library; if not, write to the Free Software
 * Foundation, Inc., 59 Temple Place, Suite 330, Boston, MA  02111-1307  USA
 */
package com.mebigfatguy.fbcontrib.detect;

import java.util.ArrayList;
import java.util.Collections;
import java.util.HashMap;
import java.util.HashSet;
import java.util.Iterator;
import java.util.List;
import java.util.Map;
import java.util.Set;

import org.apache.bcel.Const;
import org.apache.bcel.classfile.AnnotationEntry;
import org.apache.bcel.classfile.Code;
import org.apache.bcel.classfile.JavaClass;
import org.apache.bcel.classfile.Method;

import com.mebigfatguy.fbcontrib.collect.MethodInfo;
import com.mebigfatguy.fbcontrib.collect.Statistics;
import com.mebigfatguy.fbcontrib.utils.BugType;
import com.mebigfatguy.fbcontrib.utils.CodeByteUtils;
import com.mebigfatguy.fbcontrib.utils.FQMethod;
import com.mebigfatguy.fbcontrib.utils.OpcodeUtils;
import com.mebigfatguy.fbcontrib.utils.SignatureBuilder;
import com.mebigfatguy.fbcontrib.utils.StopOpcodeParsingException;
import com.mebigfatguy.fbcontrib.utils.ToString;
import com.mebigfatguy.fbcontrib.utils.UnmodifiableSet;
import com.mebigfatguy.fbcontrib.utils.Values;

import edu.umd.cs.findbugs.BugInstance;
import edu.umd.cs.findbugs.BugReporter;
import edu.umd.cs.findbugs.BytecodeScanningDetector;
import edu.umd.cs.findbugs.OpcodeStack;
import edu.umd.cs.findbugs.OpcodeStack.CustomUserValue;
import edu.umd.cs.findbugs.ba.ClassContext;
import edu.umd.cs.findbugs.ba.XMethod;
import edu.umd.cs.findbugs.internalAnnotations.SlashedClassName;

/**
 * looks for common problems with the application of annotations
 */
@CustomUserValue
public class AnnotationIssues extends BytecodeScanningDetector {

    private static final String USER_NULLABLE_ANNOTATIONS = "fb-contrib.ai.annotations";

    private static final Set<String> NULLABLE_ANNOTATIONS = new HashSet<>();

    static {
        NULLABLE_ANNOTATIONS.add("Lorg/jetbrains/annotations/Nullable;");
        NULLABLE_ANNOTATIONS.add("Ljavax/annotation/Nullable;");
        NULLABLE_ANNOTATIONS.add("Ljavax/annotation/CheckForNull;");
        NULLABLE_ANNOTATIONS.add("Lcom/sun/istack/Nullable;");
        NULLABLE_ANNOTATIONS.add("Ledu/umd/cs/findbugs/annotations/Nullable;");
        NULLABLE_ANNOTATIONS.add("Lorg/springframework/lang/Nullable;");
        NULLABLE_ANNOTATIONS.add("Landroid/support/annotations/Nullable");

        String userAnnotations = System.getProperty(USER_NULLABLE_ANNOTATIONS);
        if ((userAnnotations != null) && !userAnnotations.isEmpty()) {
            String[] annotations = userAnnotations.split(Values.WHITESPACE_COMMA_SPLIT);
            for (String annotation : annotations) {
                NULLABLE_ANNOTATIONS.add("L" + annotation.replace('.', '/') + ";");
            }
        }
    }

    private static final Set<FQMethod> NOTABLE_EXCEPTIONS = UnmodifiableSet.create(
    // @formatter:off
            new FQMethod(Values.SLASHED_JAVA_LANG_CLASS, "newInstance", SignatureBuilder.SIG_VOID_TO_OBJECT)
    // @formatter:on
    );

    public class AIUserValue {

        int reg;

        public AIUserValue(int reg) {
            this.reg = reg;
        }

        @Override
        public String toString() {
            return ToString.build(this);
        }
    };

    private BugReporter bugReporter;
    private Map<Integer, Integer> assumedNullTill;
    private Map<Integer, Integer> assumedNonNullTill;
    private Set<Integer> noAssumptionsPossible;
    private List<Integer> branchTargets;
    private OpcodeStack stack;
    private boolean methodIsNullable;

    /**
     * constructs a AI detector given the reporter to report bugs on
     *
     * @param bugReporter
     *            the sync of bug reports
     */
    public AnnotationIssues(BugReporter bugReporter) {
        this.bugReporter = bugReporter;
    }

    public boolean isCollecting() {
        return false;
    }

    @Override
    public void visitClassContext(ClassContext classContext) {
        try {
            JavaClass cls = classContext.getJavaClass();
            if (cls.getMajor() >= Const.MAJOR_1_5) {
                if (isCollecting() || !cls.isAnonymous()) {
                    stack = new OpcodeStack();
                    assumedNullTill = new HashMap<>();
                    assumedNonNullTill = new HashMap<>();
                    noAssumptionsPossible = new HashSet<>();
                    branchTargets = new ArrayList<>();
                    super.visitClassContext(classContext);
                }
            }
        } finally {
            stack = null;
            assumedNullTill = null;
            assumedNonNullTill = null;
            noAssumptionsPossible = null;
            branchTargets = null;
        }
    }

    @Override
    public void visitCode(Code obj) {

        Method method = getMethod();
        String sig = method.getSignature();
        String returnType = sig.substring(sig.indexOf(')') + 1);
        char returnTypeChar = returnType.charAt(0);
        if ((returnTypeChar != 'L') && (returnTypeChar != '[')) {
            return;
        }

        if (method.isSynthetic() && !isCollecting()) {
            return;
        }

        if (Values.SIG_JAVA_LANG_VOID.equals(returnType)) {
            return;
        }

        if (NOTABLE_EXCEPTIONS.contains(new FQMethod(getClassName(), method.getName(), sig))) {
            MethodInfo methodInfo = Statistics.getStatistics().getMethodStatistics(getClassName(), method.getName(), method.getSignature());
            methodInfo.setCanReturnNull(false);
            return;
        }

        if (methodHasNullableAnnotation(method)) {
            if (isCollecting()) {
                MethodInfo methodInfo = Statistics.getStatistics().getMethodStatistics(getClassName(), method.getName(), method.getSignature());
                methodInfo.setCanReturnNull(true);
            }
            return;
        }

        MethodInfo methodInfo = Statistics.getStatistics().getMethodStatistics(getClassName(), method.getName(), method.getSignature());
        if (!isCollecting() && methodInfo.getCanReturnNull()) {
            bugReporter.reportBug(new BugInstance(this, BugType.AI_ANNOTATION_ISSUES_NEEDS_NULLABLE.name(), LOW_PRIORITY).addClass(this).addMethod(this));
        } else {

            methodIsNullable = false;
            stack.resetForMethodEntry(this);
            assumedNullTill.clear();
            assumedNonNullTill.clear();
            noAssumptionsPossible.clear();
            branchTargets.clear();

            try {
                super.visitCode(obj);
            } catch (StopOpcodeParsingException e) {
            }

            if (methodIsNullable) {
                if (isCollecting()) {
                    methodInfo.setCanReturnNull(true);
                } else {
                    bugReporter
                            .reportBug(new BugInstance(this, BugType.AI_ANNOTATION_ISSUES_NEEDS_NULLABLE.name(), LOW_PRIORITY).addClass(this).addMethod(this));
                }
            }
        }
    }

    @Override
    public void sawOpcode(int seen) {
        AIUserValue userValue = null;

        if (OpcodeUtils.isBranch(seen) && (getBranchOffset() > 0)) {
            branchTargets.add(getBranchTarget());
            Collections.sort(branchTargets);
        }

        clearBranchTargets(getPC());
        convertNullToNonNull(getPC());
        clearAssumptions(assumedNullTill, getPC());
        clearAssumptions(assumedNonNullTill, getPC());

        if (OpcodeUtils.isBranch(seen) && (getBranchOffset() > 0)) {
            branchTargets.add(getBranchTarget());
            Collections.sort(branchTargets);
        }

        try {
            switch (seen) {
                case Const.ARETURN: {
                    if (!methodIsNullable && (stack.getStackDepth() > 0)) {
                        OpcodeStack.Item itm = stack.getStackItem(0);
                        Integer reg = Integer.valueOf(itm.getRegisterNumber());
                        methodIsNullable = !assumedNonNullTill.containsKey(reg) && (!noAssumptionsPossible.contains(reg)
                                && ((assumedNullTill.containsKey(reg)) || isStackElementNullable(getClassName(), getMethod(), itm)));
                        if (methodIsNullable) {
                            throw new StopOpcodeParsingException();
                        }
                    }
                    break;
                }

                case Const.IFNONNULL:
                    if (getBranchOffset() > 0) {
                        if (stack.getStackDepth() > 0) {
                            OpcodeStack.Item itm = stack.getStackItem(0);
                            int reg = itm.getRegisterNumber();
                            if (reg >= 0) {
                                assumedNullTill.put(reg, getBranchTarget());
                            }
                        }
                    }
                break;

                case Const.IFNULL:
                    if (getBranchOffset() > 0) {
                        if (stack.getStackDepth() > 0) {
                            OpcodeStack.Item itm = stack.getStackItem(0);
                            int reg = itm.getRegisterNumber();
                            if (reg >= 0) {
                                assumedNonNullTill.put(reg, getBranchTarget());
                            }
                        }
                    }
                break;

<<<<<<< HEAD
                case Const.INVOKESTATIC:
                case Const.INVOKEINTERFACE:
                case Const.INVOKEVIRTUAL: {
                    resultIsNullable = (isMethodNullable(getClassConstantOperand(), getNameConstantOperand(), getSigConstantOperand()));
=======
                case IFEQ:
                    if ((getBranchOffset() > 0) && (stack.getStackDepth() > 0)) {
                        OpcodeStack.Item itm = stack.getStackItem(0);
                        AIUserValue uv = (AIUserValue) itm.getUserValue();
                        if ((uv != null) && (uv.reg >= 0)) {
                            assumedNullTill.put(uv.reg, getBranchTarget());
                        }
                    }
                break;

                case INVOKESTATIC:
                    if (stack.getStackDepth() > 0) {
                        String signature = getSigConstantOperand();
                        if (signature.equals("(Ljava/util/Collection;)Z") || signature.equals("(Ljava/util/Map;)Z")) {
                            String methodName = getNameConstantOperand();
                            if (methodName.equals("isEmpty")) {
                                OpcodeStack.Item item = stack.getStackItem(0);
                                int reg = item.getRegisterNumber();
                                if (reg >= 0) {
                                    userValue = new AIUserValue(reg);
                                    break;
                                }
                            }
                        }
                    }

                    // $FALL-THROUGH$
                case INVOKEINTERFACE:
                case INVOKEVIRTUAL: {
                    boolean resultIsNullable = (isMethodNullable(getClassConstantOperand(), getNameConstantOperand(), getSigConstantOperand()));
                    if (resultIsNullable) {
                        userValue = new AIUserValue(-1);
                    }
>>>>>>> eed50065
                    break;
                }

                case Const.ATHROW: {
                    removeAssumptions(assumedNonNullTill);
                    removeAssumptions(assumedNullTill);
                    break;
                }

            }
        } finally {
            stack.sawOpcode(this, seen);
            if ((userValue != null) && (stack.getStackDepth() > 0)) {
                OpcodeStack.Item itm = stack.getStackItem(0);
                itm.setUserValue(userValue);
            }
        }
    }

    public static boolean methodHasNullableAnnotation(Method m) {
        for (AnnotationEntry entry : m.getAnnotationEntries()) {
            String annotationType = entry.getAnnotationType();
            if (NULLABLE_ANNOTATIONS.contains(annotationType)) {
                return true;
            }
        }

        return false;
    }

    public static boolean isStackElementNullable(String className, Method method, OpcodeStack.Item itm) {
        if (itm.isNull() || (itm.getUserValue() != null)) {
            MethodInfo mi = Statistics.getStatistics().getMethodStatistics(className, method.getName(), method.getSignature());
            if (mi != null) {
                mi.setCanReturnNull(true);
            }
            return true;
        } else {
            XMethod xm = itm.getReturnValueOf();
            if (xm != null) {
                MethodInfo mi = Statistics.getStatistics().getMethodStatistics(xm.getClassName().replace('.', '/'), xm.getName(), xm.getSignature());
                if ((mi != null) && mi.getCanReturnNull()) {
                    mi = Statistics.getStatistics().getMethodStatistics(className, method.getName(), method.getSignature());
                    if (mi != null) {
                        mi.setCanReturnNull(true);
                    }
                    return true;
                }
            }
        }

        return false;
    }

    public static boolean isMethodNullable(@SlashedClassName String className, String methodName, String methodSignature) {
        char returnTypeChar = methodSignature.charAt(methodSignature.indexOf(')') + 1);
        if ((returnTypeChar != 'L') && (returnTypeChar != '[')) {
            return false;
        }
        MethodInfo mi = Statistics.getStatistics().getMethodStatistics(className, methodName, methodSignature);
        return ((mi != null) && mi.getCanReturnNull());

        // can we check if it has @Nullable on it? hmm need to convert to Method
    }

    /**
     * the map is keyed by register, and value by when an assumption holds to a byte offset if we have passed when the assumption holds, clear the item from the
     * map
     *
     * @param assumptionTill
     *            the map of assumptions
     * @param pc
     *            // * the current pc
     */
    public static void clearAssumptions(Map<Integer, Integer> assumptionTill, int pc) {
        Iterator<Integer> it = assumptionTill.values().iterator();
        while (it.hasNext()) {
            if (it.next().intValue() <= pc) {
                it.remove();
            }
        }
    }

    public void convertNullToNonNull(int pc) {
        for (Map.Entry<Integer, Integer> entry : assumedNullTill.entrySet()) {
            if (entry.getValue().intValue() == pc) {
                int lastOp = getPrevOpcode(1);
                if ((lastOp == ARETURN) || (lastOp == ATHROW)) {
                    int nonNullTill = getNextBranchTarget();
                    assumedNonNullTill.put(entry.getKey(), nonNullTill);
                } else if (OpcodeUtils.isBranch(lastOp)) {
                    int branchOffset = CodeByteUtils.getshort(getCode().getCode(), getPC() - 2);
                    if (branchOffset > 0) {
                        assumedNonNullTill.put(entry.getKey(), getPC() + branchOffset);
                    }
                }
            }
        }
    }

    /**
     * remove branch targets that have been passed
     *
     * @param pc
     *            the current pc
     */
    public void clearBranchTargets(int pc) {
        Iterator<Integer> it = branchTargets.iterator();
        while (it.hasNext()) {
            int target = it.next().intValue();
            if (target <= pc) {
                it.remove();
            }
        }
    }

    public int getNextBranchTarget() {
        if (branchTargets.isEmpty()) {
            return Integer.MAX_VALUE;
        }

        return branchTargets.get(0);
    }

    public void removeAssumptions(Map<Integer, Integer> assumptionsTill) {
        noAssumptionsPossible.addAll(assumptionsTill.keySet());
    }
}<|MERGE_RESOLUTION|>--- conflicted
+++ resolved
@@ -266,12 +266,6 @@
                     }
                 break;
 
-<<<<<<< HEAD
-                case Const.INVOKESTATIC:
-                case Const.INVOKEINTERFACE:
-                case Const.INVOKEVIRTUAL: {
-                    resultIsNullable = (isMethodNullable(getClassConstantOperand(), getNameConstantOperand(), getSigConstantOperand()));
-=======
                 case IFEQ:
                     if ((getBranchOffset() > 0) && (stack.getStackDepth() > 0)) {
                         OpcodeStack.Item itm = stack.getStackItem(0);
@@ -301,11 +295,11 @@
                     // $FALL-THROUGH$
                 case INVOKEINTERFACE:
                 case INVOKEVIRTUAL: {
+
                     boolean resultIsNullable = (isMethodNullable(getClassConstantOperand(), getNameConstantOperand(), getSigConstantOperand()));
                     if (resultIsNullable) {
                         userValue = new AIUserValue(-1);
                     }
->>>>>>> eed50065
                     break;
                 }
 
