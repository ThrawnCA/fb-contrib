package com.mebigfatguy.fbcontrib.detect;

import java.io.IOException;
import java.util.Locale;
import java.util.regex.Matcher;
import java.util.regex.Pattern;

import org.apache.bcel.Const;
import org.apache.bcel.Repository;
import org.apache.bcel.classfile.AnnotationEntry;
import org.apache.bcel.classfile.Constant;
import org.apache.bcel.classfile.ConstantLong;
import org.apache.bcel.classfile.ConstantValue;
import org.apache.bcel.classfile.Field;
import org.apache.bcel.classfile.JavaClass;
import org.apache.bcel.classfile.LocalVariable;
import org.apache.bcel.classfile.LocalVariableTable;
import org.apache.bcel.classfile.Method;

import com.mebigfatguy.fbcontrib.collect.Statistics;
import com.mebigfatguy.fbcontrib.utils.BugType;
import com.mebigfatguy.fbcontrib.utils.SerialVersionCalc;
import com.mebigfatguy.fbcontrib.utils.SignatureBuilder;
import com.mebigfatguy.fbcontrib.utils.SignatureUtils;
import com.mebigfatguy.fbcontrib.utils.Values;

import edu.umd.cs.findbugs.BugInstance;
import edu.umd.cs.findbugs.BugReporter;
import edu.umd.cs.findbugs.BytecodeScanningDetector;
import edu.umd.cs.findbugs.ba.ClassContext;

/**
 * looks for classes that aren't fully flushed out to be easily usable for
 * various reasons. While the class will most likely work fine, it is more
 * difficult to use than necessary.
 */
public class ImmatureClass extends BytecodeScanningDetector {

    private static final Pattern ARG_PATTERN = Pattern.compile("(arg|parm|param)\\d");
    private static final String PACKAGE_INFO = "package-info";

    private static final int MAX_EMPTY_METHOD_SIZE = 2; // ACONST_NULL, ARETURN

<<<<<<< HEAD
=======
    private static final int MANUAL_SERIALVERSION_ID_LOWER_BOUND = 0;
    private static final int MANUAL_SERIALVERSION_ID_UPPER_BOUND = 10000;

>>>>>>> 8eca93ef
    private static JavaClass serializableClass;

    static {
        try {
            serializableClass = Repository.lookupClass("java.io.Serializable");
        } catch (ClassNotFoundException e) {
        }
    }

    enum HEStatus {
        NOT_NEEDED, UNKNOWN, NEEDED
    };

    enum FieldStatus {
        NONE, SAW_INSTANCE, REPORTED
    }

    private BugReporter bugReporter;
    private FieldStatus fieldStatus = FieldStatus.NONE;
    private boolean classIsJPAEntity;
    private boolean isDefaultSerializableConstructor;

    public ImmatureClass(BugReporter reporter) {
        bugReporter = reporter;
    }

    /**
     * overrides the visitor to report on classes without toStrings that have fields
     *
     * @param classContext the context object of the currently parsed class
     */
    @Override
    public void visitClassContext(ClassContext classContext) {
        JavaClass cls = classContext.getJavaClass();
        fieldStatus = FieldStatus.NONE;

        String packageName = cls.getPackageName();
        if (packageName.isEmpty()) {
            bugReporter.reportBug(
                    new BugInstance(this, BugType.IMC_IMMATURE_CLASS_NO_PACKAGE.name(), LOW_PRIORITY).addClass(cls));
        }

        if (!packageName.equals(packageName.toLowerCase(Locale.ENGLISH))) {
            bugReporter.reportBug(
                    new BugInstance(this, BugType.IMC_IMMATURE_CLASS_UPPER_PACKAGE.name(), LOW_PRIORITY).addClass(cls));
        }

        String simpleClassName = cls.getClassName();
        int dotPos = simpleClassName.lastIndexOf('.');
        if (dotPos >= 0) {
            simpleClassName = simpleClassName.substring(dotPos + 1);
        }
        if (!Character.isUpperCase(simpleClassName.charAt(0))
                && (simpleClassName.indexOf(Values.INNER_CLASS_SEPARATOR) < 0)
                && !PACKAGE_INFO.equals(simpleClassName)) {
            bugReporter.reportBug(
                    new BugInstance(this, BugType.IMC_IMMATURE_CLASS_LOWER_CLASS.name(), LOW_PRIORITY).addClass(cls));
        }

        if ((!cls.isAbstract()) && (!cls.isEnum()) && (cls.getClassName().indexOf(Values.INNER_CLASS_SEPARATOR) < 0)
                && !isTestClass(cls)) {

            try {
                boolean clsHasRuntimeAnnotation = classHasRuntimeVisibleAnnotation(cls);
                if (clsHasRuntimeAnnotation) {
                    classIsJPAEntity = classIsJPAEntity(cls);
                } else {
                    classIsJPAEntity = false;
                }
                HEStatus heStatus = HEStatus.UNKNOWN;

                checkIDEGeneratedParmNames(cls);

                for (Field f : cls.getFields()) {
                    if (!f.isStatic() && !f.isSynthetic()) {

                        boolean fieldHasRuntimeAnnotation = fieldHasRuntimeVisibleAnnotation(f);
                        if (!fieldHasRuntimeAnnotation) {
                            /* only report one of these, so as not to flood the report */
                            if (!classIsJPAEntity && !hasMethodInHierarchy(cls, Values.TOSTRING,
                                    SignatureBuilder.SIG_VOID_TO_STRING)) {
                                bugReporter.reportBug(new BugInstance(this,
                                        BugType.IMC_IMMATURE_CLASS_NO_TOSTRING.name(), LOW_PRIORITY).addClass(cls));
                                heStatus = HEStatus.NOT_NEEDED;
                                break;
                            }
                            if (heStatus != HEStatus.NOT_NEEDED) {
                                String fieldSig = f.getSignature();
                                if (fieldSig.startsWith(Values.SIG_QUALIFIED_CLASS_PREFIX)) {
                                    if (!fieldSig.startsWith("Ljava")) {
                                        JavaClass fieldClass = Repository
                                                .lookupClass(SignatureUtils.trimSignature(fieldSig));
                                        if (!hasMethodInHierarchy(fieldClass, "equals",
                                                SignatureBuilder.SIG_OBJECT_TO_BOOLEAN)) {
                                            heStatus = HEStatus.NOT_NEEDED;
                                        }
                                    } else if (!fieldSig.startsWith("Ljava/lang/")
                                            && !fieldSig.startsWith("Ljava/util/")) {
                                        heStatus = HEStatus.NOT_NEEDED;
                                    }
                                } else if (!fieldSig.startsWith(Values.SIG_ARRAY_PREFIX)) {
                                    heStatus = HEStatus.NEEDED;
                                }
                            }
                        } else {
                            heStatus = HEStatus.NOT_NEEDED;
                        }
                    }
                }

                if (!clsHasRuntimeAnnotation && (heStatus == HEStatus.NEEDED)) {
                    if (!hasMethodInHierarchy(cls, "equals", SignatureBuilder.SIG_OBJECT_TO_BOOLEAN)) {
                        bugReporter.reportBug(
                                new BugInstance(this, BugType.IMC_IMMATURE_CLASS_NO_EQUALS.name(), LOW_PRIORITY)
                                        .addClass(cls));
                    } else if (!hasMethodInHierarchy(cls, Values.HASHCODE, SignatureBuilder.SIG_VOID_TO_INT)) {
                        bugReporter.reportBug(
                                new BugInstance(this, BugType.IMC_IMMATURE_CLASS_NO_HASHCODE.name(), LOW_PRIORITY)
                                        .addClass(cls));
                    }
                }

            } catch (ClassNotFoundException cnfe) {
                bugReporter.reportMissingClass(cnfe);
            }
        }

        super.visitClassContext(classContext);
    }

    @Override
    public void visitField(Field f) {
        if (!f.isSynthetic() && (f.getName().indexOf(Values.SYNTHETIC_MEMBER_CHAR) < 0)) {
            switch (fieldStatus) {
            case NONE:
                if (!f.isStatic()) {
                    fieldStatus = FieldStatus.SAW_INSTANCE;
                }
                break;

            case SAW_INSTANCE:
                if (f.isStatic()) {
                    bugReporter.reportBug(
                            new BugInstance(this, BugType.IMC_IMMATURE_CLASS_WRONG_FIELD_ORDER.name(), LOW_PRIORITY)
                                    .addClass(this).addField(this));
                    fieldStatus = FieldStatus.REPORTED;
                }
                break;

            case REPORTED:
                break;
            }

            try {
                if ("serialVersionUID".equals(f.getName())
                        && getClassContext().getJavaClass().instanceOf(serializableClass)) {
<<<<<<< HEAD
                    Object o = f.getConstantValue();
                    if (o instanceof ConstantValue) {
                        ConstantValue cv = (ConstantValue) o;
                        Constant c = cv.getConstantPool().getConstant(cv.getConstantValueIndex());
                        if (c instanceof ConstantLong) {
                            long definedUUID = ((ConstantLong) c).getBytes();
                            if (definedUUID < 0 || definedUUID > 10000) {
=======
                    ConstantValue cv = f.getConstantValue();
                    if (cv != null) {
                        Constant c = cv.getConstantPool().getConstant(cv.getConstantValueIndex());
                        if (c instanceof ConstantLong) {
                            long definedUUID = ((ConstantLong) c).getBytes();
                            if (definedUUID < MANUAL_SERIALVERSION_ID_LOWER_BOUND
                                    || definedUUID > MANUAL_SERIALVERSION_ID_UPPER_BOUND) {
>>>>>>> 8eca93ef
                                try {
                                    long computedUUID = SerialVersionCalc.uuid(getClassContext().getJavaClass());
                                    if (computedUUID != definedUUID) {
                                        bugReporter.reportBug(new BugInstance(this,
                                                BugType.IMC_IMMATURE_CLASS_BAD_SERIALVERSIONUID.name(), NORMAL_PRIORITY)
                                                        .addClass(this).addField(this));
                                    }
                                } catch (IOException e) {
                                }
                            }
                        }
                    }
                }
            } catch (ClassNotFoundException e) {
                bugReporter.reportMissingClass(e);
            }

        }

    }

    /**
     * implements the visitor to check for calls to Throwable.printStackTrace()
     *
     * @param seen the currently parsed opcode
     */
    @Override
    public void sawOpcode(int seen) {
<<<<<<< HEAD
        if ((seen == Const.INVOKEVIRTUAL) && "printStackTrace".equals(getNameConstantOperand())
=======
        if ((seen == INVOKEVIRTUAL) && "printStackTrace".equals(getNameConstantOperand())
>>>>>>> 8eca93ef
                && SignatureBuilder.SIG_VOID_TO_VOID.equals(getSigConstantOperand())) {
            bugReporter
                    .reportBug(new BugInstance(this, BugType.IMC_IMMATURE_CLASS_PRINTSTACKTRACE.name(), NORMAL_PRIORITY)
                            .addClass(this).addMethod(this).addSourceLine(this));
        }
    }

    /**
     * looks to see if this class (or some class in its hierarchy (besides Object)
     * has implemented the specified method.
     *
     * @param cls        the class to look in
     * @param methodName the method name to look for
     * @param methodSig  the method signature to look for
     *
     * @return when toString is found
     *
     * @throws ClassNotFoundException if a super class can't be found
     */
    private static boolean hasMethodInHierarchy(JavaClass cls, String methodName, String methodSig)
            throws ClassNotFoundException {
        String clsName = cls.getClassName();
        if (Values.DOTTED_JAVA_LANG_OBJECT.equals(clsName)) {
            return false;
        }

        if (Statistics.getStatistics().getMethodStatistics(clsName.replace('.', '/'), methodName, methodSig)
                .getNumBytes() == 0) {
            return hasMethodInHierarchy(cls.getSuperClass(), methodName, methodSig);
        }
        return true;
    }

    /**
     * determines if class has a runtime annotation. If it does it is likely to be a
     * singleton, or handled specially where hashCode/equals isn't of importance.
     *
     * @param cls the class to check
     *
     * @return if runtime annotations are found
     */
    private static boolean classHasRuntimeVisibleAnnotation(JavaClass cls) {
        AnnotationEntry[] annotations = cls.getAnnotationEntries();
        if (annotations != null) {
            for (AnnotationEntry annotation : annotations) {
                if (annotation.isRuntimeVisible()) {
                    return true;
                }
            }
        }

        return false;
    }

    /**
     * returns whether this class is a JPA Entity, as such it shouldn't really have
     * a toString()
     *
     * @param cls the class to check
     * @return if the class is a jpa entity
     */
    private static boolean classIsJPAEntity(JavaClass cls) {
        AnnotationEntry[] annotations = cls.getAnnotationEntries();
        if (annotations != null) {
            for (AnnotationEntry annotation : annotations) {
                if ("Ljavax/persistence/Entity;".equals(annotation.getAnnotationType())) {
                    return true;
                }
            }
        }

        return false;
    }

    /**
     * looks to see the field has a runtime visible annotation, if it does it might
     * be autowired or some other mechanism attached that makes them less
     * interesting for a toString call.
     *
     * @param f the field to check
     * @return if the field has a runtime visible annotation
     */
    private static boolean fieldHasRuntimeVisibleAnnotation(Field f) {
        AnnotationEntry[] annotations = f.getAnnotationEntries();
        if (annotations != null) {
            for (AnnotationEntry annotation : annotations) {
                if (annotation.isRuntimeVisible()) {
                    return true;
                }
            }
        }

        return false;
    }

    /**
     * checks to see if it this class has unit test related annotations attached to
     * methods
     *
     * @param cls the class to check
     * @return if a unit test annotation was found
     */
    private static boolean isTestClass(JavaClass cls) {
        for (Method m : cls.getMethods()) {
            for (AnnotationEntry entry : m.getAnnotationEntries()) {
                String type = entry.getAnnotationType();
                if (type.startsWith("Lorg/junit/") || type.startsWith("Lorg/testng/")) {
                    return true;
                }
            }
        }

        return false;
    }

    /**
     * looks for methods that have it's parameters all follow the form arg0, arg1,
     * arg2, or parm0, parm1, parm2 etc, where the method actually has code in it
     *
     * @param cls the class to check
     */
    private void checkIDEGeneratedParmNames(JavaClass cls) {
        for (Method m : cls.getMethods()) {
            if (isIDEGeneratedMethodWithCode(m)) {
                bugReporter.reportBug(
                        new BugInstance(this, BugType.IMC_IMMATURE_CLASS_IDE_GENERATED_PARAMETER_NAMES.name(),
                                NORMAL_PRIORITY).addClass(cls).addMethod(cls, m));
                return;
            }
        }
    }

    private boolean isIDEGeneratedMethodWithCode(Method m) {
        if (!m.isPublic()) {
            return false;
        }

        String name = m.getName();
        if (Values.CONSTRUCTOR.equals(name) || Values.STATIC_INITIALIZER.equals(name)) {
            return false;
        }

        LocalVariableTable lvt = m.getLocalVariableTable();
        if (lvt == null) {
            return false;
        }

        if (m.getCode().getCode().length <= MAX_EMPTY_METHOD_SIZE) {
            return false;
        }

        int numArgs = m.getArgumentTypes().length;
        if (numArgs == 0) {
            return false;
        }

        int offset = m.isStatic() ? 0 : 1;

        for (int i = 0; i < numArgs; i++) {
            LocalVariable lv = lvt.getLocalVariable(offset + i, 0);
            if ((lv == null) || (lv.getName() == null)) {
                return false;
            }

            Matcher ma = ARG_PATTERN.matcher(lv.getName());
            if (!ma.matches()) {
                return false;
            }
        }
        return true;
    }

}<|MERGE_RESOLUTION|>--- conflicted
+++ resolved
@@ -41,12 +41,9 @@
 
     private static final int MAX_EMPTY_METHOD_SIZE = 2; // ACONST_NULL, ARETURN
 
-<<<<<<< HEAD
-=======
     private static final int MANUAL_SERIALVERSION_ID_LOWER_BOUND = 0;
     private static final int MANUAL_SERIALVERSION_ID_UPPER_BOUND = 10000;
 
->>>>>>> 8eca93ef
     private static JavaClass serializableClass;
 
     static {
@@ -203,15 +200,6 @@
             try {
                 if ("serialVersionUID".equals(f.getName())
                         && getClassContext().getJavaClass().instanceOf(serializableClass)) {
-<<<<<<< HEAD
-                    Object o = f.getConstantValue();
-                    if (o instanceof ConstantValue) {
-                        ConstantValue cv = (ConstantValue) o;
-                        Constant c = cv.getConstantPool().getConstant(cv.getConstantValueIndex());
-                        if (c instanceof ConstantLong) {
-                            long definedUUID = ((ConstantLong) c).getBytes();
-                            if (definedUUID < 0 || definedUUID > 10000) {
-=======
                     ConstantValue cv = f.getConstantValue();
                     if (cv != null) {
                         Constant c = cv.getConstantPool().getConstant(cv.getConstantValueIndex());
@@ -219,7 +207,6 @@
                             long definedUUID = ((ConstantLong) c).getBytes();
                             if (definedUUID < MANUAL_SERIALVERSION_ID_LOWER_BOUND
                                     || definedUUID > MANUAL_SERIALVERSION_ID_UPPER_BOUND) {
->>>>>>> 8eca93ef
                                 try {
                                     long computedUUID = SerialVersionCalc.uuid(getClassContext().getJavaClass());
                                     if (computedUUID != definedUUID) {
@@ -248,11 +235,7 @@
      */
     @Override
     public void sawOpcode(int seen) {
-<<<<<<< HEAD
         if ((seen == Const.INVOKEVIRTUAL) && "printStackTrace".equals(getNameConstantOperand())
-=======
-        if ((seen == INVOKEVIRTUAL) && "printStackTrace".equals(getNameConstantOperand())
->>>>>>> 8eca93ef
                 && SignatureBuilder.SIG_VOID_TO_VOID.equals(getSigConstantOperand())) {
             bugReporter
                     .reportBug(new BugInstance(this, BugType.IMC_IMMATURE_CLASS_PRINTSTACKTRACE.name(), NORMAL_PRIORITY)
