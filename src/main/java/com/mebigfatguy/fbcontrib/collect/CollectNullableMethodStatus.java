--- conflicted
+++ resolved
@@ -18,15 +18,7 @@
  */
 package com.mebigfatguy.fbcontrib.collect;
 
-<<<<<<< HEAD
-import org.apache.bcel.Const;
-import org.apache.bcel.classfile.Code;
-import org.apache.bcel.classfile.Method;
-
-import com.mebigfatguy.fbcontrib.utils.AnnotationUtils;
-=======
 import com.mebigfatguy.fbcontrib.detect.AnnotationIssues;
->>>>>>> 1caae26c
 
 import edu.umd.cs.findbugs.BugReporter;
 import edu.umd.cs.findbugs.NonReportingDetector;
@@ -41,76 +33,7 @@
         super(null);
     }
 
-<<<<<<< HEAD
-    @Override
-    public void visitClassContext(ClassContext classContext) {
-        try {
-            if (classContext.getJavaClass().getMajor() >= Const.MAJOR_1_5) {
-                stack = new OpcodeStack();
-                super.visitClassContext(classContext);
-            }
-        } finally {
-            stack = null;
-        }
-    }
-
-    @Override
-    public void visitCode(Code obj) {
-
-        Method method = getMethod();
-        String sig = method.getSignature();
-        char returnTypeChar = sig.charAt(sig.indexOf(')') + 1);
-        if ((returnTypeChar != 'L') && (returnTypeChar != '[')) {
-            return;
-        }
-
-        if (AnnotationUtils.methodHasNullableAnnotation(method)) {
-            MethodInfo methodInfo = Statistics.getStatistics().getMethodStatistics(getClassName(), method.getName(), method.getSignature());
-            methodInfo.setCanReturnNull(true);
-            return;
-        }
-        methodIsNullable = false;
-        stack.resetForMethodEntry(this);
-        super.visitCode(obj);
-    }
-
-    @Override
-    public void sawOpcode(int seen) {
-        if (methodIsNullable) {
-            return;
-        }
-
-        boolean resultIsNullable = false;
-
-        try {
-            switch (seen) {
-                case Const.ARETURN: {
-                    if (!methodIsNullable && (stack.getStackDepth() > 0)) {
-                        OpcodeStack.Item itm = stack.getStackItem(0);
-                        methodIsNullable = AnnotationUtils.isStackElementNullable(getClassName(), getMethod(), itm);
-                    }
-                    break;
-                }
-
-                case Const.INVOKESTATIC:
-                case Const.INVOKEINTERFACE:
-                case Const.INVOKEVIRTUAL: {
-                    resultIsNullable = (AnnotationUtils.isMethodNullable(getClassConstantOperand(), getNameConstantOperand(), getSigConstantOperand()));
-                    break;
-                }
-
-            }
-        } finally {
-            stack.sawOpcode(this, seen);
-            if ((resultIsNullable) && (stack.getStackDepth() > 0)) {
-                @SuppressWarnings("CPD-END")
-                OpcodeStack.Item itm = stack.getStackItem(0);
-                itm.setUserValue(AnnotationUtils.NULLABLE.TRUE);
-            }
-        }
-=======
     public boolean isCollecting() {
         return true;
->>>>>>> 1caae26c
     }
 }