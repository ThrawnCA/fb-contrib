/*
 * fb-contrib - Auxiliary detectors for Java programs
 * Copyright (C) 2005-2018 Dave Brosius
 *
 * This library is free software; you can redistribute it and/or
 * modify it under the terms of the GNU Lesser General Public
 * License as published by the Free Software Foundation; either
 * version 2.1 of the License, or (at your option) any later version.
 *
 * This library is distributed in the hope that it will be useful,
 * but WITHOUT ANY WARRANTY; without even the implied warranty of
 * MERCHANTABILITY or FITNESS FOR A PARTICULAR PURPOSE.  See the GNU
 * Lesser General Public License for more details.
 *
 * You should have received a copy of the GNU Lesser General Public
 * License along with this library; if not, write to the Free Software
 * Foundation, Inc., 59 Temple Place, Suite 330, Boston, MA  02111-1307  USA
 */
package com.mebigfatguy.fbcontrib.utils;

import java.io.IOException;
import java.nio.ByteBuffer;
import java.nio.ByteOrder;
import java.nio.charset.StandardCharsets;
import java.security.MessageDigest;
import java.security.NoSuchAlgorithmException;
import java.util.Arrays;
import java.util.Comparator;

import org.apache.bcel.Const;
import org.apache.bcel.classfile.Field;
import org.apache.bcel.classfile.JavaClass;
import org.apache.bcel.classfile.Method;

public class SerialVersionCalc {

	enum ModifierType {
		CLASS, METHOD, FIELD
	}

	public static long uuid(JavaClass cls) throws IOException {

		if (cls.isEnum()) {
			return 0;
		}

		try {
			MessageDigest digest = MessageDigest.getInstance("SHA-1");

			utfUpdate(digest, cls.getClassName());
			digest.update(toArray(filterModifiers(cls.getModifiers(), ModifierType.CLASS)));

			String[] infs = cls.getInterfaceNames();
			Arrays.sort(infs);
			Arrays.stream(infs).forEach(inf -> utfUpdate(digest, inf));

			Field[] fields = cls.getFields();
			Arrays.sort(fields, new FieldSorter());
			Arrays.stream(fields).filter(field -> !field.isPrivate() || (!field.isStatic() && !field.isTransient()))
					.forEach(field -> {
						utfUpdate(digest, field.getName());
						digest.update(toArray(filterModifiers(field.getModifiers(), ModifierType.FIELD)));
						utfUpdate(digest, field.getSignature());
					});

			Method[] methods = cls.getMethods();
			Arrays.sort(methods, new MethodSorter());

<<<<<<< HEAD
			Arrays.stream(methods).filter(method -> "<clinit>".equals(method.getName())).forEach(sinit -> {
				utfUpdate(digest, sinit.getName());
				digest.update(toArray(filterModifiers(sinit.getModifiers(), ModifierType.METHOD)));
				utfUpdate(digest, sinit.getSignature());
			});

			Arrays.stream(methods).filter(method -> "<init>".equals(method.getName()) && !method.isPrivate())
					.forEach(init -> {
						utfUpdate(digest, init.getName());
						digest.update(toArray(filterModifiers(init.getModifiers(), ModifierType.METHOD)));
						utfUpdate(digest, init.getSignature());
					});

			Arrays.stream(methods).filter(method -> !"<init>".equals(method.getName()) && !method.isPrivate())
					.forEach(cons -> {
						utfUpdate(digest, cons.getName());
						digest.update(toArray(filterModifiers(cons.getModifiers(), ModifierType.METHOD)));
						utfUpdate(digest, cons.getSignature());
					});
=======
			for (Method sinit : methods) {
				if ("<clinit>".equals(sinit.getName())) {
					utfUpdate(digest, "<clinit>");
					digest.update(toArray(Constants.ACC_STATIC));
					utfUpdate(digest, "()V");
					break;
				}
			}

			for (Method init : methods) {
				if (!"<clinit>".equals(init.getName()) && "<init>".equals(init.getName()) && !init.isPrivate()) {
					utfUpdate(digest, "<init>");
					digest.update(toArray(filterModifiers(init.getModifiers(), ModifierType.METHOD)));
					utfUpdate(digest, init.getSignature().replace('/', '.')); // how bazaar
				}
			}

			for (Method method : methods) {
				if (!"<clinit>".equals(method.getName()) && !"<init>".equals(method.getName()) && !method.isPrivate()) {
					utfUpdate(digest, method.getName());
					digest.update(toArray(filterModifiers(method.getModifiers(), ModifierType.METHOD)));
					utfUpdate(digest, method.getSignature().replace('/', '.')); // how bazaar
				}
			}
>>>>>>> 4cc85a4b

			byte[] shaBytes = digest.digest();

			ByteBuffer bb = ByteBuffer.wrap(shaBytes, 0, 8);
			bb.order(ByteOrder.LITTLE_ENDIAN);
			return bb.getLong();

		} catch (NoSuchAlgorithmException e) {
			return 0;
		}
	}

	private static int filterModifiers(int modifier, ModifierType type) {

		switch (type) {
		case CLASS:
			return modifier & (Const.ACC_PUBLIC | Const.ACC_FINAL | Const.ACC_INTERFACE | Const.ACC_ABSTRACT);

		case METHOD:
			return modifier
					& (Const.ACC_PUBLIC | Const.ACC_PRIVATE | Const.ACC_PROTECTED | Const.ACC_STATIC | Const.ACC_FINAL
							| Const.ACC_SYNCHRONIZED | Const.ACC_NATIVE | Const.ACC_ABSTRACT | Const.ACC_STRICT);

		case FIELD:
			return modifier & (Const.ACC_PUBLIC | Const.ACC_PRIVATE | Const.ACC_PROTECTED | Const.ACC_STATIC
					| Const.ACC_FINAL | Const.ACC_VOLATILE | Const.ACC_TRANSIENT);

		default:
			return 0;
		}

	}

	private static byte[] toArray(int i) {
		ByteBuffer b = ByteBuffer.allocate(4);
		b.putInt(i);
		return b.array();
	}

	private static void utfUpdate(MessageDigest digest, String str) {
		byte[] data = str.getBytes(StandardCharsets.UTF_8);

		digest.update(toArray(data.length), 2, 2);
		digest.update(data);
	}

	static class FieldSorter implements Comparator<Field> {

		@Override
		public int compare(Field f1, Field f2) {
			return f1.getName().compareTo(f2.getName());
		}
	}

	static class MethodSorter implements Comparator<Method> {

		@Override
		public int compare(Method m1, Method m2) {
			int cmp = m1.getName().compareTo(m2.getName());
			if (cmp != 0) {
				return cmp;
			}

			return m1.getSignature().compareTo(m2.getSignature());
		}
	}
}<|MERGE_RESOLUTION|>--- conflicted
+++ resolved
@@ -66,52 +66,25 @@
 			Method[] methods = cls.getMethods();
 			Arrays.sort(methods, new MethodSorter());
 
-<<<<<<< HEAD
-			Arrays.stream(methods).filter(method -> "<clinit>".equals(method.getName())).forEach(sinit -> {
-				utfUpdate(digest, sinit.getName());
-				digest.update(toArray(filterModifiers(sinit.getModifiers(), ModifierType.METHOD)));
-				utfUpdate(digest, sinit.getSignature());
+			Arrays.stream(methods).filter(method -> "<clinit>".equals(method.getName())).limit(1).forEach(sinit -> {
+				utfUpdate(digest, "<clinit>");
+				digest.update(toArray(Const.ACC_STATIC));
+				utfUpdate(digest, "()V");
 			});
 
 			Arrays.stream(methods).filter(method -> "<init>".equals(method.getName()) && !method.isPrivate())
 					.forEach(init -> {
-						utfUpdate(digest, init.getName());
+						utfUpdate(digest, "<init>");
 						digest.update(toArray(filterModifiers(init.getModifiers(), ModifierType.METHOD)));
-						utfUpdate(digest, init.getSignature());
+						utfUpdate(digest, init.getSignature().replace('/', '.')); // how bazaar
 					});
 
-			Arrays.stream(methods).filter(method -> !"<init>".equals(method.getName()) && !method.isPrivate())
-					.forEach(cons -> {
+			Arrays.stream(methods).filter(method -> !"<clinit>".equals(method.getName())
+					&& !"<init>".equals(method.getName()) && !method.isPrivate()).forEach(cons -> {
 						utfUpdate(digest, cons.getName());
 						digest.update(toArray(filterModifiers(cons.getModifiers(), ModifierType.METHOD)));
-						utfUpdate(digest, cons.getSignature());
+						utfUpdate(digest, method.getSignature().replace('/', '.')); // how bazaar
 					});
-=======
-			for (Method sinit : methods) {
-				if ("<clinit>".equals(sinit.getName())) {
-					utfUpdate(digest, "<clinit>");
-					digest.update(toArray(Constants.ACC_STATIC));
-					utfUpdate(digest, "()V");
-					break;
-				}
-			}
-
-			for (Method init : methods) {
-				if (!"<clinit>".equals(init.getName()) && "<init>".equals(init.getName()) && !init.isPrivate()) {
-					utfUpdate(digest, "<init>");
-					digest.update(toArray(filterModifiers(init.getModifiers(), ModifierType.METHOD)));
-					utfUpdate(digest, init.getSignature().replace('/', '.')); // how bazaar
-				}
-			}
-
-			for (Method method : methods) {
-				if (!"<clinit>".equals(method.getName()) && !"<init>".equals(method.getName()) && !method.isPrivate()) {
-					utfUpdate(digest, method.getName());
-					digest.update(toArray(filterModifiers(method.getModifiers(), ModifierType.METHOD)));
-					utfUpdate(digest, method.getSignature().replace('/', '.')); // how bazaar
-				}
-			}
->>>>>>> 4cc85a4b
 
 			byte[] shaBytes = digest.digest();
 
