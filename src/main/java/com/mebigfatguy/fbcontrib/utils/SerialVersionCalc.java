--- conflicted
+++ resolved
@@ -30,11 +30,11 @@
 import java.util.Arrays;
 import java.util.Comparator;
 
-import org.apache.bcel.Const;
 import org.apache.bcel.classfile.Field;
-import org.apache.bcel.classfile.FieldOrMethod;
 import org.apache.bcel.classfile.JavaClass;
 import org.apache.bcel.classfile.Method;
+
+import com.sun.xml.internal.bind.v2.runtime.reflect.opt.Const;
 
 public final class SerialVersionCalc {
 
@@ -58,64 +58,9 @@
             dos.writeUTF(cls.getClassName());
             dos.writeInt(filterModifiers(cls.getModifiers(), ModifierType.CLASS));
 
-<<<<<<< HEAD
-            String[] infs = cls.getInterfaceNames();
-            if (infs.length > 0) {
-                infs = infs.clone();
-	            Arrays.sort(infs);
-	            for (String inf : infs) {
-	                dos.writeUTF(inf);
-	            }
-            }
-
-            Field[] fields = cls.getFields();
-            if (fields.length > 0) {
-                fields = fields.clone();
-	            Arrays.sort(fields, new FieldSorter());
-	            for (Field field : fields) {
-	                if (!field.isPrivate() || (!field.isStatic() && !field.isTransient())) {
-	                    dos.writeUTF(field.getName());
-	                    dos.writeInt(filterModifiers(field.getModifiers(), ModifierType.FIELD));
-	                    dos.writeUTF(field.getSignature());
-	                }
-	            }
-            }
-
-            Method[] methods = cls.getMethods();
-            if (methods.length > 0) {
-                methods = methods.clone();
-	            Arrays.sort(methods, new MethodSorter());
-	
-	            for (Method sinit : methods) {
-	                if ("<clinit>".equals(sinit.getName())) {
-	                    dos.writeUTF("<clinit>");
-	                    dos.writeInt(Const.ACC_STATIC);
-	                    dos.writeUTF("()V");
-	                    break;
-	                }
-	            }
-	
-	            for (Method init : methods) {
-	                if ("<init>".equals(init.getName()) && !init.isPrivate()) {
-	                	dos.writeUTF("<init>");
-	                    dos.writeInt(filterModifiers(init.getModifiers(), ModifierType.METHOD));
-	                    dos.writeUTF(init.getSignature().replace('/', '.')); // how bazaar
-	                }
-	            }
-	
-	            for (Method method : methods) {
-	                if (!"<clinit>".equals(method.getName()) && !"<init>".equals(method.getName()) && !method.isPrivate()) {
-	                    dos.writeUTF(method.getName());
-	                    dos.writeInt(filterModifiers(method.getModifiers(), ModifierType.METHOD));
-	                    dos.writeUTF(method.getSignature().replace('/', '.')); // how bazaar
-	                }
-	            }
-            }
-=======
             writeInterfaces(dos, cls);
             writeFields(dos, cls);
             writeMethods(dos, cls);
->>>>>>> 6afdad89
 
             dos.flush();
             MessageDigest digest = MessageDigest.getInstance("SHA-1");
@@ -165,7 +110,7 @@
             for (Method sinit : methods) {
                 if ("<clinit>".equals(sinit.getName())) {
                     out.writeUTF("<clinit>");
-                    out.writeInt(Constants.ACC_STATIC);
+	                out.writeInt(Const.ACC_STATIC);
                     out.writeUTF("()V");
                     break;
                 }
