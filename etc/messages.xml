<?xml version="1.0" encoding="UTF-8"?>

<MessageCollection xmlns:xsi="http://www.w3.org/2001/XMLSchema-instance" xsi:noNamespaceSchemaLocation="messagecollection.xsd">

	<Plugin>
		<ShortDescription>fb-contrib plugin</ShortDescription>
		<Details>
			<![CDATA[
			<p>This plugin contains FindBugs detectors from the fb-contrib project</p>
			]]>
		</Details>
	</Plugin>

	<!-- Detectors -->

	<Detector class="com.mebigfatguy.fbcontrib.collect.CollectStatistics">
		<Details>
			<![CDATA[
			<p>Collects statistics for other detectors</p>
			]]>
		</Details>
	</Detector>
	
	<Detector class="com.mebigfatguy.fbcontrib.collect.CollectMethodsReturningImmutableCollections">
        <Details>
            <![CDATA[
            <p>Collects method calls that may return immutable collections</p>
            ]]>
        </Details>
    </Detector>

	<Detector class="com.mebigfatguy.fbcontrib.detect.InefficientStringBuffering">
		<Details>
			<![CDATA[
			<p>Looks for appending strings inside of calls to StringBuffer or StringBuilder append.</p>
			<pre>
				StringBuffer sb = new StringBuffer();
				sb.append(a + b);
				return sb.toString();
			</pre>
			<p>It is a fast detector</p>
			]]>
		</Details>
	</Detector>

	<Detector class="com.mebigfatguy.fbcontrib.detect.SyncCollectionIterators">
		<Details>
			<![CDATA[
			<p>Looks for use of iterators on synchronized collections built from the java.util.Collections class</p>
			<p>As the collection in question was built through Collections.synchronizedXXX, an assumption
			is made that this collection must be multithreaded safe. However, iterator access is used,
			which is explicitly unsafe. When iterators are to be used, synchronization should be done manually.</p>
			<p>It is a slow detector</p>
			]]>
		</Details>
	</Detector>

	<Detector class="com.mebigfatguy.fbcontrib.detect.CyclomaticComplexity">
		<Details>
			<![CDATA[
			<p>Calculates the McCabe Cyclomatic Complexity measure and reports methods that have an
			excessive value. This report value can be set with system property 'fb-contrib.cc.limit'.</p>
			<p>It is a slow detector</p>
			]]>
		</Details>
	</Detector>

	<Detector class="com.mebigfatguy.fbcontrib.detect.OverlyConcreteParameter">
		<Details>
			<![CDATA[
			<p>Looks for parameters that are defined by classes, but where the method only use methods defined by an
			implemented interface or super class of that class. Relying on concrete classes in public signatures causes cohesion,
			and makes low impact changes more difficult.</p>
			<p>It is a slow detector</p>
			]]>
		</Details>
	</Detector>

	<Detector class="com.mebigfatguy.fbcontrib.detect.ListIndexedIterating">
		<Details>
			<![CDATA[
			<p>Looks for for loops that iterate over a java.util.List using an integer index, and get,
			rather than using an Iterator. An iterator may perform better depending on List implementation,
			but more importantly will allow the code to be converted to other collection types.</p>
			<p>It is a moderately fast detector</p>
			]]>
		</Details>
	</Detector>

	<Detector class="com.mebigfatguy.fbcontrib.detect.UnrelatedCollectionContents">
		<Details>
			<![CDATA[
			<p>Looks for collections or arrays that hold objects that are unrelated through class or
			interface inheritance other than java.lang.Object. Doing so makes for brittle code,
			relying either on positional correspondence for type, or a reliance on instanceof to
			determine type. A better design usually can be had by creating a separate class,
			which defines the different types required, and add an instance of that class to the
			collection, or array.</p>
			<p>It is a fast detector</p>
			]]>
		</Details>
	</Detector>

	<Detector class="com.mebigfatguy.fbcontrib.detect.DeclaredRuntimeException">
		<Details>
			<![CDATA[
			<p>Looks for methods that declare Runtime exceptions in their throws clause. While doing
			so is not illegal, it may represent a misunderstanding as to the exception in question.
			If a RuntimeException is declared, it implies that this exception type is expected to happen,
			which if true should be handled in code, and not propagated. </p>
			<p>It is a fast detector</p>
			]]>
		</Details>
	</Detector>

	<Detector class="com.mebigfatguy.fbcontrib.detect.ClassEnvy">
		<Details>
			<![CDATA[
			<p><em>THIS DETECTOR IS HIGHLY EXPERIMENTAL AND IS LIKELY TO CREATE A LOT OF FUD</em></p>
			<p>Looks for methods that use a high percentage of methods from another class over its own
			methods. When this is the case, it is often better to implement this method in that other class,
			by refactoring the class to accept parameters it needs from the source class.
			The reporting percentage can be set with system property 'fb-contrib.ce.percent'.</p>
			<p>It is a fast detector</p>
			]]>
		</Details>
	</Detector>

	<Detector class="com.mebigfatguy.fbcontrib.detect.LiteralStringComparison">
		<Details>
			<![CDATA[
			<p>Looks for methods that compare strings against literal strings, where the literal string
			is passed as the parameter. If the .equals or .compareTo is called on the literal itself, passing
			the variable as the parameter, you avoid the possibility of a NullPointerException.</p>
			<p>It is a fast detector</p>
			]]>
		</Details>
	</Detector>

	<Detector class="com.mebigfatguy.fbcontrib.detect.PartiallyConstructedObjectAccess">
		<Details>
			<![CDATA[
			<p>Looks for constructors of non final classes that make method calls to non final methods.
			As these methods could be overridden, the overridden method will be accessing an object that
			is only partially constructed, perhaps causing problems.</p>
			<p>It is a fast detector</p>
			]]>
		</Details>
	</Detector>

	<Detector class="com.mebigfatguy.fbcontrib.detect.DubiousListCollection">
		<Details>
			<![CDATA[
			<p>Looks for fields that are implementations of java.util.List, but that are used in a set-like fashion.
			Since lookup type operations are performed using a linear search for Lists, the performance for large
			Lists will be poor. Consideration should be made as to whether these fields should be sets. In the
			case that order is important, consider using LinkedHashSet.</p>
			<p>It is a fast detector</p>
			]]>
		</Details>
	</Detector>

	<Detector class="com.mebigfatguy.fbcontrib.detect.ParallelLists">
		<Details>
			<![CDATA[
			<p>Looks for classes that maintain two or more lists or arrays associated one-for-one through the same index
			to hold two or more pieces of related information. It would be better to create a new class that holds
			all of these pieces of information, and place instances of this class in one list. Or if the two list are
			related in key/value fashion, then a map.</p>
			<p>It is a fast detector</p>
			]]>
		</Details>
	</Detector>

	<Detector class="com.mebigfatguy.fbcontrib.detect.FinalParameters">
		<Details>
			<![CDATA[
			<p>Looks for methods that correctly do not write to a parameter. To help document this, and to perhaps
			help the JVM optimize the invocation of this method, you should consider defining these parameters
			as final.</p>
			
			<p>Performance gains are debatable as "the final keyword does not appear in the class file for 
			local variables and parameters, thus it cannot impact the runtime performance. It's only use 
			is to clarify the coders intent that the variable not be changed (which many consider dubious 
			reason for its usage), and dealing with anonymous inner classes." - http://stackoverflow.com/a/266981/1447621</p>
			
			<p>It is a slow detector</p>
			]]>
		</Details>
	</Detector>

	<Detector class="com.mebigfatguy.fbcontrib.detect.AbstractClassEmptyMethods">
		<Details>
			<![CDATA[
			<p>Looks for abstract classes that define empty methods or methods that simply throw an
			exception. Since this is an abstract class, it may be cleaner to simple define this method
			as abstract, so that correct subclass behaviour is enforced.</p>
			<p>It is a fast detector</p>
			]]>
		</Details>
	</Detector>

	<Detector class="com.mebigfatguy.fbcontrib.detect.ManualArrayCopy">
		<Details>
			<![CDATA[
			<p>Looks for methods that copy data from one array to another using a loop. It is
			better performing to use System.arraycopy to do such copying as this is a native method.</p>
			<p>It is a fast detector</p>
			]]>
		</Details>
	</Detector>

	<Detector class="com.mebigfatguy.fbcontrib.detect.FloatingPointLoops">
		<Details>
			<![CDATA[
			<p>Looks for methods that use floating point indexes for loops. Since floating point
			math is imprecise, rounding errors will occur each time through the loop causing
			hard to find problems. It is usually better to use integer indexing, and calculating
			the correct floating point value from the index.</p>
			<p>It is a fast detector</p>
			]]>
		</Details>
	</Detector>

	<Detector class="com.mebigfatguy.fbcontrib.detect.NonCollectionMethodUse">
		<Details>
			<![CDATA[
			<p>Looks for method calls to collection classes where the method is not defined by the Collections
			interface, and an equivalent method exists in the interface. Examples include:<br/>
			<table border="1">
				<tr><th>Old Method</th><th>New Method</th></tr>
				<tr><td>Hashtable.contains</td><td>Map.containsValue</td></tr>
				<tr><td>Hashtable.elements</td><td>Map.elements</td></tr>
				<tr><td>Hashtable.keys</td><td>Map.keySet</td></tr>
				<tr><td>Vector.addElement</td><td>List.add</td></tr>
				<tr><td>Vector.elementAt</td><td>List.get</td></tr>
				<tr><td>Vector.insertElementAt</td><td>List.add</td></tr>
				<tr><td>Vector.removeAllElements</td><td>List.clear</td></tr>
				<tr><td>Vector.removeElement</td><td>List.remove</td></tr>
				<tr><td>Vector.removeElementAt</td><td>List.remove</td></tr>
				<tr><td>Vector.setElementAt</td><td>List.set</td></tr>
			</table>
			</p>
			<p>It is a fast detector</p>
			]]>
		</Details>
	</Detector>

	<Detector class="com.mebigfatguy.fbcontrib.detect.ConfusingAutoboxedOverloading">
		<Details>
			<![CDATA[
			<p>Looks for methods that have the same signature, except where one uses a
			Character parameter, and the other uses an int, long, float, double parameter.
			Since autoboxing is available in 1.5 one might assume that
			<pre>
				test('a')
			</pre>
			would map to
			<pre>
				public void test(Character c)
			</pre>
			but instead maps to one that takes an int, long, float or double.
			</p>
			<p>It is a fast detector</p>
			]]>
		</Details>
	</Detector>

	<Detector class="com.mebigfatguy.fbcontrib.detect.AbnormalFinallyBlockReturn">
		<Details>
			<![CDATA[
			<p>Looks for methods that have finally blocks that return values
			or throw exceptions. This code will swallow normal program flow and
			hide real program logic.</p>
			<p>It is a fast detector</p>
			]]>
		</Details>
	</Detector>

	<Detector class="com.mebigfatguy.fbcontrib.detect.StaticMethodInstanceInvocation">
		<Details>
			<![CDATA[
			<p>Looks for methods that make static method calls using an instance reference.
			For documentation purposes, it is better to call the method using the class name.
			This may represent a change in definition that should be noticed.</p>
			<p>It is a fast detector</p>
			]]>
		</Details>
	</Detector>

	<Detector class="com.mebigfatguy.fbcontrib.detect.SpuriousThreadStates">
		<Details>
			<![CDATA[
			<p>Looks for methods that call wait, notify or notifyAll on an instance of a
			java.lang.Thread. Since the internal workings of the threads is to synchronize on the
			thread itself, introducing client calls will confuse the thread state of the object
			in question, and will cause spurious thread state changes, either waking threads up
			when not intended, or removing the thread from the runnable state.</p>
			<p>It is a fast detector</p>
			]]>
		</Details>
	</Detector>

	<Detector class="com.mebigfatguy.fbcontrib.detect.NeedlessAutoboxing">
		<Details>
			<![CDATA[
			<p>Looks for methods that pass a primitive wrapper class object to the
			same class' Constructor. Patterns found are:
			<ul>
				<li>new Boolean(Boolean)</li>
				<li>new Byte(Byte)</li>
				<li>new Character(Character)</li>
				<li>new Short(Short)</li>
				<li>new Integer(Integer)</li>
				<li>new Long(Long)</li>
				<li>new Float(Float)</li>
				<li>new Double(Double)</li>
			</ul>
			</p>
			<p>It also looks for calls to BoxedClass.valueOf(x) where X is already a Boxed class</p>
			<p>It also looks for calls to BoxedClass.valueOf(myString).boxedValue(), when instead it is
			simpler to use BoxedClass.parseBoxed(myString)</p>
			<p>It is a fast detector</p>
			]]>
		</Details>
	</Detector>

	<Detector class="com.mebigfatguy.fbcontrib.detect.UnnecessaryStoreBeforeReturn">
		<Details>
			<![CDATA[
			<p>Looks for methods that store the return result in a local variable and
			then immediately return that local variable. It is simpler to just return
			the method (or assignment) result directly.</p>
			<p>It is a fast detector</p>
			]]>
		</Details>
	</Detector>

	<Detector class="com.mebigfatguy.fbcontrib.detect.CopiedOverriddenMethod">
		<Details>
			<![CDATA[
			<p>Looks for methods that are direct copies of the implementation in the super class.</p>
			<p>It is a fast detector</p>
			]]>
		</Details>
	</Detector>

	<Detector class="com.mebigfatguy.fbcontrib.detect.ArrayBasedCollections">
		<Details>
			<![CDATA[
			<p>Looks for methods that use arrays for items in the keyset of a map, or as
			an element of a set, or in a list when using the contains method. Since arrays
			do not, and cannot define an equals method, reference equality is used for these
			collections, which is probably not desired. If it is, consider using the IdentityHashMap
			class when using Maps in this case, to better document your intentions.</p>
			<p>It is a fast detector</p>
			]]>
		</Details>
	</Detector>

	<Detector class="com.mebigfatguy.fbcontrib.detect.OrphanedDOMNode">
		<Details>
			<![CDATA[
			<p>Looks for methods that create DOM nodes but do not add them to any DOM Document.</p>
			<p>It is a fast Detector</p>
			]]>
		</Details>
	</Detector>

	<Detector class="com.mebigfatguy.fbcontrib.detect.AbstractOverriddenMethod">
		<Details>
			<![CDATA[
			<p>Looks for methods that are declared as abstract that override concrete methods in a
			super class. Doing this casts away the implementation of the super class, and breaks
			the contract as set forth by the parent class.</p>
			<p>It is a fast Detector</p>
			]]>
		</Details>
	</Detector>

	<Detector class="com.mebigfatguy.fbcontrib.detect.CustomBuiltXML">
		<Details>
			<![CDATA[
			<p>Looks for methods that build XML based strings by concatenation strings
			and custom values together. Doing so makes brittle code, that is difficult to
			modify, validate and understand. It is cleaner to create external XML files that are
			transformed at runtime, using parameters set through Transformer.setParameter.
			<p>It is a fast detector</p>
			]]>
		</Details>
	</Detector>

	<Detector class="com.mebigfatguy.fbcontrib.detect.BloatedSynchronizedBlock">
		<Details>
			<![CDATA[
			<p>Looks for methods that are implemented using synchronized blocks, but are overly
			synchronized because the beginning of the block only accesses local variables,
			and not member variables, or this.</p>
			<p>It is a slow detector</p>
			]]>
		</Details>
	</Detector>

	<Detector class="com.mebigfatguy.fbcontrib.detect.ConstantListIndex">
		<Details>
			<![CDATA[
			<p>Looks for methods that access arrays or classes that implement java.util.List
			using a constant integer for the index. This is often a typo intended to be a loop
			variable, but if specific indices mean certain things, perhaps a first class object
			would be a better choice for a container.</p>
			<p>It is a fast detector</p>
			]]>
		</Details>
	</Detector>

	<Detector class="com.mebigfatguy.fbcontrib.detect.SloppyClassReflection">
		<Details>
			<![CDATA[
			<p>Looks for methods that use Class.forName("XXX") to load a class object
			for a class that is already referenced by this class. It is simpler to just use
			XXX.class, and doing so protects the integrity of this code from such transformations
			as obfuscation. Use of Class.forName should only be used when the class in question
			isn't already statically bound to this context.</p>
			<p>It is a fast detector</p>
			]]>
		</Details>
	</Detector>

	<Detector class="com.mebigfatguy.fbcontrib.detect.ArrayWrappedCallByReference">
		<Details>
			<![CDATA[
			<p>Looks for methods that use an array of length one to pass a variable to achieve call
			by pointer ala C++. It is better to define a proper return class type that holds all
			the relevant information retrieved from the called method.</p>
			<p>It is a fast detector</p>
			]]>
		</Details>
	</Detector>

	<Detector class="com.mebigfatguy.fbcontrib.detect.SluggishGui">
		<Details>
			<![CDATA[
			<p>Looks for methods that implement AWT or Swing listeners and perform time
			consuming operations. Doing these operations in the GUI thread will cause the
			interface to appear sluggish and non-responsive to the user. It is better to
			use a separate thread to do the time consuming work so that the user
			has a better experience.</p>
			<p>It is a fast detector</p>
			]]>
		</Details>
	</Detector>

	<Detector class="com.mebigfatguy.fbcontrib.detect.NeedlessInstanceRetrieval">
		<Details>
			<![CDATA[
			<p>Looks for methods that call a method to retrieve a reference to an object,
			to use to load a constant. It is simpler and more performant to access the
			static variable directly from the class itself.</p>
			<p>It is a fast detector</p>
			]]>
		</Details>
	</Detector>

	<Detector class="com.mebigfatguy.fbcontrib.detect.DateComparison">
		<Details>
			<![CDATA[
			<p>Looks for inefficient comparison of Date objects using two comparisons when one would do.</p>
			<p>It is a fast detector</p>
			]]>
		</Details>
	</Detector>

	<Detector class="com.mebigfatguy.fbcontrib.detect.SuspiciousWaitOnConcurrentObject">
		<Details>
			<![CDATA[
			<p>Looks for calls to the wait method on mutexes defined in the java.util.concurrent
			package where it is likely that await was intended.</p>
			<p>It is a fast detector</p>
			]]>
		</Details>
	</Detector>

	<Detector class="com.mebigfatguy.fbcontrib.detect.JDBCVendorReliance">
		<Details>
			<![CDATA[
			<p>Looks for uses of JDBC vendor specific classes and methods making the database
			access code non portable.</p>
			<p>It is a fast detector</p>
			]]>
		</Details>
	</Detector>

	<Detector class="com.mebigfatguy.fbcontrib.detect.PossibleMemoryBloat">
		<Details>
			<![CDATA[
			<p>Looks for classes that maintain collections or StringBuffer/StringBuilders in
			static member variables, and that do not appear to provide a way to clear or remove
			items from these members. Such class fields are likely causes of memory bloat.</p>
			<p>It is a fast detector</p>
			]]>
		</Details>
	</Detector>

	<Detector class="com.mebigfatguy.fbcontrib.detect.LocalSynchronizedCollection">
		<Details>
			<![CDATA[
			<p>Looks for allocations of synchronized collections that are stored in local
			variables, and never stored in fields or returned from methods. As local variables
			are by definition thread safe, using synchronized collections in this context
			makes no sense.</p>
			<p>It is a moderately fast detector</p>
			]]>
		</Details>
	</Detector>

	<Detector class="com.mebigfatguy.fbcontrib.detect.FieldCouldBeLocal">
		<Details>
			<![CDATA[
			<p>Looks for classes that define fields that are used in a locals only fashion,
			specifically private fields that are accessed first in each method with a
			store vs. a load.</p>
			<p>It is a slow detector</p>
			]]>
		</Details>
	</Detector>

	<Detector class="com.mebigfatguy.fbcontrib.detect.NonOwnedSynchronization">
		<Details>
			<![CDATA[
			<p>Looks for methods that synchronize on variables that are not owned by the
			current class. Doing this causes confusion when two classes use the same variable
			for their own synchronization purposes. For cleanest separation of interests, only
			synchronize on private fields of the class. Note that 'this' is not owned by
			the current class and synchronization on 'this' should be avoided as well.</p>
			<p>It is a fast detector</p>
			]]>
		</Details>
	</Detector>

	<Detector class="com.mebigfatguy.fbcontrib.detect.NonRecycleableTaglibs">
		<Details>
			<![CDATA[
			<p>Looks for tag libraries that are not recycleable because backing members
			of taglib attributes are set in areas besides the setter method for the attribute.</p>
			<p>It is a fast detector</p>
			]]>
		</Details>
	</Detector>

	<Detector class="com.mebigfatguy.fbcontrib.detect.Section508Compliance">
		<Details>
			<![CDATA[
			<p>Looks for violation of Section 508, Accessibility for People with disabilities Act.</p>
			<p>It is a fast detector</p>
			]]>
		</Details>
	</Detector>

	<Detector class="com.mebigfatguy.fbcontrib.detect.UseEnumCollections">
		<Details>
			<![CDATA[
			<p>Looks for use of sets and maps using enums. It is more efficient to use EnumSet or EnumMap.</p>
			<p>It is a fast detector</p>
			]]>
		</Details>
	</Detector>

	<Detector class="com.mebigfatguy.fbcontrib.detect.SQLInLoop">
		<Details>
			<![CDATA[
			<p>Looks for the execution of SQL queries inside a loop. This pattern tends to be inefficient,
			and often can be improved upon, by collecting all the keys needed for the query and issuing just
			one query using an in clause with all the keys for all the queries previously needed in the loop.</p>
			<p>It is a fast detector</p>
			]]>
		</Details>
	</Detector>

	<Detector class="com.mebigfatguy.fbcontrib.detect.NeedlessMemberCollectionSynchronization">
		<Details>
			<![CDATA[
			<p>Looks for classes that define private synchronized collections as static or instance
			members, that are only altered in a static initializer or constructor. Since the multithreaded
			use of this collection is read-only, the use of synchronization is unnecessary.</p>
			<p>It is a moderately fast detector</p>
			]]>
		</Details>
	</Detector>

	<Detector class="com.mebigfatguy.fbcontrib.detect.InheritanceTypeChecking">
		<Details>
			<![CDATA[
			<p>Looks for if/else blocks where a series of them use instanceof on the same
			variable to determine what to do. If these classes are related by inheritance,
			this often is better handled through calling a single overridden method.</p>
			<p>It is a moderately fast detector</p>
			]]>
		</Details>
	</Detector>

	<Detector class="com.mebigfatguy.fbcontrib.detect.StaticArrayCreatedInMethod">
		<Details>
			<![CDATA[
			<p>Looks for creation of arrays in methods using constant values. These arrays
			will need to be recreated each time the method is called. These arrays should probably
			be defined as static fields, instead.</p>
			<p>It is a fast detector</p>
			]]>
		</Details>
	</Detector>

	<Detector class="com.mebigfatguy.fbcontrib.detect.PossiblyRedundantMethodCalls">
		<Details>
			<![CDATA[
			<p>Looks for calls of the same method on the same object when that object hasn't changed.
			This often is redundant, and the second call can be removed, or combined.</p>
			<p>It is a fast detector</p>
			]]>
		</Details>
	</Detector>

	<Detector class="com.mebigfatguy.fbcontrib.detect.UseToArray">
		<Details>
			<![CDATA[
			<p>Looks for code that builds an array of values from a collection, by manually looping
			over the elements of the collection, and adding them to the array. It is simpler and
			cleaner to use mycollection.toArray(new type[mycollection.size()]).</p>
			<p>It is a fast detector</p>
			]]>
		</Details>
	</Detector>

	<Detector class="com.mebigfatguy.fbcontrib.detect.LostExceptionStackTrace">
		<Details>
			<![CDATA[
			<p>Looks for methods that catch exceptions, and then throw a different exception
			without embedding the original exception in the thrown one. Doing so, hides the real
			source of the exception, making debugging and fixing these problems difficult.</p>
			<p>It is a moderately fast detector</p>
			]]>
		</Details>
	</Detector>

	<Detector class="com.mebigfatguy.fbcontrib.detect.UseCharacterParameterizedMethod">
		<Details>
			<![CDATA[
			<p>Looks for methods that pass single character string constants as parameters to
			methods that alternatively have an overridden method that accepts a character instead.
			It is easier for the method to handle a single character than a String.</p>
			<p>It is a fast detector.</p>
			]]>
		</Details>
	</Detector>

	<Detector class="com.mebigfatguy.fbcontrib.detect.TailRecursion">
		<Details>
			<![CDATA[
			<p>Looks for methods that make a recursive call to itself as the last statement in the
			method. This tail recursion could be converted into a simple loop which would improve
			the performance and stack requirements.</p>
			<p>It is a fast detector.</p>
			]]>
		</Details>
	</Detector>

	<Detector class="com.mebigfatguy.fbcontrib.detect.UnrelatedReturnValues">
		<Details>
			<![CDATA[
			<p>Looks for methods that are defined to return Object, and return different types of
			objects based on different code paths. If this method is not based on a interface or
			superclass, it is suggested to change the return type to a type that would accommodate
			all kinds of return types.</p>
			<p>It is a fast detector.</p>
			]]>
		</Details>
	</Detector>

	<Detector class="com.mebigfatguy.fbcontrib.detect.PossibleIncompleteSerialization">
		<Details>
			<![CDATA[
			<p>Looks for classes that don't handle serialization of parent class member fields
			when the class in question is serializable but is derived from a non serializable
			classes.</p>
			<p>It is a fast detector.</p>
			]]>
		</Details>
	</Detector>

	<Detector class="com.mebigfatguy.fbcontrib.detect.SuspiciousComparatorReturnValues">
		<Details>
			<![CDATA[
			<p>Looks for class that implement Comparator or Comparable, and whose compare or compareTo
			methods return constant values only, but that don't represent the three possible choice
			(a negative number, 0, and a positive number).</p>
			<p>It is a fast detector.</p>
			]]>
		</Details>
	</Detector>

	<Detector class="com.mebigfatguy.fbcontrib.detect.SillynessPotPourri">
		<Details>
			<![CDATA[
			<p>Looks for a potpourri of small problems that do not fit into a common pattern.</p>
			<p>It is a fast detector.</p>
			]]>
		</Details>
	</Detector>

	<Detector class="com.mebigfatguy.fbcontrib.detect.BloatedAssignmentScope">
		<Details>
			<![CDATA[
			<p><em>THIS DETECTOR IS HIGHLY EXPERIMENTAL AND IS LIKELY TO CREATE A LOT OF FUD</em></p>
			<p>Looks for assignments to variables in a scope larger than its use. As long as the evaluation of the assignment
			does not have side effects, the assignment can be moved into the inner scope where it is used.</p>
			<p>It is a fast detector.</p>
			]]>
		</Details>
	</Detector>

	<Detector class="com.mebigfatguy.fbcontrib.detect.SpoiledChildInterfaceImplementor">
		<Details>
			<![CDATA[
			<p>Looks for classes that implement interfaces by relying on methods being
			implemented in superclasses, even though the superclass knows nothing about
			the interface being implemented by the child.</p>
			<p>It is a fast detector.</p>
			]]>
		</Details>
	</Detector>

	<Detector class="com.mebigfatguy.fbcontrib.detect.DeletingWhileIterating">
		<Details>
			<![CDATA[
			<p>Looks for deletion of items from a collection using the remove method
			of the collection at the same time that the collection is being iterated on. If
			this occurs the iterator will become invalid and throw a ConcurrentModificationException.
			Instead, the remove should be called on the iterator itself.</p>
			<p>It is a fast detector.</p>
			]]>
		</Details>
	</Detector>

	<Detector class="com.mebigfatguy.fbcontrib.detect.UseSplit">
		<Details>
			<![CDATA[
			<p>Looks for code that builds an array by using a StringTokenizer to break up
			a string and place individual elements into an array. It is simpler to use
			String.split instead.</p>
			<p>It is a fast detector.</p>
			]]>
		</Details>
	</Detector>

	<Detector class="com.mebigfatguy.fbcontrib.detect.SuspiciousJDKVersionUse">
		<Details>
			<![CDATA[
			<p>Looks for calls to classes and methods that do not exist in the JDK for which this class is
			compiled. This can happen if you specify the -source and -target options of the javac compiler, and
			specify a target that is less than the JDK version of the javac compiler.</p>
			<p>It is a slow detector.</p>
			]]>
		</Details>
	</Detector>

	<Detector class="com.mebigfatguy.fbcontrib.detect.UseAddAll">
		<Details>
			<![CDATA[
			<p>Looks for loops that transfer the contents of one collection to another. These collection sources might
			be local variables or member fields, including sets, maps key/values, lists, or arrays. It is simpler to
			just use the addAll method of the collection class. In the case where the source is an array, you can use
			Arrays.asList(array), and use that as the source to addAll.</p>
			<p>It is a fast detector.</p>
			]]>
		</Details>
	</Detector>

	<Detector class="com.mebigfatguy.fbcontrib.detect.MethodReturnsConstant">
		<Details>
			<![CDATA[
			<p>Looks for private or static methods that only return one constant value. Since there is no
			chance for derived classes overriding this behavior, the return of a constant value
			seems dubious.</p>
			<p>It is a fast detector</p>
			]]>
		</Details>
	</Detector>

	<Detector class="com.mebigfatguy.fbcontrib.detect.NeedlessCustomSerialization">
		<Details>
			<![CDATA[
			<p>Looks for classes that implement the Serializable interface and implement the
			standard readObject and writeObject methods by simply deferring to the Stream
			parameter's defaultReadObject or defaultWriteObject and nothing else. As this is the
			built in behavior, these methods are not needed.</p>
			<p>It is a fast detector</p>
			]]>
		</Details>
	</Detector>

	<Detector class="com.mebigfatguy.fbcontrib.detect.MisleadingOverloadModel">
		<Details>
			<![CDATA[
			<p>Looks for classes that define both static and instance methods with the same name.
			As each type represents a different use model, it doesn't make sense that this name
			would be overloaded, and will confuse users of the class.</p>
			<p>It is a fast detector</p>
			]]>
		</Details>
	</Detector>

	<Detector class="com.mebigfatguy.fbcontrib.detect.ExceptionSoftening">
		<Details>
			<![CDATA[
			<p>Looks for methods that catch checked exceptions, and throw unchecked
			exceptions in their place. There are several levels of concern. Least
			concerning are methods constrained by interface or super class contracts
			not to throw checked exceptions but appear owned by the same author. Next
			are methods constrained by interface or super class contracts and throw other
			types of checked exceptions. Most egregious are methods not constrained by any interface
			or superclass contract.</p>
			<p>It is a moderately fast detector</p>
			]]>
		</Details>
	</Detector>

	<Detector class="com.mebigfatguy.fbcontrib.detect.ConfusingFunctionSemantics">
		<Details>
			<![CDATA[
			<p>Looks for methods that return a parameter after modifying that parameter.
			Doing this will confuse the user of this method, as it will be assumed that the
			passed in argument is different than the output, or at least won't be changed.
			If the purpose of this method is just to modify the parameter, this method should
			probably be changed to have a void return type. If you must return a variable, perhaps
			a clone of the parameter should be returned.</p>
			<p>It is a fast detector</p>
			]]>
		</Details>
	</Detector>

	<Detector class="com.mebigfatguy.fbcontrib.detect.JUnitAssertionOddities">
		<Details>
			<![CDATA[
			<p>Looks for junit test case methods that use assertions with odd parameters.
			Including in this is:
			<ul>
				<li>Passing a constant as the second (actual) parameter</li>
				<li>not using the three parameter version of asserts for doubles</li>
				<li>Passing true or false as the first parameter instead of using assertTrue, or assertFalse</li>
				<li>Using the assert keyword</li>
			</ul>
			</p>
			<p>It is a fast detector</p>
			]]>
		</Details>
	</Detector>

	<Detector class="com.mebigfatguy.fbcontrib.detect.SuspiciousCloneAlgorithm">
		<Details>
			<![CDATA[
			<p>Looks for implementations of clone where an assignment is made to a field of the
			source object. It is likely that that store should have occurred on the cloned object, as
			the clone operation is almost always considered read only.</p>
			<p>It is a fast detector</p>
			]]>
		</Details>
	</Detector>

	<Detector class="com.mebigfatguy.fbcontrib.detect.WeakExceptionMessaging">
		<Details>
			<![CDATA[
			<p>Looks for exceptions that are thrown with static strings as messages. Using static strings
			doesn't differentiate one use of this method versus another, and so it may be difficult
			to determine how this exception occurred without showing context.</p>
			<p>It is a fast detector</p>
			]]>
		</Details>
	</Detector>

	<Detector class="com.mebigfatguy.fbcontrib.detect.SuspiciousClusteredSessionSupport">
		<Details>
			<![CDATA[
			<p>Looks for code that fetches a complex object from an HttpSession attribute, modifies the
			object, but does not call setAttribute again on this object. This will not inform the application server
			that this object has changed, and thus will not correctly replicate these changes across the cluster.</p>
			<p>It is a fast detector</p>
			]]>
		</Details>
	</Detector>

	<Detector class="com.mebigfatguy.fbcontrib.detect.LoggerOddities">
		<Details>
			<![CDATA[
			<p>Looks for odd patterns of use of Logger classes from either log4j, SLF4j or commons logging.</p>
			<p>It is a fast detector</p>
			]]>
		</Details>
	</Detector>

	<Detector class="com.mebigfatguy.fbcontrib.detect.IncorrectInternalClassUse">
		<Details>
			<![CDATA[
			<p>Looks for classes that rely on internal classes in the various APIs or libraries. As these
			classes are not officially released from the API vendor, they are subject to change or removal, and thus,
			should not be counted on.</p>
			Packages that shouldn't be used are:
			<ul>
				<li>com.sun.xxx</li>
				<li>org.apache.xerces.xxx</li>
				<li>org.apache.xalan.xxx</li>
			</ul>
			<p>It is a fast detector</p>
			]]>
		</Details>
	</Detector>

	<Detector class="com.mebigfatguy.fbcontrib.detect.DubiousSetOfCollections">
		<Details>
			<![CDATA[
			<p>Looks for sets or keySets of maps that contain other collections. As typically collections calculate
			their hashCode, equals and compareTo methods by iterating the collection and evaluating the same function
			on each item in the collection, this can be costly from a performance point of view.</p>
			<p>In addition, using a set, or keySet of a map, infers that you will be looking for items based on
			the value of a collection, which seems dubious at best.</p>
			<p>Finally, as collections are often modified, this may cause problems if the collection is modified,
			thus changing hashCodes, etc, while the collection is in the set.</p>
			<p>If you wish to keep a collection of collections, the outer collection should probably be a list
			to avoid these problems.</p>
			<p>It is a moderately fast detector</p>
			]]>
		</Details>
	</Detector>

	<Detector class="com.mebigfatguy.fbcontrib.detect.BogusExceptionDeclaration">
		<Details>
			<![CDATA[
			<p>Looks for constructors, static methods and private methods that declare that they throw
			checked exceptions that the actual code never throws. Since these methods can't be overridden,
			there is no reason to add these exceptions to the method declaration.</p>
			<p>It is a moderately fast detector</p>
			]]>
		</Details>
	</Detector>

	<Detector class="com.mebigfatguy.fbcontrib.detect.UnnecessaryNewNullCheck">
		<Details>
			<![CDATA[
			<p>Looks for allocations of objects, and then immediately checking to see if the
			object is null, or non null. As the new operator is guaranteed to either succeed, or throw
			an exception, this null check is useless, and denotes a misunderstanding as to how
			the JVM works. You can remove this guard.</p>
			<p>It is a fast detector</p>
			]]>
		</Details>
	</Detector>

	<Detector class="com.mebigfatguy.fbcontrib.detect.DeprecatedTypesafeEnumPattern">
		<Details>
			<![CDATA[
			<p>Looks for classes that appear to implement the old style type safe enum pattern
			that was used before Java added Enum support to the language. Since this class is
			compiled with Java 1.5 or later, it would be simpler to just use Java enums.</p>
			<p>It is a fast detector</p>
			]]>
		</Details>
	</Detector>

	<Detector class="com.mebigfatguy.fbcontrib.detect.StutteredMethodArguments">
		<Details> experimental="true"
			<![CDATA[
			<p>Looks for method calls that pass the same value for two separate parameters, where
			those arguments are not constants. Often this is a cut/paste mistake, but if not, it is
			confusing why you would pass the same value for two arguments.</p>
			<p>It is a fast detector</p>
			]]>
		</Details>
	</Detector>

	<Detector class="com.mebigfatguy.fbcontrib.detect.TristateBooleanPattern">
		<Details>
			<![CDATA[
			<p>Looks for methods that are declared to return a Boolean, but return a null
			value. As this now allows the method to return 3 values, the use of Boolean is
			dubious. It would be better to just define a new enumeration with three values,
			and return that.</p>
			<p>It is a fast detector</p>
			]]>
		</Details>
	</Detector>

	<Detector class="com.mebigfatguy.fbcontrib.detect.SuspiciousUninitializedArray">
		<Details>
			<![CDATA[
			<p>Looks for methods that return arrays that are allocated but not initialized
			in this method. While it's possible that the calling method will do the work of
			initializing the array, it is not a usual pattern, and it is suspected that this array
			was just forgotten to be initialized.</p>
			<p>It is a fast detector</p>
			]]>
		</Details>
	</Detector>

	<Detector class="com.mebigfatguy.fbcontrib.detect.InappropriateToStringUse">
		<Details>
			<![CDATA[
			<p>Looks for methods that perform algorithmic operations on Strings that are returned
			from a toString() method. As toString should only be used for debug/trace purposes, it
			shouldn't be used for algorithm use.</p>
			<p>It is a fast detector</p>
			]]>
		</Details>
	</Detector>

	<Detector class="com.mebigfatguy.fbcontrib.detect.InconsistentKeyNameCasing">
		<Details>
			<![CDATA[
			<p>Looks for methods that use the same name with different casing to access objects in HttpRequest parameters
			and attributes. As these parameter names are case sensitive this will lead to confusion.</p>
			<p>It is a fast detector</p>
			]]>
		</Details>
	</Detector>

	<Detector class="com.mebigfatguy.fbcontrib.detect.OverzealousCasting">
		<Details>
			<![CDATA[
			<p>Looks for manual casts of objects that are more specific then needed as the value is assigned
			to a class or interface higher up in the inheritance chain. You only need to cast to that class
			or interface.</p>
			<p>It is a fast detector</p>
			]]>
		</Details>
	</Detector>

	<Detector class="com.mebigfatguy.fbcontrib.detect.PoorlyDefinedParameter">
		<Details>
			<![CDATA[
			<p>Looks for non derivable methods that declare parameters and then cast those
			parameters to more specific types in the method. This is misleading and dangerous
			as you are not documenting through parameter types what is necessary for these
			parameters to function correctly.</p>
			<p>It is a fast detector</p>
			]]>
		</Details>
	</Detector>

	<Detector class="com.mebigfatguy.fbcontrib.detect.NonSymmetricEquals">
		<Details>
			<![CDATA[
			<p>Looks for classes that break the fundamental rule of equivalence, which is
			symmetry. If a equals b, then b equals a. While it is usually wrong to allow
			equals to compare different types, at the very least you should make sure that
			each class knows about each other and is able to compare themselves with each other.</p>
			<p>It is a fast detector</p>
			]]>
		</Details>
	</Detector>

	<Detector class="com.mebigfatguy.fbcontrib.detect.ContraVariantArrayAssignment">
		<Details>
			<![CDATA[
			<p>Finds contravariant array assignments. Since arrays are mutable data structures, their use
			must be restricted to covariant or invariant usage.</p>

			<pre>
				class A {}
				class B extends A {}

				B[] b = new B[2];
				A[] a = b;
				a[0] = new A(); // results in ArrayStoreException (Runtime)
			</pre>
			<p>It is a fast detector</p>
			]]>
		</Details>
	</Detector>

	<Detector class="com.mebigfatguy.fbcontrib.detect.NonFunctionalField">
		<Details>
			<![CDATA[
			<p>Looks for fields in serializable classes that are defined as both final and
			transient. As a transient field is not initialized when streamed, and is not
			initialized in a constructor, it will remain null because it is defined final.</p>
			<p>It is a fast detector</p>
			]]>
		</Details>
	</Detector>

	<Detector class="com.mebigfatguy.fbcontrib.detect.SuspiciousNullGuard">
		<Details>
			<![CDATA[
			<p>Looks for code that checks to see if a field or local variable is not null,
			before entering a code block either an if, or while statement, and then reassigns that
			field or local variable. It is likely that guard should have been to see if that
			field or local variable is null, not, not null.</p>
			<p>It is a fast detector</p>
			]]>
		</Details>
	</Detector>

	<Detector class="com.mebigfatguy.fbcontrib.detect.MoreDumbMethods">
		<Details>
			<![CDATA[
			<p>This detector looks for calls to more pointless or deprecated methods.</p>
			<p>It is a fast detector</p>
			]]>
		</Details>
	</Detector>

	<Detector class="com.mebigfatguy.fbcontrib.detect.ReflectionOnObjectMethods">
		<Details>
			<![CDATA[
			<p>This detector looks for reflective calls on methods that are found in the class java.lang.Object.
			As these methods are always available, there is no reason to use reflection to call them.</p>
			<p>It is a fast detector</p>
			]]>
		</Details>
	</Detector>

	<Detector class="com.mebigfatguy.fbcontrib.detect.ImproperPropertiesUse">
		<Details>
			<![CDATA[
			<p>This detector looks for java.util.Properties use where values other than String
			are placed in the properties object. As the Properties object was intended to be a
			String to String only collection, putting other types in the Properties object is
			incorrect, and takes advantage of a poor design decision by the original Properties class
			designers to derive from Hashtable, rather than using aggregation.</p>
			<p>It is a fast detector</p>
			]]>
		</Details>
	</Detector>

	<Detector class="com.mebigfatguy.fbcontrib.detect.PossibleConstantAllocationInLoop">
		<Details>
			<![CDATA[
			<p>This detector looks for allocations of objects using the default constructor in a loop, where
			the object allocated is never assigned to any object that is used outside the loop.
			It is possible that this allocation can be done outside the loop to avoid excessive garbage.</p>
			<p>It is a fast detector</p>
			]]>
		</Details>
	</Detector>

	<Detector class="com.mebigfatguy.fbcontrib.detect.WriteOnlyCollection">
		<Details>
			<![CDATA[
			<p>This detector looks for allocations and initializations of Java collections, but that are never
			read from or accessed to gain information. This represents a collection of no use, and most probably
			can be removed. It is similar to a dead local store.</p>
			<p>It is a fast detector</p>
			]]>
		</Details>
	</Detector>

	<Detector class="com.mebigfatguy.fbcontrib.detect.UseVarArgs">
		<Details>
			<![CDATA[
			<p>This detector looks for definitions of methods that have an array as the last parameter.
			Since this class is compiled with Java 1.5 or better, it would be more flexible for clients of this
			method to define this parameter as a vararg parameter.</p>
			<p>It is a fast detector</p>
			]]>
		</Details>
	</Detector>

	<Detector class="com.mebigfatguy.fbcontrib.detect.PossibleUnsuspectedSerialization">
		<Details>
			<![CDATA[
			<p>This detector looks for code that serializes objects that are non-static inner
			classes of other classes. Since there is a reference to the containing class, this class will be serialized as well.
			It is often the case that this is not what is wanted, and will cause much more data to be serialized
			than is necessary.</p>
			<p>It is a fast detector</p>
			]]>
		</Details>
	</Detector>

	<Detector class="com.mebigfatguy.fbcontrib.detect.SideEffectConstructor">
		<Details>
			<![CDATA[
			<p>This detector looks for object creation where the object isn't assigned to any variable or
			field. This implies that the class operates through side effects in the constructor, which makes
			for difficult to maintain code.</p>
			<p>It is a fast detector</p>
			]]>
		</Details>
	</Detector>

	<Detector class="com.mebigfatguy.fbcontrib.detect.SuspiciousGetterSetterUse">
		<Details>
			<![CDATA[
			<p>This detector looks for Java bean getter-setter use where the value of a property is set
			with the value retrieved from the same bean's correllary getter, like this:</p>
			<pre>
				person.setAge(person.getAge());
			</pre>
			<p>Typically this is a copy paste typo.</p>
			<p>It is a fast detector</p>
			]]>
		</Details>
	</Detector>

	<Detector class="com.mebigfatguy.fbcontrib.detect.LingeringGraphicsObjects">
		<Details>
			<![CDATA[
			<p>This detector looks for creation of java.awt.Graphics object that do not have the
			.dispose() method called on them when finished. These objects will be cleaned up by
			the Garbage collector, bug given the likelihood that large numbers of these objects can
			be created in a short period of time, it is better to dispose them as soon as possible.</p>
			<p>It is a fast detector</p>
			]]>
		</Details>
	</Detector>

	<Detector class="com.mebigfatguy.fbcontrib.detect.StackedTryBlocks">
		<Details>
			<![CDATA[
			<p>This detector looks for two or more try catch blocks that are consecutive
			and catch the same kind of exception, and each catch block mandatorily throws
			the same exception. These two catch blocks can and should be made into one
			catch block to simply the code.</p>
			<p>It is a fast detector</p>
			]]>
		</Details>
	</Detector>

	<Detector class="com.mebigfatguy.fbcontrib.detect.CommonsEqualsBuilderToEquals">
		<Details>
			<![CDATA[
			<p>This detector looks for uses for Commons-lang EqualsBuilder where the
			result of equals() is returned instead of calling the method isEquals().</p>
			<p>It is a fast detector</p>
			]]>
		</Details>
	</Detector>

	<Detector class="com.mebigfatguy.fbcontrib.detect.CommonsHashcodeBuilderToHashcode">
		<Details>
			<![CDATA[
			<p>This detector looks for uses for Commons-lang HashCodeBuilder where the
			result of hashCode() is returned instead of calling the method toHashCode().</p>
			<p>It is a fast detector</p>
			]]>
		</Details>
	</Detector>

	<Detector class="com.mebigfatguy.fbcontrib.detect.CommonsStringBuilderToString">
		<Details>
			<![CDATA[
			<p>This detector looks for uses for Commons-lang ToStringBuilder where the
			result of toString() is returned without an intermediate invocation of toString().</p>
			<p>It is a fast detector</p>
			]]>
		</Details>
	</Detector>

	<Detector class="com.mebigfatguy.fbcontrib.detect.CompareClassNameEquals">
		<Details>
			<![CDATA[
			<p>In a JVM, two classes are the same class (and consequently the same type) if
			they are loaded by the same class loader, and they have the same fully
			qualified name [JVMSpec 1999].

			Comparing class name ignores the class loader.</p>
			<p>It is a fast detector</p>
			]]>
		</Details>
	</Detector>

	<Detector class="com.mebigfatguy.fbcontrib.detect.BackportReusePublicIdentifiers">
		<Details>
			<![CDATA[
			<p>Detects use of Backport Utils concurrent classes. Updated/Efficient version of these
			classes are available in versions of the JDK 5.0 and higher, and these
			classes should only be used if you are targeting JDK 1.4 and lower.</p>
			<p>It is a fast detector</p>
			]]>
		</Details>
	</Detector>

	<Detector class="com.mebigfatguy.fbcontrib.detect.CloneUsability">
		<Details>
			<![CDATA[
			<p>Looks for classes that implement clone() that do not specialize the return value, and do
			not swallow CloneNotSupportedException. Not doing so makes the clone method not as simple to use,
			and should be harmless to do so.</p>
			<p>It is a fast detector</p>
			]]>
		</Details>
	</Detector>

	<Detector class="com.mebigfatguy.fbcontrib.detect.ConfusingArrayAsList">
		<Details>
			<![CDATA[
			<p>Looks for calls to Arrays.asList where the parameter is a primitive array.
			This does not produce a list that holds the primitive boxed values, but a list of
			one item, the array itself.</p>
			<p>It is a fast detector</p>
			]]>
		</Details>
	</Detector>

	<Detector class="com.mebigfatguy.fbcontrib.detect.PresizeCollections">
		<Details>
			<![CDATA[
			<p>Looks for methods that create collections using the default constructor,
			even though the number of elements that will be placed in the collection is known
			apriori, and thus could be pre-allocated. Not doing so just causes more intermediate
			reallocations which is unnecessary.</p>
			<p>It is a fast detector</p>
			]]>
		</Details>
	</Detector>

	<Detector class="com.mebigfatguy.fbcontrib.detect.UnboundMethodTemplateParameter">
		<Details>
			<![CDATA[
			<p>Looks for methods that declare method level template parameter(s) that are not bound to any of the
			method's parameters, and thus is not adding any validation/type safety to the method, and is
			just confusing.</p>
			<p>It is a fast detector</p>
			]]>
		</Details>
	</Detector>

	<Detector class="com.mebigfatguy.fbcontrib.detect.NonProductiveMethodCall">
		<Details>
			<![CDATA[
			<p>Looks for common methods that are non mutating where the return value is ignored. As these methods
			do not change the object they are called on, calling this methods is pointless. They can be removed.</p>
			<p>It is a fast detector</p>
			]]>
		</Details>
	</Detector>

	<Detector class="com.mebigfatguy.fbcontrib.detect.ArrayIndexOutOfBounds">
		<Details>
			<![CDATA[
			<p>Looks for questionable load/stores to array elements.
			<ul>
			<li>
			Looks for accesses to array elements using literal values that are known to be outside the bounds of the array.
			This mistake will cause an ArrayIndexOutOfBoundsException to occur at runtime.</li>
			<li>
			Looks for stores to array elements where the array itself appears to have not been allocated.
			</li>
			</ul>
			</p>
			<p>It is a fast detector</p>
			]]>
		</Details>
	</Detector>

	<Detector class="com.mebigfatguy.fbcontrib.detect.InvalidConstantArgument">
		<Details>
			<![CDATA[
			<p>Looks for method calls that take a parameter value that does not match one of the expected
			values for that parameter. It is likely this parameter value should really be an enum, but predates
			the addition of enums to java. Passing an invalid value will likely cause problems in the execution of
			the method.
			</p>
			<p>It is a fast detector</p>
			]]>
		</Details>
	</Detector>
	
	<Detector class="com.mebigfatguy.fbcontrib.detect.CollectionNamingConfusion">
	   <Details>
	       <![CDATA[
	       <p>Looks for fields or local variables that are collections but the names have a different type
	       of collection in the name. This is confusing, and is probably a left over from a type change, such as
	       </p>
	       <p>List<String> mySet;</p>
	       <p>It is a fast detector</p>
	       ]]>
	   </Details>
	</Detector>
	
	<Detector class="com.mebigfatguy.fbcontrib.detect.PoorMansEnum">
	   <Details>
	       <![CDATA[
	       <p>Looks for fields defined with simple types, (int, String, etc) that are used like an enum. Specifically fields that are 
	       only assigned a set of constant values. This variable probably should be redefined as an enum.
	       </p>
	       <p>It is a fast detector</p>
	       ]]>
	   </Details>
	</Detector>
	
	<Detector class="com.mebigfatguy.fbcontrib.detect.UnusedParameter">
	   <Details>
	       <![CDATA[
	       <p>Looks for private or static methods that have parameters that aren't used. These parameters
            can be removed, assuming the method isn't used through reflection.</p>
            <p>It is fast detector</p>
	       ]]>
	   </Details>
	</Detector>
	
	<Detector class="com.mebigfatguy.fbcontrib.detect.CircularDependencies">
        <Details>
            <![CDATA[
            <p>This detector looks circular dependencies among classes. </p>
            <p>It is a moderately fast detector</p>
            ]]>
        </Details>
    </Detector>
  
    <Detector class="com.mebigfatguy.fbcontrib.detect.ModifyingUnmodifiableCollection">
        <Details>
            <![CDATA[
            <p>This detector looks for code that attempts to modify a collection that is or may be
            defined as immutable. Doing so will cause exceptions at runtime.</p>
            <p>It is a fast detector</p>
            ]]>
        </Details>
    </Detector>

	<Detector class="com.mebigfatguy.fbcontrib.detect.HangingExecutors">
        <Details>
            <![CDATA[
            <p>Three detectors for hanging ExecutorServices, that is, ExecutorServices that never get a call to shutdown, which
			can potentially cause the JVM to not exit.</p>
			<p>It is a fast detector</p>
            ]]>
        </Details>
    </Detector>
	
	<Detector class="com.mebigfatguy.fbcontrib.detect.HttpClientProblems">
        <Details>
            <![CDATA[
            <p>The HttpRequests from the apache.httpComponents have some little-known quirks about them.  
			This is a set of detectors that helps guard against resource starvation.</p>
			<p>It is a fast detector</p>
            ]]>
        </Details>
    </Detector>
    
    <Detector class="com.mebigfatguy.fbcontrib.detect.Unjitable">
    	<Details>
    		<![CDATA[
    		<p>This detector looks for methods that are longer than 8000 bytes. Methods this
			long are automatically disqualified by the JIT for compilation and will always be
    		emulated. Consider breaking this method up to avoid this, if performance is important.</p>
    		<p>It is a fast detector.</p>
    		]]>
    	</Details>
    </Detector>
    
    <Detector class="com.mebigfatguy.fbcontrib.detect.ConflictingTimeUnits">
    	<Details>
    		<![CDATA[
    		<p>looks for methods that perform arithmetic operations on values representing time
			where the time unit is incompatible, ie adding a millisecond value to a nanosecond value.
			</p>
			<p>It is a fast detector</p>
    		]]>
    	</Details>
    </Detector>

	<Detector class="com.mebigfatguy.fbcontrib.debug.OCSDebugger">
		<Details></Details>
	</Detector>

	<!-- BugPattern -->

	<BugPattern type="ISB_INEFFICIENT_STRING_BUFFERING">
		<ShortDescription>Method passes simple concatenating string in StringBuffer or StringBuilder append</ShortDescription>
		<LongDescription>Method {1} passes simple concatenating string in StringBuffer or StringBuilder append</LongDescription>
		<Details>
			<![CDATA[
			<p>This method uses <code>StringBuffer</code> or <code>StringBuilder</code>'s append method to concatenate strings. However, it passes the result
			of doing a simple String concatenation to one of these append calls, thus removing any performance gains
			of using the <code>StringBuffer</code> or <code>StringBuilder</code> class.</p>
			
			<p>
			Java will implicitly use StringBuilders, which can make this hard to detect or fix.  For example, <br/>
			<code>
			StringBuilder sb = new StringBuilder();<br/>
			for (Map.Entry<Integer, String> e : map.entrySet()) {<br/>
			&nbsp;&nbsp;&nbsp;&nbsp;sb.append(e.getKey() + e.getValue());		//bug detected here<br/>
			}<br/>
			</code><br/>
			
			gets automatically turned into something like: <br/>
			<code>
			StringBuilder sb = new StringBuilder();<br/>
			for (Map.Entry<Integer, String> e : map.entrySet()) {<br/>
			&nbsp;&nbsp;&nbsp;&nbsp;StringBuilder tempBuilder = new StringBuilder();<br/>
			&nbsp;&nbsp;&nbsp;&nbsp;tempBuilder.append(e.getKey());<br/>
			&nbsp;&nbsp;&nbsp;&nbsp;tempBuilder.append(e.getValue());<br/>
			&nbsp;&nbsp;&nbsp;&nbsp;sb.append(tempBuilder.toString());		//this isn't too efficient<br/>
			}<br/>
			</code><br/>
			
			which involves a temporary <code>StringBuilder</code>, which is completely unneccessary.  To prevent this from happening, simply do:<br/>
			
			<code>
			StringBuilder sb = new StringBuilder();<br/>
			for (Map.Entry<Integer, String> e : map.entrySet()) {<br/>
			&nbsp;&nbsp;&nbsp;&nbsp;sb.append(e.getKey()); <br/>
			&nbsp;&nbsp;&nbsp;&nbsp;sb.append(e.getValue());<br/>
			}<br/>
			</code>
			</p>
			]]>
		</Details>
	</BugPattern>

	<BugPattern type="ISB_EMPTY_STRING_APPENDING">
		<ShortDescription>Method concatenates an empty string to effect type conversion</ShortDescription>
		<LongDescription>Method {1} concatenates an empty string to effect type conversion</LongDescription>
		<Details>
			<![CDATA[
			<p>This method concatenates an empty string with a literal value, in order to convert
			the literal value into a string. It is more efficient to use String.valueOf() to do the same
			thing as you do not incur the cost of creating a StringBuffer/Builder and calling methods on it
			to accomplish this.</p>
			]]>
		</Details>
	</BugPattern>

	<BugPattern type="ISB_TOSTRING_APPENDING">
		<ShortDescription>Method concatenates the result of a toString() call</ShortDescription>
		<LongDescription>Method {1} concatenates the result of a toString() call</LongDescription>
		<Details>
			<![CDATA[
			<p>This method concatenates the output of a <code>toString()</code> call into a <code>StringBuffer</code> or <code>StringBuilder</code>.
			It is simpler just to pass the object you want to append to the append call, as that form
			does not suffer the potential for <code>NullPointerException</code>s, and is easier to read.</p>
			
			<p>
			Keep in mind that Java compiles simple <code>String</code> Concatenation to use <code>StringBuilder</code>s, so you may see this bug even when you don't use <code>StringBuilder</code>s explicitly.
			</p>
			
			<p>
			Instead of: <br/>
			<code>
			StringBuilder builder = ... <br/>
			builder.append(someObj.toString());<br/>
			... <br/>
			System.out.println("Problem with the object :" + someObj.toString());<br/>
			</code>
			just do: <br/>
			<code>
			StringBuilder builder = ... <br/>
			builder.append(someObj);<br/>
			... <br/>
			System.out.println("Problem with the object :" + someObj);<br/>
			</code>
			to avoid the possibility of <code>NullPointerException</code>s when someObj is <code>null</code>.
			</p>
			]]>
		</Details>
	</BugPattern>

	<BugPattern type="SCI_SYNCHRONIZED_COLLECTION_ITERATORS">
		<ShortDescription>Method creates iterators on synchronized collections</ShortDescription>
		<LongDescription>Method {1} creates iterators on synchronized collections</LongDescription>
		<Details>
			<![CDATA[
			<p>This method uses a synchronized collection, built from Collections.synchronizedXXXX, but accesses it
			through an iterator. Since an iterator is by definition, multithreaded unsafe, this is a conflict in
			concept. When using iterators, you should do the synchronization manually.</p>
			]]>
		</Details>
	</BugPattern>

	<BugPattern type="CC_CYCLOMATIC_COMPLEXITY">
		<ShortDescription>Method is excessively complex</ShortDescription>
		<LongDescription>Method {1} is excessively complex, with a cyclomatic complexity of {3}</LongDescription>
		<Details>
			<![CDATA[
			<p>This method has a high cyclomatic complexity figure, which calculates the number of branch
			points. It is likely difficult to test, and is brittle to change. Consider refactoring this
			method into several to reduce the risk.</p>
			]]>
		</Details>
	</BugPattern>

	<BugPattern type="OCP_OVERLY_CONCRETE_PARAMETER">
		<ShortDescription>Method needlessly defines parameter with concrete classes</ShortDescription>
		<LongDescription>Method {1} needlessly defines parameter with concrete classes</LongDescription>
		<Details>
			<![CDATA[
			<p>This method uses concrete classes for parameters when only methods defined in an implemented
			interface or super class are used. Consider increasing the abstraction of the interface to
			make low impact changes easier to accomplish in the future.</p>
			]]>
		</Details>
	</BugPattern>

	<BugPattern type="LII_LIST_INDEXED_ITERATING">
		<ShortDescription>Method uses integer based for loops to iterate over a List</ShortDescription>
		<LongDescription>Method {1} uses integer based for loops to iterate over a List</LongDescription>
		<Details>
			<![CDATA[
			<p>This method uses an integer based for loop to iterate over a java.util.List, by calling
			List.get(i) each time through the loop. The integer is not used for other reasons. It is better
			to use an Iterator instead, as depending on List implementation, iterators can perform better,
			and they also allow for exchanging of other collection types without issue.</p>
			]]>
		</Details>
	</BugPattern>

	<BugPattern type="UCC_UNRELATED_COLLECTION_CONTENTS">
		<ShortDescription>Method adds unrelated types to collection or array</ShortDescription>
		<LongDescription>Method {1} adds unrelated types to collection or array</LongDescription>
		<Details>
			<![CDATA[
			<p>This method adds unrelated objects to a collection or array, requiring careful and brittle
			data access to that collection. Create a separate class with properties needed, and add
			an instance of this class to the collection or array, if possible.</p>
			]]>
		</Details>
	</BugPattern>

	<BugPattern type="DRE_DECLARED_RUNTIME_EXCEPTION">
		<ShortDescription>Method declares RuntimeException in throws clause</ShortDescription>
		<LongDescription>Method {1} declares RuntimeException in throws clause</LongDescription>
		<Details>
			<![CDATA[
			<p>This method declares a RuntimeException derived class in its throws clause.
			This may indicate a misunderstanding as to how unchecked exceptions are handled.
			If is felt that a RuntimeException is so prevalent that it should be declared, it
			is probably a better idea to prevent the occurrence in code.</p>
			]]>
		</Details>
	</BugPattern>

	<BugPattern type="CE_CLASS_ENVY">
		<ShortDescription>Method excessively uses methods of another class</ShortDescription>
		<LongDescription>Method {1} excessively uses methods of another class</LongDescription>
		<Details>
			<![CDATA[
			<p><em>THIS DETECTOR IS HIGHLY EXPERIMENTAL AND IS LIKELY TO CREATE A LOT OF FUD</em></p>
			<p>This method makes extensive use of methods from another class over methods of its own
			class. Typically this means that the functionality that is accomplished by this method
			most likely belongs with the class that is being used so liberally. Consider refactoring this
			method to be contained in that class, and to accept all the parameters needed in the method signature.</p>
			]]>
		</Details>
	</BugPattern>

	<BugPattern type="LSC_LITERAL_STRING_COMPARISON">
		<ShortDescription>Method makes literal string comparisons passing the literal as an argument</ShortDescription>
		<LongDescription>Method {1} makes literal string comparisons passing the literal as an argument</LongDescription>
		<Details>
			<![CDATA[
			<p>This line is in the form of <br/>
			<code>String str = ...<br/>
			str.equals("someOtherString");<br/>
			//or<br/>
			str.compareTo("someOtherString");</code></p>
			<p>A <code>NullPointerException</code> may occur if the String variable <code>str</code> is <code>null</code>. If instead the code was restructured to<br/>
			<code>String str = ...<br/>
			"someOtherString".equals(str);<br/>
			//or<br/>
			"someOtherString".compareTo(str);</code><br/>
			that is, call <code>equals()</code> or <code>compareTo()</code> on the string literal, passing the 
			variable as an argument, this exception could never happen as both <code>equals()</code> and 
			<code>compareTo()</code> check for <code>null</code>.</p>
			]]>
		</Details>
	</BugPattern>

	<BugPattern type="PCOA_PARTIALLY_CONSTRUCTED_OBJECT_ACCESS">
		<ShortDescription>Constructor makes call to non-final method</ShortDescription>
		<LongDescription>Constructor {1} makes call to non-final method</LongDescription>
		<Details>
			<![CDATA[
			<p>This constructor makes a call to a non-final method. Since this method can be overridden, a subclasses
			implementation will be executing against an object that has not been initialized at the subclass level.
			You should mark all methods called from the constructor as final to avoid this problem.</p>
			]]>
		</Details>
	</BugPattern>

	<BugPattern type="DLC_DUBIOUS_LIST_COLLECTION">
		<ShortDescription>Class defines List based fields but uses them like Sets</ShortDescription>
		<LongDescription>Class {0} defines List based fields but uses them like Sets</LongDescription>
		<Details>
			<![CDATA[
			<p>This class defines a field based on java.util.List, but uses it to some extent like a Set. Since
			lookup type operations are performed using a linear search for Lists, the performance for large
			Lists will be poor. Consider changing this fields implementation to a set based one. If order of
			iteration is important to maintain insert order, perhaps consider a LinkedHashSet.</p>
			]]>
		</Details>
	</BugPattern>

	<BugPattern type="PL_PARALLEL_LISTS">
		<ShortDescription>Class defines two or more one for one associated lists or arrays</ShortDescription>
		<LongDescription>Class {0} defines two or more one for one associated lists or arrays</LongDescription>
		<Details>
			<![CDATA[
			<p>This class appears to maintain two or more lists or arrays whose contents are related in a parallel way.  That is,
			you have something like:<br/>
			<code> 
			List<String> words = new ArrayList<String>();<br/>
			List<Integer> wordCounts = new ArrayList<String>();<br/>
			</code>
			where the elements of the list at index 0 are related, the elements at index 1 are related and so on. </p>
			<p>
			Consider creating a separate class to hold all the related
			pieces of information, and adding instances of this class to just one list or array, or if just two values, use
			a Map to associate one value with the other like:<br/>
			<code> 
			private class WordAndCount{public String word;  public int count}
			List<WordAndCount> wordsAndCounts = new ArrayList<WordAndCount>();<br/>
			<br/>
			//or, for just two elements<br/>
			Map<String,Integer> wordCounts = new HashMap<String,Integer>();<br/>
			</code>
			
			</p>
			]]>
		</Details>
	</BugPattern>

	<BugPattern type="FP_FINAL_PARAMETERS">
		<ShortDescription>Method does not define a parameter as final, but could</ShortDescription>
		<LongDescription>Method {1} does not define one or more parameters as final, but could</LongDescription>
		<Details>
			<![CDATA[
			<p>This method does not write to a parameter. To help document this, and to perhaps
			help the JVM optimize the invocation of this method, you should consider defining these parameters
			as final.</p>
			
			<p>Performance gains are debatable as "the final keyword does not appear in the class file for 
			local variables and parameters, thus it cannot impact the runtime performance. It's only use 
			is to clarify the coders intent that the variable not be changed (which many consider dubious 
			reason for its usage), and dealing with anonymous inner classes." - http://stackoverflow.com/a/266981/1447621 </p>
			]]>
		</Details>
	</BugPattern>

	<BugPattern type="ACEM_ABSTRACT_CLASS_EMPTY_METHODS">
		<ShortDescription>Empty method could be declared abstract</ShortDescription>
		<LongDescription>Empty method {1} could be declared abstract</LongDescription>
		<Details>
			<![CDATA[
			<p>This method is empty or merely throws an exception. Since the class it is defined in is
			abstract, it may be more correct to define this method as abstract instead, so that proper
			subclass behavior is enforced.</p>
			]]>
		</Details>
	</BugPattern>

	<BugPattern type="MAC_MANUAL_ARRAY_COPY">
		<ShortDescription>Method copies arrays manually</ShortDescription>
		<LongDescription>Method {1} copies arrays manually</LongDescription>
		<Details>
			<![CDATA[
			<p>This method copies data from one array to another manually using a loop.
			It is much better performing to use System.arraycopy as this method is native.</p>
			]]>
		</Details>
	</BugPattern>

	<BugPattern type="FPL_FLOATING_POINT_LOOPS">
		<ShortDescription>Method uses floating point indexed loops</ShortDescription>
		<LongDescription>Method {1} uses floating point indexed loops</LongDescription>
		<Details>
			<![CDATA[
			<p>This method uses floating point variables to index a loop. Since floating point
			math is imprecise, rounding errors will accumulate over time each time the loop is
			executed. It is usually better to use integer indexing, and calculate the new value
			of the floating point number at the top of the loop body.</p>
			]]>
		</Details>
	</BugPattern>

	<BugPattern type="NCMU_NON_COLLECTION_METHOD_USE">
		<ShortDescription>Method uses old non collections interface methods</ShortDescription>
		<LongDescription>Method {1} uses old non collections interface methods</LongDescription>
		<Details>
			<![CDATA[
			<p>This method makes calls to collection classes where the method is not defined by the Collections
			interface, and an equivalent method exists in the interface. By using the new methods,
			you can define this object by the Collections interface and allow better decoupling.</p>
			]]>
		</Details>
	</BugPattern>

	<BugPattern type="CAO_CONFUSING_AUTOBOXED_OVERLOADING">
		<ShortDescription>Class defines methods which confuse Character with int parameters</ShortDescription>
		<LongDescription>Class {0} defines methods which confuse Character with int parameters</LongDescription>
		<Details>
			<![CDATA[
			<p>This class defines two methods that differ only by a parameter being defined
			as Character vs. int, long, float or double. As autoboxing is present, it may be
			assumed that a parameter of 'a' would map to the Character version, but does not.</p>
			]]>
		</Details>
	</BugPattern>

	<BugPattern type="AFBR_ABNORMAL_FINALLY_BLOCK_RETURN">
		<ShortDescription>Method has abnormal exit from finally block</ShortDescription>
		<LongDescription>Method {1} has abnormal exit from finally block</LongDescription>
		<Details>
			<![CDATA[
			<p>This method returns or throws exceptions from a finally block. This will
			mask real program logic in the try block, and short-circuit normal method termination.</p>
			]]>
		</Details>
	</BugPattern>

	<BugPattern type="SMII_STATIC_METHOD_INSTANCE_INVOCATION">
		<ShortDescription>Method calls static method on instance reference</ShortDescription>
		<LongDescription>Method {1} calls static method on instance reference</LongDescription>
		<Details>
			<![CDATA[
			<p>This method makes a static method call on an instance reference. For
			reading comprehension of the code is better to call the method on the class,
			rather than an instance. Perhaps this method's static nature has changed since
			this code was written, and should be revisited.</p>
			]]>
		</Details>
	</BugPattern>

	<BugPattern type="STS_SPURIOUS_THREAD_STATES">
		<ShortDescription>Method calls wait, notify or notifyAll on a Thread instance</ShortDescription>
		<LongDescription>Method {1} calls wait, notify or notifyAll on a Thread instance</LongDescription>
		<Details>
			<![CDATA[
			<p>This method invokes the methods wait, notify or notifyAll on a Thread instance.
			Doing so will confuse the internal thread state behaviour causing spurious thread
			wakeups/sleeps because the internal mechanism also uses the thread instance for its
			notifications.</p>
			]]>
		</Details>
	</BugPattern>

	<BugPattern type="NAB_NEEDLESS_AUTOBOXING_CTOR">
		<ShortDescription>Method passes primitive wrapper to same primitive wrapper constructor</ShortDescription>
		<LongDescription>Method {1} passes primitive wrapper to same primitive wrapper constructor</LongDescription>
		<Details>
			<![CDATA[
			<p>This method passes a wrapped primitive object to the same class's constructor.
			Since wrapper classes are immutable, you can just use the original object, rather
			than constructing a new one. This code works because of an abuse of autoboxing.</p>
			]]>
		</Details>
	</BugPattern>

	<BugPattern type="NAB_NEEDLESS_BOXING_STRING_CTOR">
		<ShortDescription>Method passes parsed string to primitive wrapper constructor</ShortDescription>
		<LongDescription>Method {1} passes parsed string to primitive wrapper constructor</LongDescription>
		<Details>
			<![CDATA[
			<p>This method passes a primitive value retrieved from a <code>BoxedPrimitive.parseBoxedPrimitive("1")</code> call to
			the same class's constructor. It is simpler to just pass the string to the BoxedPrimitives constructor or, better yet, use the static valueOf.</p>
			<p>Instead of something like:<br/>
			<code>
			Boolean bo = new Boolean(Boolean.parseBoolean("true")); <br/>
			Float f = new Float(Float.parseFloat("1.234"));<br/>
			</code>
			Simply do: <br/>
			<code>
			Boolean bo = new Boolean("true"); <br/>
			Float f = new Float("1.234");<br/>
			</code>
			or, to be more memory efficient: <br/>
			<code>
			Boolean bo = Boolean.valueOf("true"); <br/>
			Float f = Float.valueOf("1.234");<br/>
			</code>
			</p>
			]]>
		</Details>
	</BugPattern>

	<BugPattern type="NAB_NEEDLESS_AUTOBOXING_VALUEOF">
		<ShortDescription>Method passes primitive wrapper to Wrapper class valueOf method</ShortDescription>
		<LongDescription>Method {1} passes primitive wrapper to Wrapper class valueOf method</LongDescription>
		<Details>
			<![CDATA[
			<p>This method passes a wrapped primitive object to the same class's .valueOf method.
			Since wrapper classes are immutable, you can just use the original object, rather
			than calling valueOf to create a new one. This code works because of an abuse of autoboxing.</p>
			]]>
		</Details>
	</BugPattern>

	<BugPattern type="NAB_NEEDLESS_BOXING_PARSE">
		<ShortDescription>Method converts String to primitive using excessive boxing</ShortDescription>
		<LongDescription>Method {1} converts String to primitive using excessive boxing</LongDescription>
		<Details>
			<![CDATA[
			<p>This method passes a String to a wrapped primitive object's valueOf method, which in turn calls
			the boxedValue() method to convert to a primitive. When it is desired to convert from a String
			to a primitive value, it is simpler to use the BoxedPrimitive.parseBoxedPrimitive(String)
			method. </p>
			
			<p>Instead of something like:<br/>
			<code>
			public int someMethod(String data) {<br/>
			&nbsp;&nbsp;&nbsp;&nbsp;long l = Long.valueOf(data).longValue(); <br/>
			&nbsp;&nbsp;&nbsp;&nbsp;float f = Float.valueOf(data).floatValue(); <br/>
			&nbsp;&nbsp;&nbsp;&nbsp;return Integer.valueOf(data); &nbsp;&nbsp;// There is an implicit .intValue() call<br/>
			}<br/>
			</code>
			Simply do: <br/>
			<code>
			public int someMethod(String data) {<br/>
			&nbsp;&nbsp;&nbsp;&nbsp;long l = Long.parseLong(data); <br/>
			&nbsp;&nbsp;&nbsp;&nbsp;float f = Float.parseFloat(data); <br/>
			&nbsp;&nbsp;&nbsp;&nbsp;return Integer.parseInt(data); <br/>
			}<br/>
			</code>
			</p>
			
			]]>
		</Details>
	</BugPattern>

	<BugPattern type="NAB_NEEDLESS_BOXING_VALUEOF">
		<ShortDescription>Method converts String to boxed primitive using excessive boxing</ShortDescription>
		<LongDescription>Method {1} converts String to boxed primitive using excessive boxing</LongDescription>
		<Details>
			<![CDATA[
			<p>This method passes a String to a wrapped primitive object's parse method, which in turn calls
			the valueOf() method to convert to a boxed primitive. When it is desired to convert from a String
			to a boxed primitive object, it is simpler to use the BoxedPrimitive.valueOf(String) method.</p>
			
			<p>Instead of something like:<br/>
			<code>
			Boolean bo = Boolean.valueOf(Boolean.parseBoolean("true")); <br/>
			Float f = Float.valueOf(Float.parseFloat("1.234"));<br/>
			</code>
			Simply do: <br/>
			<code>
			Boolean bo = Boolean.valueOf("true"); <br/>
			Float f = Float.valueOf("1.234");<br/>
			</code>
			</p>
			]]>
		</Details>
	</BugPattern>

	<BugPattern type="NAB_NEEDLESS_BOX_TO_UNBOX">
		<ShortDescription>Method creates Boxed primitive from primitive only to get primitive value</ShortDescription>
		<LongDescription>Method {1} creates Boxed primitive from primitive only to get primitive value</LongDescription>
		<Details>
			<![CDATA[
			<p>This method constructs a Boxed Primitive from a primitive only to call the primitiveValue() method to
			convert it back to a primitive. Just use the primitive value instead.</p>
			<p>Instead of something like:<br/>
			<code>
			boolean bo = new Boolean(true).booleanValue(); <br/>
			float f = new Float(1.234f).floatValue();<br/>
			</code>
			Simply do: <br/>
			<code>
			boolean bo = true; <br/>
			float f = 1.234f;<br/>
			</code>
			</p>
			
			]]>
		</Details>
	</BugPattern>

	<BugPattern type="NAB_NEEDLESS_BOX_TO_CAST">
		<ShortDescription>Method creates Boxed primitive from primitive only to cast to another primitive type</ShortDescription>
		<LongDescription>Method {1} creates Boxed primitive from primitive only to cast to another primitive type</LongDescription>
		<Details>
			<![CDATA[
			<p>This method constructs a Boxed Primitive from a primitive only to call the primitiveValue() method to
			cast the value to another primitive type. It is simpler to just use casting.</p>
			<p>Instead of something like:<br/>
			<code>
			double someDouble = ...<br/>
			float f = new Double(someDouble).floatValue();<br/>
			<br/>
			int someInt = ...<br/>
			byte b = new Integer(someInt).byteValue();<br/>
			</code>
			Simply do: <br/>
			<code>
			double someDouble = ...<br/>
			float f = (float) someDouble;<br/>
			<br/>
			int someInt = ...<br/>
			byte b = (byte)someInt;<br/>
			</code>
			</p>
			]]>
		</Details>
	</BugPattern>

	<BugPattern type="NAB_NEEDLESS_BOOLEAN_CONSTANT_CONVERSION">
		<ShortDescription>Method needlessly boxes a boolean constant</ShortDescription>
		<LongDescription>Method {1} needlessly boxes a boolean constant</LongDescription>
		<Details>
			<![CDATA[
			<p>This method assigns a Boxed boolean constant to a primitive boolean variable, or assigns a primitive boolean
			constant to a Boxed boolean variable. Use the correct constant for the variable desired. Use <br/>
			<code>
				boolean b = true;<br/>
				boolean b = false;<br/>
			</code>
			or <br/>
			<code>
				Boolean b = Boolean.TRUE;<br/>
				Boolean b = Boolean.FALSE;
			</code>
			</p>
			
			<p>Be aware that this boxing happens automatically when you might not expect it.  For example, <br/>
			<code>
			Map<String, Boolean> statusMap = ... <br/>
			<br/>
			public Boolean someMethod() {<br/>
			&nbsp;&nbsp;&nbsp;&nbsp;statusMap.put("foo", true);  //the "true" here is boxed<br/>
			&nbsp;&nbsp;&nbsp;&nbsp;return false;  //the "false" here is boxed<br/>
			}<br/>
			</code>
			has two cases of this needless autoboxing.  This can be made more efficient by simply substituting 
			in the constant values: <br/>
			
			<code>
			Map<String, Boolean> statusMap = ... <br/>
			<br/>
			public Boolean someMethod() {<br/>
			&nbsp;&nbsp;&nbsp;&nbsp;statusMap.put("foo", Boolean.TRUE);  <br/>
			&nbsp;&nbsp;&nbsp;&nbsp;return Boolean.FALSE; <br/>
			}<br/>
			</code>
			</p>
			]]>
		</Details>
	</BugPattern>

	<BugPattern type="USBR_UNNECESSARY_STORE_BEFORE_RETURN">
		<ShortDescription>Method stores return result in local before immediately returning it</ShortDescription>
		<LongDescription>Method {1} stores return result in local before immediately returning it</LongDescription>
		<Details>
			<![CDATA[
			<p>This method stores the return result in a local variable, and then immediately
			returns the local variable. It would be simpler just to return the value that is
			assigned to the local variable, directly.</p>
			]]>
		</Details>
	</BugPattern>

	<BugPattern type="COM_COPIED_OVERRIDDEN_METHOD">
		<ShortDescription>Method is implemented with an exact copy of its superclass's method</ShortDescription>
		<LongDescription>Method {1} is implemented with an exact copy of its superclass's method</LongDescription>
		<Details>
			<![CDATA[
			<p>This method is implemented using an exact copy of its super class method's
			implementation, which usually means that this method can just be removed.</p>
			]]>
		</Details>
	</BugPattern>

	<BugPattern type="ABC_ARRAY_BASED_COLLECTIONS">
		<ShortDescription>Method uses array as basis of collection</ShortDescription>
		<LongDescription>Method {1} uses array as basis of collection</LongDescription>
		<Details>
			<![CDATA[
			<p>This method passes an array as the key to a Map, element in a Set, or item in a List when
			the contains method is used on the List. Since arrays do not, and cannot override the equals
			method, collection inclusion is based on the reference's address, which is probably not desired.
			In the case that this is a TreeMap or TreeSet, consider passing a Comparator to the map's
			constructor.</p>
			]]>
		</Details>
	</BugPattern>

	<BugPattern type="ODN_ORPHANED_DOM_NODE">
		<ShortDescription>Method creates DOM node but doesn't attach it to a document</ShortDescription>
		<LongDescription>Method {1} creates DOM node but doesn't attach it to a document</LongDescription>
		<Details>
			<![CDATA[
			<p>This method creates a DOM node but does not attach it to a DOM document.</p>
			]]>
		</Details>
	</BugPattern>

	<BugPattern type="AOM_ABSTRACT_OVERRIDDEN_METHOD">
		<ShortDescription>Abstract method overrides a concrete implementation</ShortDescription>
		<LongDescription>Abstract method {1} overrides a concrete implementation</LongDescription>
		<Details>
			<![CDATA[
			<p>This abstract method is derived from a concrete method implementation. It is highly
			suspect that the super class method's implementation would be cast away.</p>
			]]>
		</Details>
	</BugPattern>

	<BugPattern type="CBX_CUSTOM_BUILT_XML">
		<ShortDescription>Method builds XML strings through adhoc concatenation</ShortDescription>
		<LongDescription>Method {1} builds XML strings through adhoc concatenation</LongDescription>
		<Details>
			<![CDATA[
			<p>This method generates an XML based string by concatenating together various
			XML fragments, and variable values. Doing so makes the code difficult to read, modify
			and validate. It is much more clean to built XML structures in external files that are
			read in and transformed into the final product, through modification by Transformer.setParameter.</p>
			]]>
		</Details>
	</BugPattern>

	<BugPattern type="BSB_BLOATED_SYNCHRONIZED_BLOCK">
		<ShortDescription>Method overly synchronizes a block of code</ShortDescription>
		<LongDescription>Method {1} overly synchronizes a block of code</LongDescription>
		<Details>
			<![CDATA[
			<p>This methods implements a synchronized block, but the code found at the beginning
			of this block only accesses local variables, and not member variables, or this.
			To be better performance move the code that access local variables only, above the
			synchronized block, and leave the synchronized block only for field accesses, or access
			to this object.</p>
			]]>
		</Details>
	</BugPattern>

	<BugPattern type="CLI_CONSTANT_LIST_INDEX">
		<ShortDescription>Method accesses list or array with constant index</ShortDescription>
		<LongDescription>Method {1} accesses list or array with constant index</LongDescription>
		<Details>
			<![CDATA[
			<p>This method accesses an array or list using a constant integer index. Often,
			this is a typo where a loop variable is intended to be used. If however, specific
			list indices mean different specific things, then perhaps replacing the list with
			a first-class object with meaningful accessors would make the code less brittle.</p>
			]]>
		</Details>
	</BugPattern>

	<BugPattern type="SCR_SLOPPY_CLASS_REFLECTION">
		<ShortDescription>Method accesses statically bound class with Class.forName</ShortDescription>
		<LongDescription>Method {1} accesses statically bound class with Class.forName</LongDescription>
		<Details>
			<![CDATA[
			<p>This method accesses the class object of a class that is already statically bound
			in this context, with Class.forName. Using Class.forName makes reflection more fragile
			in regards to code transformations such as obfuscation, and is unneeded here, since
			the class in question is already 'linked' to this class.</p>
			]]>
		</Details>
	</BugPattern>

	<BugPattern type="AWCBR_ARRAY_WRAPPED_CALL_BY_REFERENCE">
		<ShortDescription>Method uses 1 element array to simulate call by reference</ShortDescription>
		<LongDescription>Method {1} uses 1 element array to simulate call by reference</LongDescription>
		<Details>
			<![CDATA[
			<p>This method uses a one element array to wrap an object that is to be passed to a method as an argument
			to simulate call by pointer ala C++. It is better to define a proper return class type that holds all
			the relevant information retrieved from the called method.</p>
			]]>
		</Details>
	</BugPattern>

	<BugPattern type="SG_SLUGGISH_GUI">
		<ShortDescription>Method performs time consuming operation in GUI thread</ShortDescription>
		<LongDescription>Method {1} performs time consuming operation in GUI thread</LongDescription>
		<Details>
			<![CDATA[
			<p>This method implements an AWT or Swing listener and performs time
			consuming operations. Doing these operations in the GUI thread will cause the
			interface to appear sluggish and non-responsive to the user. Consider
			using a separate thread to do the time consuming work so that the user
			has a better experience.</p>
			]]>
		</Details>
	</BugPattern>

	<BugPattern type="NIR_NEEDLESS_INSTANCE_RETRIEVAL">
		<ShortDescription>Method retrieves instance to load static member</ShortDescription>
		<LongDescription>Method {1} retrieves instance to load static member</LongDescription>
		<Details>
			<![CDATA[
			<p>This method calls a method to load a reference to an object, and then only
			uses it to load a static member of that instance's class. It is simpler and
			more performant to just load the static field from the class itself.</p>
			]]>
		</Details>
	</BugPattern>

	<BugPattern type="DDC_DOUBLE_DATE_COMPARISON">
		<ShortDescription>Method uses two date comparisons when one would do</ShortDescription>
		<LongDescription>Method {1} uses two date comparisons when one would do</LongDescription>
		<Details>
			<![CDATA[
			<p>This method compares dates with two comparisons, rather than using the reverse comparison.
			So this pattern</p>
			<code>
				if ((date1.equals( date2 )) || (date1.after( date2 )))<br/>
			</code>
			could become:<br/>
			<code>
				if (date1.compareTo( date2 ) >= 0) <br/>
			</code>
			<br/>
			and<br/>
			<code>
				if ((date1.equals( date2 )) || (date1.before( date2 ))) <br/>
			</code>
			could become <br/>
			<code>
				if (date1.compareTo( date2 ) <= 0) <br/>
			</code>
			<br/>
			and<br/>
			<code>
				if ((date1.before( date2 )) || (date1.after( date2 ))) <br/>
			</code>
			could become<br/>
			<code>
				if (!date1.equals( date2 ))<br/>
			</code>
			]]>
		</Details>
	</BugPattern>

	<BugPattern type="SWCO_SUSPICIOUS_WAIT_ON_CONCURRENT_OBJECT">
		<ShortDescription>Method calls wait when await was probably intended</ShortDescription>
		<LongDescription>Method {1} calls wait when await was probably intended</LongDescription>
		<Details>
			<![CDATA[
			<p>This method calls wait() on a on mutex defined in the java.util.concurrent package.
			These classes, define await, instead of wait, and it is most likely that await
			was intended.</p>
			]]>
		</Details>
	</BugPattern>

	<BugPattern type="JVR_JDBC_VENDOR_RELIANCE">
		<ShortDescription>Method uses JDBC vendor specific classes and methods</ShortDescription>
		<LongDescription>Method {1} uses JDBC vendor specific classes and methods</LongDescription>
		<Details>
			<![CDATA[
			<p>This method uses JDBC vendor specific classes and method to perform database work.
			This makes the code specific to this vendor, and unable to run on other databases.</p>
			]]>
		</Details>
	</BugPattern>

	<BugPattern type="PMB_POSSIBLE_MEMORY_BLOAT">
		<ShortDescription>Potential memory bloat in static field</ShortDescription>
		<LongDescription>Class {0} defines static field "{2}" which appears to allow memory bloat</LongDescription>
		<Details>
			<![CDATA[
			<p>This class defines static fields that are <code>Collection</code>s, <code>StringBuffer</code>s, or <code>StringBuilder</code>s
			that do not appear to have any way to clear or reduce their size. That is, a collection is defined
			and has method calls like <br/>
			{<code>add()</code>, <code>append()</code>, <code>offer()</code>, <code>put()</code>, ...} <br/>
			with no method calls to removal methods like<br/>
			{<code>clear()</code>, <code>delete()</code>, <code>pop()</code>, <code>remove()</code>, ...}<br/>
			This means that the collection in question can only ever increase in size, which is 
			a potential cause of memory bloat.</p>
			
			<p>
			If this collection is a list, set or otherwise of static things (e.g. a List<String> for month names), consider
			adding all of the elements in a static initializer, which can only be called once:<br/>
			<code>
			private static List<String> monthNames = new ArrayList<String>();<br/>
			static {<br/>
				&nbsp;&nbsp;&nbsp;monthNames.add("January");<br/>
				&nbsp;&nbsp;&nbsp;monthNames.add("February");<br/>
				&nbsp;&nbsp;&nbsp;monthNames.add("March");<br/>
				&nbsp;&nbsp;&nbsp;...<br/>
			}
			</code>
			</p>
			
			]]>
		</Details>
	</BugPattern>
	
	<BugPattern type="PMB_INSTANCE_BASED_THREAD_LOCAL">
	   <ShortDescription>Field is an instance based ThreadLocal variable</ShortDescription>
	   <LongDescription>Field {1} is an instance based ThreadLocal variable</LongDescription>
	   <Details>
	       <![CDATA[
	       <p>This ThreadLocal field is defined as being instance based (not static). As all 
	       ThreadLocal variables describe permanent reachability roots so far as the garbage
	       collector is concerned, these variables will never be reclaimed (so long as the Thread lives).
	       Since this ThreadLocal is instanced, you potentially will be creating many non reclaimable 
	       variables, even after the owning instance has been reclaimed. It is almost a certainty that
	       you want to use static based ThreadLocal variables.</p>
	       ]]>
	   </Details>
	</BugPattern>

	<BugPattern type="LSYC_LOCAL_SYNCHRONIZED_COLLECTION">
		<ShortDescription>Method creates local variable-based synchronized collection</ShortDescription>
		<LongDescription>Method {1} creates local variable-based synchronized collection</LongDescription>
		<Details>
			<![CDATA[
			<p>This method creates a synchronized collection and store the reference to it
			in a local variable. As local variables are by definition thread-safe, it seems
			questionable that this collection needs to be synchronized.</p>
			<p>
			<table>
				<tr><th>If you are using</th><th>consider using</th></tr>
				<tr><td>java.util.Vector</td><td>java.util.ArrayList</td></tr>
				<tr><td>java.util.Hashtable</td><td>java.util.HashMap</td></tr>
				<tr><td>java.lang.StringBuffer</td><td>java.lang.StringBuilder</td></tr>
			</table>
			</p>
			]]>
		</Details>
	</BugPattern>

	<BugPattern type="FCBL_FIELD_COULD_BE_LOCAL">
		<ShortDescription>Class defines fields that are used only as locals</ShortDescription>
		<LongDescription>Class {0} defines fields that are used only as locals</LongDescription>
		<Details>
			<![CDATA[
			<p>This class defines fields that are used in a locals only fashion,
			specifically private fields or protected fields in final classes that are accessed
			first in each method with a store vs. a load. This field could be replaced by one
			or more local variables.</p>
			]]>
		</Details>
	</BugPattern>

	<BugPattern type="NOS_NON_OWNED_SYNCHRONIZATION">
		<ShortDescription>Class uses non owned variables to synchronize on</ShortDescription>
		<LongDescription>Class {0} uses non owned variables to synchronize on</LongDescription>
		<Details>
			<![CDATA[
			<p>This method uses a synchronize block where the object that is being synchronized on,
			is not owned by this current instance. This means that other instances may use this same
			object for synchronization for its own purposes causing synchronization confusion. It is
			always cleaner and safer to only synchronize on private fields of this class. Note that 'this'
			is not owned by the current instance, but is owned by whomever assigns it to a field of its
			class. Synchronizing on 'this' is also not a good idea.</p>
			]]>
		</Details>
	</BugPattern>

	<BugPattern type="NRTL_NON_RECYCLEABLE_TAG_LIB">
		<ShortDescription>Tag library is not recycleable</ShortDescription>
		<LongDescription>Tag library {0} is not recycleable</LongDescription>
		<Details>
			<![CDATA[
			<p>This tag library class implements an attribute who's associated backing store field
			is modified at another point in the tag library. In order for a taglibrary to be
			recycleable, only the container is allowed to change this attribute, through the use
			of the setXXX method of the taglib. By modifying the value programmatically, the
			container will not initialize the attribute correctly on reuse.</p>
			]]>
		</Details>
	</BugPattern>

	<BugPattern type="S508C_NULL_LAYOUT">
		<ShortDescription>GUI uses absolute layout</ShortDescription>
		<LongDescription>GUI {0} uses absolute layout</LongDescription>
		<Details>
			<![CDATA[
			<p>This class passes null to setLayout, which specifies that components are
			to be laid out using absolute coordinates. This makes making changes for
			font sizes, etc, difficult as items will not reposition.</p>
			]]>
		</Details>
	</BugPattern>

	<BugPattern type="S508C_NO_SETLABELFOR">
		<ShortDescription>JLabel doesn't specify what it's labeling</ShortDescription>
		<LongDescription>JLabel in method {1} doesn't specify what it's labeling</LongDescription>
		<Details>
			<![CDATA[
			<p>This class uses JLabels that do not specify what fields are being labeled.
			This hampers screen readers from given appropriate feed back to users. Use
			the JLabel.setLabelFor method to accomplish this.</p>
			]]>
		</Details>
	</BugPattern>

	<BugPattern type="S508C_NO_SETSIZE">
		<ShortDescription>Window sets size manually, and doesn't use pack</ShortDescription>
		<LongDescription>Window {0} sets size manually, and doesn't use pack</LongDescription>
		<Details>
			<![CDATA[
			<p>This class creates a window, and sizes the window using setSize. It is better
			to handle font size changes to use the pack method.</p>
			]]>
		</Details>
	</BugPattern>

	<BugPattern type="S508C_NON_ACCESSIBLE_JCOMPONENT">
		<ShortDescription>Class extends JComponent but does not implement Accessible interface</ShortDescription>
		<LongDescription>Class {0} extends JComponent but does not implement Accessible interface</LongDescription>
		<Details>
			<![CDATA[
			<p>This class extends the JComponent GUI control but does not implement the Accessibility interface.
			This makes this control unable to be processed by screen readers, etc, for people with reading/vision
			difficulties.</p>
			]]>
		</Details>
	</BugPattern>

	<BugPattern type="S508C_SET_COMP_COLOR">
		<ShortDescription>Method explicitly sets the color of a Component</ShortDescription>
		<LongDescription>Method {1} Method explicitly sets the color of a Component</LongDescription>
		<Details>
			<![CDATA[
			<p>This method sets a Components explicitly foreground or background color which may
			cause difficulty with people with vision problems from using this application.
			Colors should be allowed to be set from the operating system.</p>
			]]>
		</Details>
	</BugPattern>

	<BugPattern type="S508C_NON_TRANSLATABLE_STRING">
		<ShortDescription>Method passes constant string to title/label of component</ShortDescription>
		<LongDescription>Method {1} passes constant string to title/label of component</LongDescription>
		<Details>
			<![CDATA[
			<p>This method creates a component and passes a string literal to the title or label
			of the component. As this string will be shown to users, it should be internationalizable
			through the use of a resource bundle.</p>
			]]>
		</Details>
	</BugPattern>

	<BugPattern type="S508C_APPENDED_STRING">
		<ShortDescription>Method passes appended string to title/label of component</ShortDescription>
		<LongDescription>Method {1} passes appended string to title/label of component</LongDescription>
		<Details>
			<![CDATA[
			<p>This method creates a component and passes a string that was build up from a number of
			strings through appending multiple strings together. As foreign languages may order phrases
			differently, this will make translations difficult.</p>
			]]>
		</Details>
	</BugPattern>

	<BugPattern type="UEC_USE_ENUM_COLLECTIONS">
		<ShortDescription>Class uses an ordinary set or map with an enum class as the key</ShortDescription>
		<LongDescription>Class {0} uses an ordinary set or map with an enum class as the key</LongDescription>
		<Details>
			<![CDATA[
			<p>This class uses an ordinary set or map collection and uses an enum class as the key type.
			It is more performant to use the JDK 1.5 EnumSet or EnumMap classes.</p>
			]]>
		</Details>
	</BugPattern>

	<BugPattern type="SIL_SQL_IN_LOOP">
		<ShortDescription>Method executes SQL queries inside of loops</ShortDescription>
		<LongDescription>Method {1} executes SQL queries inside of loops</LongDescription>
		<Details>
			<![CDATA[
			<p>This method executes SQL queries inside of a loop. This pattern is often inefficient
			as the number of queries may mushroom in fencepost cases. It is probably more performant
			to loop over the input and collect the key data needed for the query for all items, and
			issue one query using an in clause, or similar construct, and then loop over this result
			set, and fetch all the data at once.</p>
			]]>
		</Details>
	</BugPattern>

	<BugPattern type="NMCS_NEEDLESS_MEMBER_COLLECTION_SYNCHRONIZATION">
		<ShortDescription>Class defines unneeded synchronization on member collection</ShortDescription>
		<LongDescription>Class {0} defines unneeded synchronization on member collection</LongDescription>
		<Details>
			<![CDATA[
			<p>This class defines a private collection member as synchronized. It appears however
			that this collection isn't only modified in a static initializer, or constructor. As these
			two areas are guaranteed to be thread safe, defining this collection as synchronized is
			unnecessary and a potential performance bottleneck.</p>
			]]>
		</Details>
	</BugPattern>

	<BugPattern type="ITC_INHERITANCE_TYPE_CHECKING">
		<ShortDescription>Method uses instanceof on multiple types to arbitrate logic</ShortDescription>
		<LongDescription>Method {1} uses instanceof on multiple types to arbitrate logic</LongDescription>
		<Details>
			<![CDATA[
			<p>This method uses the instanceof operator in a series of if/else statements to
			differentiate blocks of code based on type. If these types are related by inheritance,
			it is cleaner to just define a method in the base class, and use overridden methods
			in these classes.</p>
			]]>
		</Details>
	</BugPattern>

	<BugPattern type="SACM_STATIC_ARRAY_CREATED_IN_METHOD">
		<ShortDescription>Method creates array using constants</ShortDescription>
		<LongDescription>Method {1} creates array using constants</LongDescription>
		<Details>
			<![CDATA[
			<p>This method creates an array initialized by constants. Each time this method is called
			this array will be recreated. It would be more performant to define the array as a
			static field of the class instead.</p>
			]]>
		</Details>
	</BugPattern>

	<BugPattern type="PRMC_POSSIBLY_REDUNDANT_METHOD_CALLS">
		<ShortDescription>Method appears to call the same method on the same object redundantly</ShortDescription>
		<LongDescription>Method {1} appears to call the same method on the same object redundantly</LongDescription>
		<Details>
			<![CDATA[
			<p>This method makes two consecutive calls to the same method using the same constant
			parameters, on the same instance without any intervening changes to the objects. If this
			method does not make changes to the object, which it appears it doesn't, then making
			two calls is just a waste. These method calls could be combined by assigning the
			result into a temporary, and using the temporary the second time.</p>
			]]>
		</Details>
	</BugPattern>

	<BugPattern type="UTA_USE_TO_ARRAY">
		<ShortDescription>Method manually creates array from collection</ShortDescription>
		<LongDescription>Method {1} manually creates array from collection</LongDescription>
		<Details>
			<![CDATA[
			<p>This method manually loops over a collection, pulling each element out and storing
			it in an array to build an array from the collection. It is easier, and clearer to use
			the built in collections method toArray. Given a collection 'mycollection' of type T, use
			mycollection.toArray(new T[mycollection.size()]);</p>
			]]>
		</Details>
	</BugPattern>

	<BugPattern type="LEST_LOST_EXCEPTION_STACK_TRACE">
		<ShortDescription>Method throws alternative exception from catch block without history</ShortDescription>
		<LongDescription>Method {1} throws alternative exception from catch block without history</LongDescription>
		<Details>
			<![CDATA[
			<p>This method catches an exception, and throws a different exception, without incorporating the
			original exception. Doing so hides the original source of the exception making debugging and fixing
			these problems difficult. It is better to use the constructor of this new exception that takes an
			original exception so that this detail can be passed along to the user.</p>
			]]>
		</Details>
	</BugPattern>

	<BugPattern type="UCPM_USE_CHARACTER_PARAMETERIZED_METHOD">
		<ShortDescription>Method passes constant String of length 1 to character overridden method</ShortDescription>
		<LongDescription>Method {1} passes constant String of length 1 to character overridden method</LongDescription>
		<Details>
			<![CDATA[
			<p>This method passes a constant literal <code>String</code> of length 1 as a parameter to a method, that
			exposes a similar method that takes a <code>char</code>. It is simpler and more expedient to handle one
			character, rather than a <code>String</code.</p>
			
			<p>
			Instead of making calls like: <br/>
			<code>
			String myString = ... <br/>
			if (myString.indexOf("e") != -1) {<br/>
			int i = myString.lastIndexOf("e");<br/>
			...<br/>
			return myString.replace("m","z");<br/>
			}<br/>
			</code>
			Replace the single letter <code>String</code>s with their <code>char</code> equivalents like so:<br/>
			
			<code>
			String myString = ... <br/>
			if (myString.indexOf('e') != -1) {<br/>
			int i = myString.lastIndexOf('e');<br/>
			...<br/>
			return myString.replace('m','z');<br/>
			}<br/>
			</code>
			</p>
			]]>
		</Details>
	</BugPattern>

	<BugPattern type="TR_TAIL_RECURSION">
		<ShortDescription>Method employs tail recursion</ShortDescription>
		<LongDescription>Method {1} employs tail recursion</LongDescription>
		<Details>
			<![CDATA[
			<p>This method recursively calls itself as the last statement of the method
			(Tail Recursion). This method can be easily refactored into a simple loop, which
			will make it more performant, and reduce the stack size requirements.</p>
			]]>
		</Details>
	</BugPattern>

	<BugPattern type="URV_UNRELATED_RETURN_VALUES">
		<ShortDescription>Method returns different types of unrelated Objects</ShortDescription>
		<LongDescription>Method {1} returns different types of unrelated Objects</LongDescription>
		<Details>
			<![CDATA[
			<p>This method returns two or more unrelated types of objects (Related only through java.lang.Object).
			This will be very confusing to the code that must call it.</p>
			]]>
		</Details>
	</BugPattern>

	<BugPattern type="URV_CHANGE_RETURN_TYPE">
		<ShortDescription>Method returns more specific type of object than declared</ShortDescription>
		<LongDescription>Method {1} returns more specific type of object than declared</LongDescription>
		<Details>
			<![CDATA[
			<p>This method is defined to return a java.lang.Object. However, the return types
			returned from this method can be defined by a more specific class or interface. Since this
			method is not derived from a superclass or interface, it would be more clear to
			change the return type of this method.</p>
			]]>
		</Details>
	</BugPattern>

	<BugPattern type="URV_INHERITED_METHOD_WITH_RELATED_TYPES">
		<ShortDescription>Inherited method returns more specific type of object than declared</ShortDescription>
		<LongDescription>Inherited method {1} returns more specific type of object than declared</LongDescription>
		<Details>
			<![CDATA[
			<p>This inherited method is defined to return a java.lang.Object. However, the return types returned
			from this method can be defined by a more specific class or interface. If possible consider changing the
			return type in the inheritance hierarchy of this method, otherwise the caller of this method will be brittle
			in handling of the return type.</p>
			]]>
		</Details>
	</BugPattern>

	<BugPattern type="PIS_POSSIBLE_INCOMPLETE_SERIALIZATION">
		<ShortDescription>Class doesn't serialize superclass fields</ShortDescription>
		<LongDescription>Class {0} doesn't serialize superclass fields</LongDescription>
		<Details>
			<![CDATA[
			<p>This method implements Serializable but is derived from a
			class that does not. The super class has fields that are not serialized
			because this class does not take the responsibility of writing these fields out
			either using Serializable's writeObject method, or Externalizable's writeExternal
			method. Therefore when this class is read from a stream, the superclass fields
			will only be initialized to the values specified in its default constructor.
			If possible, change the superclass to implement Serializable, or implement
			Serializable or Externalizable methods in the child class.</p>
			]]>
		</Details>
	</BugPattern>

	<BugPattern type="SC_SUSPICIOUS_COMPARATOR_RETURN_VALUES">
		<ShortDescription>Comparator method doesn't seem to return all ordering values</ShortDescription>
		<LongDescription>Comparator method {1} doesn't seem to return all ordering values</LongDescription>
		<Details>
			<![CDATA[
			<p>This compareTo or compare method returns constant values for to represent less than,
			equals and greater than. However it does not return each type. Given that comparators
			are transitive, this seems incorrect.</p>
			]]>
		</Details>
	</BugPattern>

	<BugPattern type="SPP_NEGATIVE_BITSET_ITEM">
		<ShortDescription>Method passes a negative number as a bit to a BitSet which isn't supported</ShortDescription>
		<LongDescription>Method {1} passes a negative number as a bit to a BitSet which isn't supported</LongDescription>
		<Details>
			<![CDATA[
			<p>This method passes a constant negative value as a bit position to a java.util.BitSet. The BitSet class
			doesn't support negative values, and thus this method call will not work as expected.</p>
			]]>
		</Details>
	</BugPattern>

	<BugPattern type="SPP_INTERN_ON_CONSTANT">
		<ShortDescription>Method calls intern on a string constant</ShortDescription>
		<LongDescription>Method {1} calls intern on a string constant</LongDescription>
		<Details>
			<![CDATA[
			<p>This method calls intern on a constant string. As constant strings are already interned, this call
			is superfluous.</p>
			]]>
		</Details>
	</BugPattern>

	<BugPattern type="SPP_NO_CHAR_SB_CTOR">
		<ShortDescription>Method appears to pass character to StringBuffer or StringBuilder integer constructor</ShortDescription>
		<LongDescription>Method {1} appears to pass character to StringBuffer or StringBuilder integer constructor</LongDescription>
		<Details>
			<![CDATA[
			<p>This method constructs a StringBuffer or a StringBuilder using the constructor that takes an integer, but
			appears to pass a character instead. It is probable that the author assumed that character would be appended to the
			StringBuffer/Builder, but instead the integer value of the character is used as an initial size for the buffer.</p>
			]]>
		</Details>
	</BugPattern>

	<BugPattern type="SPP_USE_MATH_CONSTANT">
		<ShortDescription>Method uses non standard math constant</ShortDescription>
		<LongDescription>Method {1} uses non standard math constant</LongDescription>
		<Details>
			<![CDATA[
			<p>This method defines its own version of <em>PI</em> or <em>e</em> and the value is not as precise as the
			one defined in the constants Math.PI or Math.E. Use these constants instead.</p>
			]]>
		</Details>
	</BugPattern>

	<BugPattern type="SPP_STUTTERED_ASSIGNMENT">
		<ShortDescription>Method assigns a value to a local twice in a row</ShortDescription>
		<LongDescription>Method {1} assigns a value to a local twice in a row</LongDescription>
		<Details>
			<![CDATA[
			<p>This method assigns a value twice in a row in a stuttered way such as
			<code>a = a = 5;</code> This is most probably a cut and paste error where the duplicate
			assignment can be removed.</p>
			]]>
		</Details>
	</BugPattern>

	<BugPattern type="SPP_USE_ISNAN">
		<ShortDescription>Method compares a double to Double.NAN</ShortDescription>
		<LongDescription>Method {1} compares a double to Double.NAN</LongDescription>
		<Details>
			<![CDATA[
			<p>This method compares a double or float to the constant Double.NaN or Float.NaN. You should use
			Double.isNaN(d) or Float.isNaN(f) if a primitive; or d.isNaN() or f.isNaN() if a boxed double, instead.</p>
			]]>
		</Details>
	</BugPattern>

	<BugPattern type="SPP_USE_BIGDECIMAL_STRING_CTOR">
		<ShortDescription>Method passes double value to BigDecimal Constructor</ShortDescription>
		<LongDescription>Method {1} passes double value to BigDecimal Constructor</LongDescription>
		<Details>
			<![CDATA[
			<p>This method calls the BigDecimal constructor that takes a double, and passes a literal double constant value. Since
			the use of BigDecimal is to get better precision than double, by passing a double, you only get the precision of double number
			space. To take advantage of the BigDecimal space, pass the number as a string. </p>
			]]>
		</Details>
	</BugPattern>

	<BugPattern type="SPP_STRINGBUFFER_WITH_EMPTY_STRING">
		<ShortDescription>Method passes empty string to StringBuffer of StringBuilder constructor</ShortDescription>
		<LongDescription>Method {1} passes empty string to StringBuffer of StringBuilder constructor</LongDescription>
		<Details>
			<![CDATA[
			<p>This method calls the StringBuffer or StringBuilder constructor passing in a constant empty string ("").
			This is the same as calling the default constructor, but makes the code work harder. Consider passing in a
			default size instead.</p>
			]]>
		</Details>
	</BugPattern>

	<BugPattern type="SPP_EQUALS_ON_ENUM">
		<ShortDescription>Method calls equals on an enum instance</ShortDescription>
		<LongDescription>Method {1} calls equals on an enum instance</LongDescription>
		<Details>
			<![CDATA[
			<p>This method calls the equals(Object) method on an enum instance. Since enums values are singletons,
			you can use == to safely compare two enum values. In fact, the implementation for Enum.equals does just
			that.</p>
			]]>
		</Details>
	</BugPattern>

	<BugPattern type="SPP_INVALID_BOOLEAN_NULL_CHECK">
		<ShortDescription>Method uses invalid C++ style null check on Boolean</ShortDescription>
		<LongDescription>Method {1} uses invalid C++ style null check on Boolean</LongDescription>
		<Details>
			<![CDATA[
			<p>This method attempts to check for null by just referring to the variable name
			as would be done in C++. This ordinarily would be considered a compile error, except the
			variable in question is a Boolean, which does an auto unbox to boolean.
			<code><br/>
				if (b && b.booleanValue())<br/>
			</code>
			should be<br/>
			<code>
				if ((b != null) && b.booleanValue())<br/>
			</code>
			</p>
			]]>
		</Details>
	</BugPattern>

	<BugPattern type="SPP_USE_CHARAT">
		<ShortDescription>Method fetches character array just to do the equivalent of the charAt method</ShortDescription>
		<LongDescription>Method {1} fetches character array just to do the equivalent of the charAt method</LongDescription>
		<Details>
			<![CDATA[
			<p>This method calls the toCharArray method on a String the fetch an array of characters, only
			to retrieve one of those characters by index. It is more performant to just use the charAt method.</p>
			]]>
		</Details>
	</BugPattern>

	<BugPattern type="SPP_USELESS_TERNARY">
		<ShortDescription>Method uses a ternary operator to cast a boolean to true or false</ShortDescription>
		<LongDescription>Method {1} uses a ternary operator to cast a boolean to true or false</LongDescription>
		<Details>
			<![CDATA[
			<p>This method tests the value of a boolean and using a ternary operator to return either true or false.
			The ternary operator is completely unnecessary, just use the original boolean value.</p>
			]]>
		</Details>
	</BugPattern>

	<BugPattern type="SPP_SUSPECT_STRING_TEST">
		<ShortDescription>Method treats null and normal strings differently than an empty strings</ShortDescription>
		<LongDescription>Method {1} treats null and normal strings differently than an empty strings</LongDescription>
		<Details>
			<![CDATA[
			<p>This method tests a string, and groups null values with real strings, leaving empty strings as another
			case. This might be perfectly valid, but normally, null strings and empty strings are logically handled the same way,
			and so this test may be flawed.</p>
			<p>Pattern found is one of the following
			<pre>if ((s == null) || (s.length() > 0))</pre> -- did you mean ((s == null) || (s.length() == 0))?
			<pre>if ((s == null) || (s.length() != 0))</pre> -- did you mean ((s == null) || (s.length() == 0))?
			<pre>if ((s != null) && (s.length() == 0))</pre> -- did you mean ((s != null) && (s.length() > 0))?
			or perhaps ((s == null) || (s.length() == 0))?
			</p>
			]]>
		</Details>
	</BugPattern>

	<BugPattern type="SPP_USE_STRINGBUILDER_LENGTH">
		<ShortDescription>Method converts StringBuffer or Builder to String just to get its length</ShortDescription>
		<LongDescription>Method {1} converts StringBuffer or Builder to String just to get its length</LongDescription>
		<Details>
			<![CDATA[
			<p>This method calls the toString method on a StringBuffer or StringBuilder only to call length() on the resulting
			string. It is faster, and less memory intensive to just call the length method directly on the StringBuffer or StringBuilder
			itself.</p>
			]]>
		</Details>
	</BugPattern>

	<BugPattern type="SPP_INVALID_CALENDAR_COMPARE">
		<ShortDescription>Method passes a non calendar object to Calendar.before or Calendar.after</ShortDescription>
		<LongDescription>Method {1} passes a non calendar object to Calendar.before or Calendar.after</LongDescription>
		<Details>
			<![CDATA[
			<p>This method passes a non calendar object to the java.util.Calendar.after or java.util.Calendar.before methods.
			Even though these methods take an Object as a parameter type, only Calendar type objects are supported, otherwise
			false is returned.</p>
			]]>
		</Details>
	</BugPattern>

	<BugPattern type="SPP_USE_CONTAINSKEY">
		<ShortDescription>Method calls keySet() just to call contains, use containsKey instead</ShortDescription>
		<LongDescription>Method {1} calls keySet() just to call contains, use containsKey instead</LongDescription>
		<Details>	
			<![CDATA[
			<p>This method calls mySet.keySet().contains("foo") when mySet.containsKey("foo") is simpler.</p>
			]]>
		</Details>
	</BugPattern>

	<BugPattern type="SPP_USE_ISEMPTY">
		<ShortDescription>Method checks the size of a collection against zero rather than using isEmpty()</ShortDescription>
		<LongDescription>Method {1} checks the size of a collection against zero rather than using isEmpty()</LongDescription>
		<Details>
			<![CDATA[
			<p>This method calls the size() method on a collection and compares the result to zero to see if the collection
			is empty. For better code clarity, it is better to just use col.isEmpty() or !col.isEmpty().</p>
			]]>
		</Details>
	</BugPattern>

	<BugPattern type="SPP_USE_GETPROPERTY">
		<ShortDescription>Method calls getProperties just to get one property, use getProperty instead</ShortDescription>
		<LongDescription>Method {1} calls getProperties just to get one property, use getProperty instead</LongDescription>
		<Details>
			<![CDATA[
			<table>
				<tr><td>This method uses</td></tr>
				<tr><td>String prop = System.getProperties().getProperty("foo");</td></tr>
				<tr><td>instead of simply using</td></tr>
				<tr><td>String prop = System.getProperty("foo");</td></tr>
			</table>
			]]>
		</Details>
	</BugPattern>

	<BugPattern type="SPP_SERIALVER_SHOULD_BE_PRIVATE">
		<ShortDescription>Class defines a serialVersionUID as non private</ShortDescription>
		<LongDescription>Class {0} defines a serialVersionUID as non private</LongDescription>
		<Details>
			<![CDATA[
			<p>This class defines a static field 'serialVersionUID' to define the serialization
			version for this class. This field is marked as non private. As the serialVersionUID only
			controls the current class, and doesn't effect any derived classes, defining it as non
			private is confusing. It is suggested you change this variable to be private.</p>
			]]>
		</Details>
	</BugPattern>

	<BugPattern type="SPP_USELESS_CASING">
		<ShortDescription>Method compares string without case after enforcing a case</ShortDescription>
		<LongDescription>Method {1} compares string without case after enforcing a case</LongDescription>
		<Details>
			<![CDATA[
			<p>This method compares two strings with compareToIgnoreCase or equalsIgnoreCase, after having
			called toUpperCase or toLowerCase on the string in question. As you are comparing with out
			concern to case, the toUpperCase or toLowerCase calls are pointless and can be removed.</p>
			]]>
		</Details>
	</BugPattern>

	<BugPattern type="SPP_NON_ARRAY_PARM">
		<ShortDescription>Method passes a non array object to a parameter that expects an array</ShortDescription>
		<LongDescription>Method {1} passes a non array object to a parameter that expects an array</LongDescription>
		<Details>
			<![CDATA[
			<p>This method expects an array to be passed as one of its parameters, but unfortunately defines
			the parameter as Object. This invocation of this method does not pass an array and will throw
			an exception when run.</p>
			]]>
		</Details>
	</BugPattern>

	<BugPattern type="SPP_EMPTY_CASING">
		<ShortDescription>Method passes an empty string to equalsIgnoreCase or compareToIgnoreCase</ShortDescription>
		<LongDescription>Method {1} passes an empty string to equalsIgnoreCase or compareToIgnoreCase</LongDescription>
		<Details>
			<![CDATA[
			<p>This method passes the empty string "" to equalsIgnoreCase or compareToIgnoreCase, as the empty string
			is not case sensitive using equals is simpler. It would be even simpler to do a length() == 0 test.</p>
			]]>
		</Details>
	</BugPattern>

	<BugPattern type="SPP_TEMPORARY_TRIM">
		<ShortDescription>Method trims a String temporarily</ShortDescription>
		<LongDescription>Method {1} trims a String temporarily</LongDescription>
		<Details>
			<![CDATA[
			<p>This method calls trim() on a String without assigning the new string to another variable.
			It then calls length() or equals() on this trimmed string. If trimming the string was important
			for determining its length or its equality, it should be trimmed when you actually go to use it.
			It would make more sense to first trim the String, store the trimmed value in a variable, and then
			continue to test and use that trimmed string.</p>
			]]>
		</Details>
	</BugPattern>

	<BugPattern type="SPP_STRINGBUILDER_IS_MUTABLE">
		<ShortDescription>Method needlessly assigns a StringBuilder to itself, as it's mutable</ShortDescription>
		<LongDescription>Method {1} needlessly assigns a StringBuilder to itself, as it's mutable</LongDescription>
		<Details>
			<![CDATA[
			<p>This method calls StringBuilder.append and assigns the results to the same StringBuilder as</p>
			<pre>sb = sb.append("foo")</pre>
			<p>As StringBuilder is mutable this is not necessary.
			This is also true of StringBuffer.</p>
			]]>
		</Details>
	</BugPattern>

	<BugPattern type="SPP_USE_GET0">
		<ShortDescription>Method uses iterator().next() on a List to get the first item</ShortDescription>
		<LongDescription>Method {1} uses iterator().next() on a List to get the first item</LongDescription>
		<Details>
			<![CDATA[
			<p>This Method calls myList.iterator().next() on a List to get the first item. It is more performant
			to just use myList.get(0).</p>
			]]>
		</Details>
	</BugPattern>

	<BugPattern type="SPP_DOUBLE_APPENDED_LITERALS">
		<ShortDescription>Method appends two literal strings back to back to a StringBuilder</ShortDescription>
		<LongDescription>Method {1} appends two literal strings back to back to a StringBuilder</LongDescription>
		<Details>
			<![CDATA[
			<p>This method appends two literal strings to a <code>StringBuilder</code> back to back. 
			Modern compilers will optimize something like:<br/>
			<code>
				public static final string CONST_VAL = "there";<br/>
				...<br/>
				String str = "Hello" + " "+ CONST_VAL + " " +"world!";<br/>
			</code>
			to: <br/>
			<code>
				public static final string CONST_VAL = "there";<br/>
				...<br/>
				String str = "Hello there world!";<br/>
			</code>
			This means the concatenation is done during compile time, not at runtime, so there's <b>no need</b> to do: <br/>
			<code>
			public static final string CONST_VAL = "there";<br/>
			...<br/>
			StringBuilder sb = new StringBuilder("Hello").append(" ").append(CONST_VAL).append(" ").append("world!");<br/>
			String str = sb.toString();<br/>
			</code>
			which is harder to read and will result in more complex bytecode.
			</p>
			
			<p>
			Simply append your constants with the "+" symbol, don't append them with <code>StringBuilder.append()</code>.
			</p>
			]]>
		</Details>
	</BugPattern>

	<BugPattern type="SPP_NULL_BEFORE_INSTANCEOF">
		<ShortDescription>Method checks a reference for null before calling instanceof</ShortDescription>
		<LongDescription>Method {1} checks a reference for null before calling instanceof</LongDescription>
		<Details>
			<![CDATA[
			<p>This method checks a reference for null just before seeing if the reference is an instanceof some class.
			Since instanceof will return false for null references, the null check is not needed.</p>
			]]>
		</Details>
	</BugPattern>
	
	<BugPattern type="SPP_NON_USEFUL_TOSTRING">
	   <ShortDescription>Method calls toString() on an instance of a class that hasn't overridden toString()</ShortDescription>
	   <LongDescription>Method {1} calls toString() on an instance of a class that hasn't overridden toString()</LongDescription>
	   <Details>
	       <![CDATA[
	       <p>This method calls toString() on an object that hasn't overridden the toString() method, and thus relies on
	       the version found in java.lang.Object. This string is just a raw display of the object's class and location, and
	       provides no information about the information of use. You should implement toString in this class.
	       ]]>
	   </Details>
	</BugPattern>
	
	<BugPattern type="SPP_TOSTRING_ON_STRING">
	   <ShortDescription>Method calls toString() on a String</ShortDescription>
	   <LongDescription>Method {1} calls toString() on a String</LongDescription>
	   <Details>
	       <![CDATA[
	       <p>This methods calls toString on a String. Just use the object itself if you want a String.</p>
	       ]]>
	   </Details>
	</BugPattern>
	
	<BugPattern type="SPP_CONVERSION_OF_STRING_LITERAL">
	<ShortDescription>Method converts a String literal</ShortDescription>
	   <LongDescription>Method {1} calls {3} on a String Literal</LongDescription>
	   <Details>
	       <![CDATA[
	       <p>This methods calls a converting method like <code>toLowerCase()</code> or <code>trim</code>
		   on a <code>String</code> literal. You should make the transformation yourself and use the transformed literal.</p>
		   
		   <p>
		   For example, instead of :<br/>
		   <code>
		   return "ThisIsAConstantString ".toLowerCase().trim(); <br/>
		   </code>
		   just do <br/>
		   <code>
		   return "thisisaconstantstring"; <br/>
		   </code>
		   for shorter and easier to read code.  An exception might be made when locale-specific transformations need to be done (in the case of <code>toUpperCase()</code> and <code>toLowerCase()</code>.
		   </p>
	       ]]>
	   </Details>
	</BugPattern>
	
	<BugPattern type="SPP_EQUALS_ON_STRING_BUILDER">
		<ShortDescription>Method calls equals(Object o) on a StringBuilder or StringBuffer</ShortDescription>
		<LongDescription>Method {1} calls equals(Object o) on a StringBuilder or StringBuffer</LongDescription>
		<Details>
			<![CDATA[
			<p>This method calls equals on a StringBuilder or StringBuffer. Surprisingly, these classes do not override
			the equals method from Object, and so equals is just defined to be == (or same references). This is most
			likely not what you would like. If you wish to check that the strings have the same characters, you need to
			call toString() on these object and compare them as Strings.
			]]>
		</Details>
	</BugPattern>

	<BugPattern type="BAS_BLOATED_ASSIGNMENT_SCOPE">
		<ShortDescription>Method assigns a variable in a larger scope then is needed</ShortDescription>
		<LongDescription>Method {1} assigns a variable in a larger scope then is needed</LongDescription>
		<Details>
			<![CDATA[
			<p><em>THIS DETECTOR IS HIGHLY EXPERIMENTAL AND IS LIKELY TO CREATE A LOT OF FUD</em></p>
			<p>This method assigns a value to a variable in an outer scope compared to where the variable is actually used.
			Assuming this evaluation does not have side effects, the assignment can be moved into the inner scope (if block)
			so that its execution time isn't taken up if the if guard is false. Care should be
			taken however that the right hand side of the assignment does not contain side
			effects that are required to happen, or that changes are not made further down that
			will effect the execution of the assignment when done later on.</p>
			]]>
		</Details>
	</BugPattern>

	<BugPattern type="SCII_SPOILED_CHILD_INTERFACE_IMPLEMENTOR">
		<ShortDescription>Class implements interface by relying on unknowing superclass methods</ShortDescription>
		<LongDescription>Class {0} implements interface by relying on unknowing superclass methods</LongDescription>
		<Details>
			<![CDATA[
			<p>This class declares that it implements an interface, but does so by relying on methods supplied
			by superclasses, even though those superclasses know nothing about the interface in question. If you wish
			to have the child not implement all the methods of the interface, it would probably be better to declare
			the superclass as implementing the interface, and if that class does not provide all the methods, then declare
			that superclass abstract.</p>
			]]>
		</Details>
	</BugPattern>

	<BugPattern type="DWI_DELETING_WHILE_ITERATING">
		<ShortDescription>Method deletes collection element while iterating</ShortDescription>
		<LongDescription>Method {1} deletes collection element while iterating</LongDescription>
		<Details>
			<![CDATA[
			<p>This method removes items from a collection using the remove method of the collection, while
			at the same time iterating across the collection. Doing this will invalidate the iterator, and further
			use of it, will cause ConcurrentModificationExceptions to be thrown. To avoid this, the remove
			method of the iterator should be used.</p>
			]]>
		</Details>
	</BugPattern>

	<BugPattern type="DWI_MODIFYING_WHILE_ITERATING">
		<ShortDescription>Method modifies collection element while iterating</ShortDescription>
		<LongDescription>Method {1} modifies collection element while iterating</LongDescription>
		<Details>
			<![CDATA[
			<p>This method modifies the contents of a collection using the collection API methods, while
			at the same time iterating across the collection. Doing this will invalidate the iterator, and further
			use of it, will cause ConcurrentModificationExceptions to be thrown.</p>
			]]>
		</Details>
	</BugPattern>

	<BugPattern type="USS_USE_STRING_SPLIT">
		<ShortDescription>Method builds String array using String Tokenizing</ShortDescription>
		<LongDescription>Method {1} builds String array using String Tokenizing</LongDescription>
		<Details>
			<![CDATA[
			<p>This method uses a StringTokenizer to split up a String and then walks through the
			separated elements and builds an array from these enumerated values. It is simpler
			and easier to use the String.split method.</p>
			<p>PLEASE NOTE: String.split will return an array of 1 element when passed the
			empty string, as opposed to using StringTokenizer which returns false on the first
			hasMoreElements/hasMoreTokens call. So you may need to use</p>
			<pre>
				if (s.length() > 0)
					return s.split(";");
				return new String[0];
			</pre>
			]]>
		</Details>
	</BugPattern>

	<BugPattern type="SJVU_SUSPICIOUS_JDK_VERSION_USE">
		<ShortDescription>Method uses rt.jar class or method that does not exist</ShortDescription>
		<LongDescription>Method {1} uses rt.jar class or method that does not exist for the version the class is compiled for</LongDescription>
		<Details>
			<![CDATA[
			<p>This method calls a method that does not exist, on a class that does not exist in the JDK that
			this class has been compiled for. This can happen if you compile the class specifying the -source and
			-target options, and use a version that is before the version of the compiler's JDK.</p>
			]]>
		</Details>
	</BugPattern>

	<BugPattern type="UAA_USE_ADD_ALL">
		<ShortDescription>Method uses simple loop to copy contents of one collection to another</ShortDescription>
		<LongDescription>Method {1} uses simple loop to copy contents of one collection to another</LongDescription>
		<Details>
			<![CDATA[
			<p>This method uses a simple for loop to copy the contents of a set, list, map key/value, array or other collection
			to another collection. It is simpler and more straight forward to just call the addAll method of the destination collection
			passing in the source collection. In the case that the source is an array, you can use Array.asList method to massage the array
			into a collection.</p>
			]]>
		</Details>
	</BugPattern>

	<BugPattern type="MRC_METHOD_RETURNS_CONSTANT">
		<ShortDescription>Private method only returns one constant value</ShortDescription>
		<LongDescription>Private method {1} only returns one constant value</LongDescription>
		<Details>
			<![CDATA[
			<p>This private or static method only returns one constant value. As this method is private or static,
			its behavior can't be overridden, and thus the return of a constant value seems dubious.
			Either the method should be changed to return no value, or perhaps another return value
			was expected to be returned in another code path in this method.</p>
			]]>
		</Details>
	</BugPattern>

	<BugPattern type="NCS_NEEDLESS_CUSTOM_SERIALIZATION">
		<ShortDescription>Method needlessly implements what is default streaming behavior</ShortDescription>
		<LongDescription>Method {1} needlessly implements what is default streaming behavior</LongDescription>
		<Details>
			<![CDATA[
			<p>This method implements the Serializable interface by performing the same operations that
			would be done if this method did not exist. Since this is the case, this method is not needed.</p>
			]]>
		</Details>
	</BugPattern>

	<BugPattern type="MOM_MISLEADING_OVERLOAD_MODEL">
		<ShortDescription>Class 'overloads' a method with both instance and static versions</ShortDescription>
		<LongDescription>Class {0} 'overloads' a method with both instance and static versions</LongDescription>
		<Details>
			<![CDATA[
			<p>This class 'overloads' the same method with both an instance and static version. As the use
			of these two models is different, it will be confusing to the users of these methods.</p>
			]]>
		</Details>
	</BugPattern>

	<BugPattern type="EXS_EXCEPTION_SOFTENING_NO_CONSTRAINTS">
		<ShortDescription>Unconstrained method converts checked exception to unchecked</ShortDescription>
		<LongDescription>Unconstrained method {1} converts checked exception to unchecked</LongDescription>
		<Details>
			<![CDATA[
			<p>This method is not constrained by an interface or superclass, but converts a caught checked exception
			to unchecked exception and thrown. It would be more appropriate just throw the checked exception, adding
			the exception to the throws clause of the method.</p>
			]]>
		</Details>
	</BugPattern>

	<BugPattern type="EXS_EXCEPTION_SOFTENING_HAS_CHECKED">
		<ShortDescription>Constrained method converts checked exception to unchecked instead of another allowable checked exception</ShortDescription>
		<LongDescription>Constrained method {1} converts checked exception to unchecked instead of another allowable checked exception</LongDescription>
		<Details>
			<![CDATA[
			<p>This method's exception signature is constrained by an interface of super class to not throw a
			checked exception that was caught. Therefore this exception was converted to an unchecked exception and
			thrown. It would probably be better to throw the closest checked exception allowed, and to annotate
			the new exception with the original exception using the initial cause field.</p>
			]]>
		</Details>
	</BugPattern>

	<BugPattern type="EXS_EXCEPTION_SOFTENING_NO_CHECKED">
		<ShortDescription>Constrained method converts checked exception to unchecked</ShortDescription>
		<LongDescription>Constrained method {1} converts checked exception to unchecked</LongDescription>
		<Details>
			<![CDATA[
			<p>This method's exception signature is constrained by an interface or super class to not throw
			any checked exceptions. Therefore a caught checked exception was converted to an unchecked exception
			and thrown. However it appears that the class in question is owned by the same author as the constraining
			interface or superclass. Consider changes the signature of this method to include the checked exception.</p>
			]]>
		</Details>
	</BugPattern>

	<BugPattern type="CFS_CONFUSING_FUNCTION_SEMANTICS">
		<ShortDescription>Method returns modified parameter</ShortDescription>
		<LongDescription>Method {1} returns modified parameter</LongDescription>
		<Details>
			<![CDATA[
			<p>This method appears to modify a parameter, and then return this parameter as the
			methods return value. This will be confusing to callers of this method, as it won't be
			apparent that the 'original' passed in parameter will be changed as well. If the purpose
			of this method is to change the parameter, it would be more clear to change the method to
			a have a void return value. If a return type is required due to interface or superclass contract,
			perhaps a clone of the parameter should be made.</p>
			]]>
		</Details>
	</BugPattern>

	<BugPattern type="JAO_JUNIT_ASSERTION_ODDITIES_ACTUAL_CONSTANT">
		<ShortDescription>Method passes constant to second (actual) assertion parameter</ShortDescription>
		<LongDescription>Method {1} passes constant to second (actual) assertion parameter</LongDescription>
		<Details>
			<![CDATA[
			<p>This method calls assert passing a constant value as the second of the two values. The assert
			method assumes that the expected value is the first parameter, and so it appears that the order
			of values has been swapped here.</p>
			]]>
		</Details>
	</BugPattern>

	<BugPattern type="JAO_JUNIT_ASSERTION_ODDITIES_INEXACT_DOUBLE">
		<ShortDescription>Method asserts that two doubles are exactly equal</ShortDescription>
		<LongDescription>Method {1} asserts that two doubles are exactly equal</LongDescription>
		<Details>
			<![CDATA[
			<p>This method calls assert with two doubles or Doubles. Due to the inprecision of doubles, you
			should be using the assert method that takes a range parameter that gives a range of error.</p>
			]]>
		</Details>
	</BugPattern>

	<BugPattern type="JAO_JUNIT_ASSERTION_ODDITIES_BOOLEAN_ASSERT">
		<ShortDescription>Method asserts that a value is true or false</ShortDescription>
		<LongDescription>Method {1} asserts that a value is true or false</LongDescription>
		<Details>
			<![CDATA[
			<p>This method asserts that a value is equal to true or false. It is simpler to just
			use assertTrue, or assertFalse, instead.</p>
			]]>
		</Details>
	</BugPattern>

	<BugPattern type="JAO_JUNIT_ASSERTION_ODDITIES_IMPOSSIBLE_NULL">
		<ShortDescription>Method asserts that an auto-boxed value is not null</ShortDescription>
		<LongDescription>Method {1} asserts that an auto-boxed value is not null</LongDescription>
		<Details>
			<![CDATA[
			<p>This method asserts that a primitive value that was autoboxed into a boxed primitive was not
			null. This will never happen, as primitives are never null, and thus the autoboxed value isn't
			either.</p>
			]]>
		</Details>
	</BugPattern>

	<BugPattern type="JAO_JUNIT_ASSERTION_ODDITIES_ASSERT_USED">
	        <ShortDescription>Method uses Java asserts rather than a junit assertion</ShortDescription>
	        <LongDescription>Method {1} uses Java asserts rather than a junit assertion</LongDescription>
		<Details>
			<![CDATA[
			<p>This method uses a Java assert to assure that a certain state is in effect. As this is
			a junit test it makes more sense to either check this condition with a junit assert, or allow
			a following exception to occur.</p>
			]]>
		</Details>
	</BugPattern>

	<BugPattern type="JAO_JUNIT_ASSERTION_ODDITIES_USE_ASSERT_EQUALS">
		<ShortDescription>Method passes boolean expression to Assert.assertTrue</ShortDescription>
		<LongDescription>Method {1} passes boolean expression to Assert.assertTrue</LongDescription>
		<Details>
			<![CDATA[
			<p>This method evaluates a boolean expression and passes that to Assert.assertTrue. It is better
			to pass the two values that are being equated to the Assert.assertEquals method so that the
			junit failure method is more meaningful of the intended test.</p>
			]]>
		</Details>
	</BugPattern>

	<BugPattern type="SCA_SUSPICIOUS_CLONE_ALGORITHM">
		<ShortDescription>Clone method stores a new value to member field of source object</ShortDescription>
		<LongDescription>Clone method {1} stores a new value to member field of source object</LongDescription>
		<Details>
			<![CDATA[
			<p>The clone method stores a value to a member field of the source object. Normally, all
			changes are made to the cloned object, and given that cloning is almost always considered
			a read-only operation, this seems incorrect.</p>
			]]>
		</Details>
	</BugPattern>

	<BugPattern type="WEM_WEAK_EXCEPTION_MESSAGING">
		<ShortDescription>Method throws exception with static message string</ShortDescription>
		<LongDescription>Method {1} throws exception with static message string</LongDescription>
		<Details>
			<![CDATA[
			<p>This method creates and throws an exception using a static string as the exceptions message.
			Without any specific context of this particular exception invocation, such as the value of parameters,
			key member variables, or local variables, it may be difficult to infer how this exception occurred. Consider
			adding context to the exception message.</p>
			]]>
		</Details>
	</BugPattern>

	<BugPattern type="SCSS_SUSPICIOUS_CLUSTERED_SESSION_SUPPORT">
		<ShortDescription>Method modifies http session attribute without calling setAttribute</ShortDescription>
		<LongDescription>Method {1} modifies http session attribute without calling setAttribute</LongDescription>
		<Details>
			<![CDATA[
			<p>This method fetches a complex object from an HttpSession object, modifies this object, but does
			not call setAttribute, to inform the application server that this attribute has been changed. This will
			cause this attribute not to be updated in other servers in a clustered environment, as only changes marked
			by a call to setAttribute are replicated.</p>
			]]>
		</Details>
	</BugPattern>

	<BugPattern type="LO_LOGGER_LOST_EXCEPTION_STACK_TRACE">
		<ShortDescription>Method incorrectly passes exception as first argument to logger method</ShortDescription>
		<LongDescription>Method {1} incorrectly passes exception as first argument to logger method</LongDescription>
		<Details>
			<![CDATA[
			<p>This method passes an exception as the first argument to a logger method. The stack
			trace is potentially lost due to the logger emitting the exception using toString(). It
			is better to construct a log message with sufficient context and pass the exception as
			the second argument to capture the stack trace.</p>
			]]>
		</Details>
	</BugPattern>

	<BugPattern type="LO_SUSPECT_LOG_CLASS">
		<ShortDescription>Method specifies an unrelated class when allocating a Logger</ShortDescription>
		<LongDescription>Method {1} specifies an unrelated class when allocating a Logger.  Saw "{3}", expected "{4}".</LongDescription>
		<Details>
			<![CDATA[
			<p>This method creates a Logger by passing in a specification for a class that is unrelated
			to the class in which the logger is going to be used. This is likely caused by copy/paste code.</p>
			]]>
		</Details>
	</BugPattern>

	<BugPattern type="LO_SUSPECT_LOG_PARAMETER">
		<ShortDescription>Constructor declares a Logger parameter</ShortDescription>
		<LongDescription>Constructor {1} declares a Logger parameter</LongDescription>
		<Details>
			<![CDATA[
			<p>This constructor declares a parameter that is a Logger. As loggers are meant to be
			created statically per class, it doesn't make sense that you would pass a Logger from one
			class to another. Declare the Logger static in each class instead.</p>
			]]>
		</Details>
	</BugPattern>

	<BugPattern type="LO_STUTTERED_MESSAGE">
		<ShortDescription>Method stutters exception message in logger</ShortDescription>
		<LongDescription>Method {1} stutters exception message in logger</LongDescription>
		<Details>
			<![CDATA[
			<p>This method uses a logger method that takes an exception, and passes the result of
			the getMessage() method on the exception that occurred as the log message.
			Since you are already passing in the exception, that message is already present in the
			logs, and by passing it in as the message, you are just stuttering information.
			It would be more helpful to provide a hand written message that describes the error in
			this method, possibly including the values of key variables.</p>
			]]>
		</Details>
	</BugPattern>

	<BugPattern type="LO_INVALID_FORMATTING_ANCHOR">
		<ShortDescription>Method attempts to log using numbered formatting anchors</ShortDescription>
		<LongDescription>Method {1} attempts to log using numbered formatting anchors</LongDescription>
		<Details>
			<![CDATA[
			<p>This method attempts to use an SLF4J logger to log a parameterized expression using formatting anchors.
			However, SLF4j uses simple non numbered anchors such as {}, rather than anchors with digits in them as the
			code uses. Thus no parameter replacement will occur.</p>
			]]>
		</Details>
	</BugPattern>

	<BugPattern type="LO_INCORRECT_NUMBER_OF_ANCHOR_PARAMETERS">
		<ShortDescription>Method passes an incorrect number of parameters to an SLF4J logging statement</ShortDescription>
		<LongDescription>Method {1} passes an incorrect number of parameters to an SLF4J logging statement</LongDescription>
		<Details>
			<![CDATA[
			<p>This method passes the wrong number of parameters to a SLF4j logging method (error, warn, info, debug) based on the number of anchors {} in the
			format string. An additional exception argument is allowed if found.</p>
			]]>
		</Details>
	</BugPattern>
	
	<BugPattern type="LO_EXCEPTION_WITH_LOGGER_PARMS">
       <ShortDescription>Method creates exception with logger parameter markers in message</ShortDescription>
       <LongDescription>Method {1} creates exception with logger parameter markers in message</LongDescription>
	   <Details>
	       <![CDATA[
	       <p>This method creates a standard exception passing a message string which contains an slf4j style
	       parameter marker '{}'. This marker will not be translated as it is not processed by the Exception class.
	       </p>
	       ]]>
	   </Details>
	</BugPattern>
	
	<BugPattern type="LO_APPENDED_STRING_IN_FORMAT_STRING">
	   <ShortDescription>Method passes a concatenated string to Slf4j's format string</ShortDescription>
	   <LongDescription>Method {1} passes a concatenated string to Slf4j's format string</LongDescription>
	   <Details>
	       <![CDATA[
	       <p>This method uses an Slf4j logger to log a string, where the first (format) string is created using concatenation.
	       You should use {} markers to inject dynamic content into the string, so that String building is delayed until the
	       actual log string is needed. If the log level is high enough that this log statement isn't used, then the appends
	       will never be executed.
	       ]]>
	   </Details>
	</BugPattern>'

	<BugPattern type="IICU_INCORRECT_INTERNAL_CLASS_USE">
		<ShortDescription>Class relies on internal API classes</ShortDescription>
		<LongDescription>Class {0} relies on internal API classes</LongDescription>
		<Details>
			<![CDATA[
			<p>This class makes use of internal API classes. As these
			classes are not documented, nor externally released as part of the API, they are subject
			to change or removal. You should not be using these classes.</p>
			Packages that shouldn't be used are:
			<ul>
				<li>com.sun.xxx</li>
				<li>org.apache.xerces.xxx</li>
				<li>org.apache.xalan.xxx</li>
			</ul>
			]]>
		</Details>
	</BugPattern>

	<BugPattern type="DSOC_DUBIOUS_SET_OF_COLLECTIONS">
		<ShortDescription>Method uses a set of collections</ShortDescription>
		<LongDescription>Method {1} uses a set of collections</LongDescription>
		<Details>
			<![CDATA[
			<p>This method creates a set that contains other collections, or a Map whose keySet is
			another collection. As collections tend to calculate hashCode, equals and compareTo by
			iterating the contents of the collection, this can perform poorly.</p>
			<p>In addition, when a set is used, you typically are using it to do 'contains', or 'find'
			type functionality, which seems dubious when done on a collection</p>
			<p>Finally, as a collection is often modified, problems will occur if the collection is
			contained in a set, because the hashCode, equals or compareTo values will change while the
			collection is in the set</p>
			<p>If you wish to maintain a collection of collections, it is probably better to use a List
			as the outer collection</p>
			]]>
		</Details>
	</BugPattern>

	<BugPattern type="BED_BOGUS_EXCEPTION_DECLARATION">
		<ShortDescription>Non derivable method declares throwing an exception that isn't thrown</ShortDescription>
		<LongDescription>Non derivable method {1} declares throwing an exception that isn't thrown</LongDescription>
		<Details>
			<![CDATA[
			<p>This method declares that it throws a checked exception that it does not throw. As this method is
			either a constructor, static method or private method, there is no reason for this method to declare
			the exception in its throws clause, and just causes calling methods to unnecessarily handle an exception
			that will never be thrown. The exception in question should be removed from the throws clause.</p>
			]]>
		</Details>
	</BugPattern>

	<BugPattern type="UNNC_UNNECESSARY_NEW_NULL_CHECK">
		<ShortDescription>Method checks the result of a new allocation</ShortDescription>
		<LongDescription>Method {1} checks the result of a new allocation</LongDescription>
		<Details>
			<![CDATA[
			<p>This method allocations an object with new, and then checks that the object is null
			or non null. As the new operator is guaranteed to either succeed or throw an exception,
			this null check is unnecessary and can be removed.</p>
			]]>
		</Details>
	</BugPattern>

	<BugPattern type="DTEP_DEPRECATED_TYPESAFE_ENUM_PATTERN">
		<ShortDescription>Class appears to implement the old style type safe enum pattern</ShortDescription>
		<LongDescription>Class {0} appears to implement the old style type safe enum pattern</LongDescription>
		<Details>
			<![CDATA[
			<p>This class appears to implement the old style type safe enum pattern that was used in place of
			real enums. Since this class is compiled with Java 1.5 or better, it would be simpler and more
			easy to understand if it was just switched over to an enum.</p>
			]]>
		</Details>
	</BugPattern>

	<BugPattern type="SMA_STUTTERED_METHOD_ARGUMENTS">
		<ShortDescription>Code calls a method passing the same value to two different arguments</ShortDescription>
		<LongDescription>Code {1} calls a method passing the same value to two different arguments</LongDescription>
		<Details>
			<![CDATA[
			<p>This method calls a method passing the same value for two or more of the parameters.
			Often this is a cut/paste bug, but if not, it is confusing why you would pass the same value for two
			different parameters. Perhaps an alternative method that just takes one parameter should be overridden
			in this case.</p>
			]]>
		</Details>
	</BugPattern>

	<BugPattern type="TBP_TRISTATE_BOOLEAN_PATTERN">
		<ShortDescription>Method returns null for Boolean type</ShortDescription>
		<LongDescription>Method {1} returns null for Boolean type</LongDescription>
		<Details>
			<![CDATA[
			<p>This method declares that it returns a Boolean value. However the code
			can return a null value. As this is now three values that can be returned;
			Boolean.TRUE, Boolean.FALSE, null; you have changed what a Boolean means.
			It would be clearer to just create a new Enum that has the three values
			you want, and define that the method returns that type.</p>
			]]>
		</Details>
	</BugPattern>

	<BugPattern type="SUA_SUSPICIOUS_UNINITIALIZED_ARRAY">
		<ShortDescription>Method returns an array that appears not to be initialized</ShortDescription>
		<LongDescription>Method {1} returns an array that appears not to be initialized</LongDescription>
		<Details>
			<![CDATA[
			<p>This method returns an array that was allocated but apparently not initialized. It is
			possible that the caller of this method will do the work of initializing this array, but
			that is not a common pattern, and it is assumed that this array has just been forgotten to
			be initialized.</p>
			]]>
		</Details>
	</BugPattern>

	<BugPattern type="ITU_INAPPROPRIATE_TOSTRING_USE">
		<ShortDescription>Method performs algorithmic operations on the result of a toString() call</ShortDescription>
		<LongDescription>Method {1} performs algorithmic operations on the result of a toString() call</LongDescription>
		<Details>
			<![CDATA[
			<p>This method calls algorithmic operations on a String that was returned from a toString() method.
			As these methods are for debugging/logging purposes, it shouldn't be the basis of core logic in your code.</p>
			]]>
		</Details>
	</BugPattern>

	<BugPattern type="IKNC_INCONSISTENT_HTTP_ATTRIBUTE_CASING">
		<ShortDescription>Method uses the same HttpSession attribute name but with different casing</ShortDescription>
		<LongDescription>Method {1} uses the same HttpSession attribute name but with different casing</LongDescription>
		<Details>
			<![CDATA[
			<p>This method sets or gets an HttpSession attribute with a parameter name that was used in other locations
			but with a different casing. As HttpSession attribute are case sensitive, this will be very confusing.</p>
			]]>
		</Details>
	</BugPattern>

	<BugPattern type="IKNC_INCONSISTENT_HTTP_PARAM_CASING">
		<ShortDescription>Method uses the same HttpRequest parameter name but with different casing</ShortDescription>
		<LongDescription>Method {1} uses the same HttpRequest parameter name but with different casing</LongDescription>
		<Details>
			<![CDATA[
			<p>This method fetches an HttpServletRequest parameter with a parameter name that was used in other locations
			but with a different casing. As HttpServletRequest parameters are case sensitive, this will be very confusing.</p>
			]]>
		</Details>
	</BugPattern>

	<BugPattern type="OC_OVERZEALOUS_CASTING">
		<ShortDescription>Method manually casts the right hand side of an assignment more specifically than needed</ShortDescription>
		<LongDescription>Method {1} manually casts the right hand side of an assignment more specifically than needed</LongDescription>
		<Details>
			<![CDATA[
			<p>This method casts the right hand side of an expression to a class that is more specific than the
			variable on the left hand side of the assignment. The cast only has to be as specific as what the variable
			that is on the left. Using a more specific type on the right hand side just increases cohesion.</p>
			]]>
		</Details>
	</BugPattern>

	<BugPattern type="PDP_POORLY_DEFINED_PARAMETER">
		<ShortDescription>Method defines parameters more abstractly than needed to function properly</ShortDescription>
		<LongDescription>Method {1} defines parameters more abstractly than needed to function properly</LongDescription>
		<Details>
			<![CDATA[
			<p>This method defines parameters at a more abstract level than is actually needed to function correctly,
			as the code casts these parameters to more concrete types. Since this method is not derivable, you should
			just define the parameters with the type that is needed.</p>
			]]>
		</Details>
	</BugPattern>

	<BugPattern type="NSE_NON_SYMMETRIC_EQUALS">
		<ShortDescription>Equals method compares this object against other types in a non symmetric way</ShortDescription>
		<LongDescription>Equals method {1} compares this object against other types in a non symmetric way</LongDescription>
		<Details>
			<![CDATA[
			<p>This class implements an equals method that compares this object against another type of object.
			This is almost always a bad thing to do, but if it is to be done, you must make sure that the basic
			symmetry rule of equivalence is maintained, that being if a equals b, then b equals a. It does not
			appear that the class that is being compared to this class knows about this class, and doesn't compare itself
			to this.</p>
			]]>
		</Details>
	</BugPattern>

	<BugPattern type="CVAA_CONTRAVARIANT_ARRAY_ASSIGNMENT">
		<ShortDescription>Method performs a contravariant array assignment</ShortDescription>
		<LongDescription>Method {1} performs a contravariant array assignment</LongDescription>
		<Details>
			<![CDATA[
			<p>This method contains a contravariant array assignment. Since arrays are mutable data structures, their use
			must be restricted to covariant or invariant usage.</p>

			<code>
				class A {}<br/>
				class B extends A {}<br/>
				<br/>
				B[] b = new B[2];<br/>
				A[] a = b;<br/>
			</code>
			]]>
		</Details>
	</BugPattern>

	<BugPattern type="CVAA_CONTRAVARIANT_ELEMENT_ASSIGNMENT">
		<ShortDescription>Method performs a contravariant array element assignment</ShortDescription>
		<LongDescription>Method {1} performs a contravariant array element assignment</LongDescription>
		<Details>
			<![CDATA[
			<p>This method contains a contravariant array element assignment. Since arrays are mutable
			data structures, their use must be restricted to covariant or invariant usage.</p>

			<code>
<<<<<<< HEAD
				class A {}</br>
				class B extends A {}</br>
				</br>
				B[] b = new B[2];</br>
				A[] a = b;</br>
				a[0] = new A(); // results in ArrayStoreException (Runtime)</br>
=======
				class A {}<br/>
				class B extends A {}<br/>
                                <br/>
				B[] b = new B[2];<br/>
				A[] a = b;<br/>
				a[0] = new A(); // results in ArrayStoreException (Runtime)<br/>
>>>>>>> 9ec08058
			</code>
			]]>
		</Details>
	</BugPattern>

	<BugPattern type="NFF_NON_FUNCTIONAL_FIELD">
		<ShortDescription>Serializable class defines a final transient field</ShortDescription>
		<LongDescription>Serializable class {0} defines a final transient field</LongDescription>
		<Details>
			<![CDATA[
			<p>This serializable class defines a field as both transient and final. As transient fields
			are not serialized across the stream, it is required that some piece of code reinitialize that field
			when it is deserialized. But since constructors aren't called when deserialization, the field is not initialized.
			And since the field is final, no other method can initialize it as well.</p>
			]]>
		</Details>
	</BugPattern>

	<BugPattern type="SNG_SUSPICIOUS_NULL_FIELD_GUARD">
		<ShortDescription>Method tests a field for not null as guard and reassigns it</ShortDescription>
		<LongDescription>Method {1} tests a field for not null as guard and reassigns it</LongDescription>
		<Details>
			<![CDATA[
			<p>This method tests a field to make sure it's not null before executing a conditional block of
			code. However in the conditional block it reassigns the field. It is likely that the guard
			should have been a check to see if the field is null, not that the field was not null.</p>
			]]>
		</Details>
	</BugPattern>

	<BugPattern type="SNG_SUSPICIOUS_NULL_LOCAL_GUARD">
		<ShortDescription>Method tests a local variable for not null as guard and reassigns it</ShortDescription>
		<LongDescription>Method {1} tests a local variable for not null as guard and reassigns it</LongDescription>
		<Details>
			<![CDATA[
			<p>This method tests a local variable to make sure it's not null before executing a conditional block of
			code. However in the conditional block it reassigns the local variable. It is likely that the guard
			should have been a check to see if the local variable is null, not that the local variable was not null.</p>
			]]>
		</Details>
	</BugPattern>

	<BugPattern type="MDM_RUNTIME_EXIT_OR_HALT">
		<ShortDescription>Method calls Runtime.exit() or Runtime.halt()</ShortDescription>
		<LongDescription>Method {1} calls {2}</LongDescription>
		<Details>
			<![CDATA[
			<p>Calling <code>Runtime.exit()</code> or <code>Runtime.halt()</code> shuts down the entire Java virtual machine. This should only been done when it is appropriate. Such calls make it hard or impossible for your code to be invoked by other code. Consider throwing a RuntimeException instead.</p>
			]]>
		</Details>
	</BugPattern>

	<BugPattern type="MDM_RUNFINALIZATION">
		<ShortDescription>Method triggers finalization</ShortDescription>
		<LongDescription>Method {1} triggers finalization when calling {2}</LongDescription>
		<Details>
			<![CDATA[
			<p>Manually triggering finalization can result in serious performance problems and may be masking resource cleanup bugs.</p>
			]]>
		</Details>
	</BugPattern>

	<BugPattern type="MDM_BIGDECIMAL_EQUALS">
		<ShortDescription>Method calls BigDecimal.equals()</ShortDescription>
		<LongDescription>Method {1} calls BigDecimal.equals(), which is normally a mistake</LongDescription>
		<Details>
			<![CDATA[
			<p><code>equals()</code> being called to compare two <code>java.math.BigDecimal</code> numbers. This is normally a mistake, as two <code>BigDecimal</code> objects are only equal if they are equal in both value and scale, so that <i>2.0</i> is not equal to <i>2.00</i>. To compare <code>BigDecimal</code> objects for mathematical equality, use <code>compareTo()</code> instead.</p>
			]]>
		</Details>
	</BugPattern>

	<BugPattern type="MDM_INETADDRESS_GETLOCALHOST">
		<ShortDescription>Method calls InetAddress.getLocalHost()</ShortDescription>
		<LongDescription>Method {1} calls InetAddress.getLocalHost(), which may be a security risk</LongDescription>
		<Details>
			<![CDATA[
			<p>Do not call <code>InetAddress.getLocalHost()</code> on multihomed servers. On a multihomed server, <code>InetAddress.getLocalHost()</code> simply returns the IP address associated with the server's internal hostname. This could be any of the network interfaces, which could expose the machine to security risks. Server applications that need to listen on sockets should add configurable properties to define which network interfaces the server should bind.</p>
			]]>
		</Details>
	</BugPattern>

	<BugPattern type="MDM_PROMISCUOUS_SERVERSOCKET">
		<ShortDescription>Method creates promiscuous ServerSocket object</ShortDescription>
		<LongDescription>Method {1} creates a promiscuous ServerSocket, which may be a security risk</LongDescription>
		<Details>
			<![CDATA[
			<p>Do not use the <code>ServerSocket</code> constructor or <code>ServerSocketFactory.createServerSocket()</code> factory methods that accepts connections on any network interface. By default, an application that listens on a socket will listen for connection attempts on any network interface, which can be a security risk. Only the long form the <code>ServerSocket</code> constructor or <code>ServerSocketFactory.createServerSocket()</code> factory methods take a specific local address to define which network interface the socket should bind.</p>
			]]>
		</Details>
	</BugPattern>

	<BugPattern type="MDM_RANDOM_SEED">
		<ShortDescription>Method creates insecure Random object</ShortDescription>
		<LongDescription>Method {1} creates an insecure Random object, which may be a security risk</LongDescription>
		<Details>
			<![CDATA[
			<p><code>Random()</code> constructor without a seed is insecure because it defaults to easily guessable seed: <code>System.currentTimeMillis()</code>. Initialize seed with <code>Random(SecureRandom.getInstance().generateSeed())</code> or use <code>SecureRandom</code> instead.</p>
			]]>
		</Details>
	</BugPattern>

	<BugPattern type="MDM_SECURERANDOM">
		<ShortDescription>Method calls deprecated SecureRandom method</ShortDescription>
		<LongDescription>Method {1} calls deprecated SecureRandom method {2}</LongDescription>
		<Details>
			<![CDATA[
			<p>The <code>SecureRandom()</code> constructors and <code>SecureRandom.getSeed()</code> method are deprecated. Call <code>SecureRandom.getInstance()</code> and <code>SecureRandom.getInstance().generateSeed()</code> instead.</p>
			]]>
		</Details>
	</BugPattern>

	<BugPattern type="MDM_THREAD_PRIORITIES">
		<ShortDescription>Method uses suspicious thread priorities</ShortDescription>
		<LongDescription>Method {1} uses suspicious thread priorities by calling method {2}</LongDescription>
		<Details>
			<![CDATA[
			<p>Getting or setting thread priorities is not portable and could cause or mask race conditions.</p>
			]]>
		</Details>
	</BugPattern>

	<BugPattern type="MDM_THREAD_YIELD">
		<ShortDescription>Method attempts to manually schedule threads</ShortDescription>
		<LongDescription>Method {1} attempts to manually schedule threads by calling method {2}</LongDescription>
		<Details>
			<![CDATA[
			<p>Manual thread scheduling with <code>Thread.sleep()</code> or <code>Thread.yield()</code> has no guaranteed semantics and is often used to mask race conditions.</p>
			]]>
		</Details>
	</BugPattern>

	<BugPattern type="MDM_WAIT_WITHOUT_TIMEOUT">
		<ShortDescription>Method sleeps without timeout</ShortDescription>
		<LongDescription>Method {1} sleeps without timeout when calling {2}</LongDescription>
		<Details>
			<![CDATA[
			<p>Calling one of the following methods without timeout could block forever. Consider using a timeout to detect deadlocks or performance problems. Methods: Thread.join(), Object.wait(), Condition.await(), Lock.lock(), Lock.lockInterruptibly(), ReentrantLock.lock(), ReentrantLock.lockInterruptibly()</p>
			]]>
		</Details>
	</BugPattern>

	<BugPattern type="MDM_THREAD_FAIRNESS">
		<ShortDescription>Method ignores Lock's fairness settings by calling tryLock()</ShortDescription>
		<LongDescription>Method {1} ignores Lock's fairness settings by calling {2}</LongDescription>
		<Details>
			<![CDATA[
			<p>Calling <code>Lock.tryLock()</code> or <code>ReentrantLock.tryLock()</code> without a timeout does not honor the lock's fairness setting. If you want to honor the fairness setting for this lock, then use <code>tryLock(0, TimeUnit.SECONDS)</code> which is almost equivalent (it also detects interruption).</p>
			]]>
		</Details>
	</BugPattern>

	<BugPattern type="MDM_SIGNAL_NOT_SIGNALALL">
		<ShortDescription>Method calls Condition.signal() rather than Condition.signalAll()</ShortDescription>
		<LongDescription>Method {1} calls Condition.signal() rather than Condition.signalAll()</LongDescription>
		<Details>
			<![CDATA[
			<p><code>Condition.signalAll()</code> is preferred over <code>Condition.signal()</code>. Calling <code>signal()</code> only wakes up one thread, meaning that the thread woken up might not be the one waiting for the condition that the caller just satisfied.</p>
			]]>
		</Details>
	</BugPattern>

	<BugPattern type="MDM_LOCK_ISLOCKED">
		<ShortDescription>Method tests if a lock is locked</ShortDescription>
		<LongDescription>Method {1} tests if a lock is locked by calling {2}</LongDescription>
		<Details>
			<![CDATA[
			<p>Calling <code>ReentrantLock.isLocked()</code> or <code>ReentrantLock.isHeldByCurrentThread()</code> might indicate race conditions or incorrect locking. These methods are designed for use in debug code or monitoring of the system state, not for synchronization control.</p>
			]]>
		</Details>
	</BugPattern>

	<BugPattern type="MDM_STRING_BYTES_ENCODING">
		<ShortDescription>Method encodes String bytes without specifying the character encoding</ShortDescription>
		<LongDescription>Method {1} encodes String bytes without specifying the character encoding</LongDescription>
		<Details>
			<![CDATA[
			<p>The behavior of the <code>String(byte[] bytes)</code> and <code>String.getBytes()</code> is undefined if the string cannot be encoded in the platform's default charset. Instead, use the <code>String(byte[] bytes, String encoding)</code> or <code>String.getBytes(String encoding)></code> constructor which accepts the string's encoding as an argument. Be sure to specify the encoding used for the user's locale.</p>
			]]>
		</Details>
	</BugPattern>

	<BugPattern type="MDM_SETDEFAULTLOCALE">
		<ShortDescription>Method calls Locale.setDefault()</ShortDescription>
		<LongDescription>Method {1} calls Locale.setDefault(), changing locale for all threads</LongDescription>
		<Details>
			<![CDATA[
			<p>Do not use the <code>Locale.setDefault()</code> method to change the default locale. It changes the JVM's default locale for all threads and makes your applications unsafe to threads. It does not affect the host locale. Since changing the JVM's default locale may affect many different areas of functionality, this method should only be used if the caller is prepared to reinitialize locale-sensitive code running within the same Java Virtual Machine, such as the user interface.</p>
			]]>
		</Details>
	</BugPattern>

	<BugPattern type="ROOM_REFLECTION_ON_OBJECT_METHODS">
		<ShortDescription>Method uses reflection to call a method available on java.lang.Object</ShortDescription>
		<LongDescription>Method {1} uses reflection to call a method available on java.lang.Object</LongDescription>
		<Details>
			<![CDATA[
			<p>This method uses reflection to call a method that is defined in java.lang.Object.
			As these methods are always available, it is not necessary to call these methods with
			reflection.</p>
			]]>
		</Details>
	</BugPattern>

	<BugPattern type="IPU_IMPROPER_PROPERTIES_USE">
		<ShortDescription>Method puts non-String values into a Properties object</ShortDescription>
		<LongDescription>Method {1} puts non-String values into a Properties object</LongDescription>
		<Details>
			<![CDATA[
			<p>This method places non-String objects into a Properties object. As the Properties object
			is intended to be a String to String map, putting non String objects is wrong, and takes advantage
			of a design flaw in the Properties class by deriving from Hashtable instead of using aggregation.
			If you want a collection that holds other types of objects, use a Hashtable, or better still newer collections
			like HashMap or TreeMap.</p>
			]]>
		</Details>
	</BugPattern>

	<BugPattern type="IPU_IMPROPER_PROPERTIES_USE_SETPROPERTY">
		<ShortDescription>Method uses Properties.put instead of Properties.setProperty</ShortDescription>
		<LongDescription>Method {1} uses Properties.put instead of Properties.setProperty</LongDescription>
		<Details>
			<![CDATA[
			<p>This method uses the inherited method from Hashtable put(String key, Object value) in
			a Properties object. Since the Properties object was intended to be only a String to String
			map, use of the derived put method is discouraged. Use the Properties.setProperty method instead.</p>
			]]>
		</Details>
	</BugPattern>

	<BugPattern type="PCAIL_POSSIBLE_CONSTANT_ALLOCATION_IN_LOOP">
		<ShortDescription>Method allocates an object that is used in a constant way in a loop</ShortDescription>
		<LongDescription>Method {1} allocates an object that is used in a constant way in a loop</LongDescription>
		<Details>
			<![CDATA[
			<p>This method allocates an object using the default constructor in a loop, and then
			only uses it in a quasi-static way. It is never assigned to anything that lives outside
			the loop, and could potentially be allocated once outside the loop. Often this can be
			achieved by calling a clear() like method in the loop, to reset the state of the object
			in the loop.</p>
			]]>
		</Details>
	</BugPattern>

	<BugPattern type="WOC_WRITE_ONLY_COLLECTION_LOCAL">
		<ShortDescription>Method creates and initializes a collection but never reads or gains information from it</ShortDescription>
		<LongDescription>Method {1} creates and initializes a collection but never reads or gains information from it</LongDescription>
		<Details>
			<![CDATA[
			<p>This method creates and initializes a collection but then never access this collection
			to gain information, or fetch items from the collection. It is likely that this collection
			is left over from a past effort, and can be removed.</p>
			]]>
		</Details>
	</BugPattern>

	<BugPattern type="WOC_WRITE_ONLY_COLLECTION_FIELD">
		<ShortDescription>Class creates and initializes a collection but never reads or gains information from it</ShortDescription>
		<LongDescription>Class {0} creates and initializes a collection but never reads or gains information from it</LongDescription>
		<Details>
			<![CDATA[
			<p>This class creates and initializes a collection as a field but then never access this collection
			to gain information, or fetch items from the collection. It is likely that this collection
			is left over from a past effort, and can be removed.</p>
			]]>
		</Details>
	</BugPattern>

	<BugPattern type="UVA_USE_VAR_ARGS">
		<ShortDescription>Method defines parameter list with array as last argument, rather than vararg</ShortDescription>
		<LongDescription>Method {1} defines parameter list with array as last argument, rather than vararg</LongDescription>
		<Details>
			<![CDATA[
			<p>This method defines a parameter list that ends with an array. As this class is compiled with
			Java 1.5 or better, this parameter could be defined as a vararg parameter instead, which can be
			more convenient for client developers to use. This is not a bug, per se, just an improvement.</p>
			]]>
		</Details>
	</BugPattern>

	<BugPattern type="PUS_POSSIBLE_UNSUSPECTED_SERIALIZATION">
		<ShortDescription>Method serializes an instance of a non-static inner class</ShortDescription>
		<LongDescription>Method {1} serializes an instance of a non-static inner class</LongDescription>
		<Details>
			<![CDATA[
			<p>This method serializes an instance of a non-static inner class. Since this class has a
			reference to the containing class, this outer class will be serialized as well. This is often
			not intentional, and will make the amount of data that is serialized much more than is needed.
			If the outer classes is not desired to be serialized, either make the inner class static, or
			pull it out into a separate "first class" class.</p>
			]]>
		</Details>
	</BugPattern>

	<BugPattern type="SEC_SIDE_EFFECT_CONSTRUCTOR">
		<ShortDescription>Method uses a Side Effect Constructor</ShortDescription>
		<LongDescription>Method {1} uses a Side Effect Constructor</LongDescription>
		<Details>
			<![CDATA[
			<p>This method creates an object but does not assign this object to any variable or field.
			This implies that the class operates through side effects in the constructor, which is a
			bad pattern to use, as it adds unnecessary coupling. Consider pulling the side effect out of
			the constructor, into a separate method, or into the calling method.</p>
			]]>
		</Details>
	</BugPattern>

	<BugPattern type="SGSU_SUSPICIOUS_GETTER_SETTER_USE">
		<ShortDescription>Method uses same bean's getter value for setter</ShortDescription>
		<LongDescription>Method {1} uses same bean's getter value for setter</LongDescription>
		<Details>
			<![CDATA[
			<p>This method retrieves the property of a Java bean, only to use it in the setter
			for the same property of the same bean. This is usually a copy/paste typo.</p>
			]]>
		</Details>
	</BugPattern>

	<BugPattern type="LGO_LINGERING_GRAPHICS_OBJECT">
		<ShortDescription>Method allocations a java.awt.Graphics object without disposing it</ShortDescription>
		<LongDescription>Method {1} allocations a java.awt.Graphics object without disposing it</LongDescription>
		<Details>
			<![CDATA[
			<p>This method allocates a java.awt.Graphics object but doesn't dispose of it when done. While
			the garbage collector will clean this up, given that a large number of Graphics objects can be
			created in a short period of time, it is recommended that you explicitly dispose() of them.</p>
			]]>
		</Details>
	</BugPattern>

	<BugPattern type="STB_STACKED_TRY_BLOCKS">
		<ShortDescription>Method stacks similar try/catch blocks</ShortDescription>
		<LongDescription>Method {1} stacks similar try/catch blocks</LongDescription>
		<Details>
			<![CDATA[
			<p>This method declares two try catch blocks one after another, where each
			catch block catches the same type of exception. They also throw uniformly the
			same type of exception. These two catch blocks can be combined into one to
			simplify the method.</p>
			]]>
		</Details>
	</BugPattern>

	<BugPattern type="CEBE_COMMONS_EQUALS_BUILDER_ISEQUALS">
		<ShortDescription>Method returns the result of invoking equals() on EqualsBuilder</ShortDescription>
		<LongDescription>Method {1} returns the result of invoking equals() in EqualsBuilder</LongDescription>
		<Details>
			<![CDATA[
			<p>This method returns the result of equals on the EqualsBuilder type
			instead of calling the method isEqual().</p>
			]]>
		</Details>
	</BugPattern>

	<BugPattern type="CHTH_COMMONS_HASHCODE_BUILDER_TOHASHCODE">
		<ShortDescription>Method returns the result of invoking hashCode() on HashCodeBuilder</ShortDescription>
		<LongDescription>Method {1} returns the result of invoking hashCode() in HashCodeBuilder</LongDescription>
		<Details>
			<![CDATA[
			<p>This method returns the result of hashCode on the HashCodeBuilder type
			instead of calling the method toHashCode().</p>
			]]>
		</Details>
	</BugPattern>

	<BugPattern type="CSBTS_COMMONS_STRING_BUILDER_TOSTRING">
		<ShortDescription>Method returns the result of invoking toString() without intermediate invocation of append() in ToStringBuilder</ShortDescription>
		<LongDescription>Method {1} returns the result of invoking toString() without intermediate invocation of append() in ToStringBuilder</LongDescription>
		<Details>
			<![CDATA[
			<p>This method returns the result of toString() on ToStringBuilder without an
			intermediate invocation of append().</p>
			]]>
		</Details>
	</BugPattern>

	<BugPattern type="CCNE_COMPARE_CLASS_EQUALS_NAME">
		<ShortDescription>Method compares class name instead of comparing class</ShortDescription>
		<LongDescription>Method {1} compares class name instead of comparing the class</LongDescription>
		<Details>
			<![CDATA[
			<p>In a JVM, Two classes are the same class (and consequently the same type) if
			they are loaded by the same class loader, and they have the same fully
			qualified name [JVMSpec 1999].

			Comparing class name ignores the class loader.</p>
			]]>
		</Details>
	</BugPattern>

	<BugPattern type="BRPI_BACKPORT_REUSE_PUBLIC_IDENTIFIERS">
		<ShortDescription>Method uses backport concurrency utils</ShortDescription>
		<LongDescription>Method {1} backport concurrency utils</LongDescription>
		<Details>
			<![CDATA[
			<p>This class uses Backport Utils concurrent classes. Updated/Efficient version of these
			classes are available in versions of the JDK 5.0 and higher, and these
			classes should only be used if you are targeting JDK 1.4 and lower.</p>
			]]>
		</Details>
	</BugPattern>

	<BugPattern type="CU_CLONE_USABILITY_OBJECT_RETURN">
		<ShortDescription>Clone method declares it returns an Object</ShortDescription>
		<LongDescription>Clone method {1} declares it returns an Object</LongDescription>
		<Details>
			<![CDATA[
			<p>This class implements the Cloneable interface but defines its clone method to return an
			Object. Since most likely users of this method will need to cast it to the real type, this will
			be more painful than necessary. Just declare the return value to be the type of this class.</p>
			]]>
		</Details>
	</BugPattern>

	<BugPattern type="CU_CLONE_USABILITY_MISMATCHED_RETURN">
		<ShortDescription>Clone method declares it returns a type different then the owning class</ShortDescription>
		<LongDescription>Clone method {1} declares it returns a type different then the owning class</LongDescription>
		<Details>
			<![CDATA[
			<p>This class implements the Cloneable interface but defines its clone method to return a type
			that is different than the class itself, or any interfaces that the class implements.</p>
			]]>
		</Details>
	</BugPattern>

	<BugPattern type="CU_CLONE_USABILITY_THROWS">
		<ShortDescription>Clone method declares it throws CloneNotSupportedException</ShortDescription>
		<LongDescription>Clone method {1} declares it throws CloneNotSupportedException</LongDescription>
		<Details>
			<![CDATA[
			<p>This class implements the Cloneable interface but defines its clone method to still return
			a CloneNotSupportedException. Since you are implementing clone() it would make sense that the method
			in question will <em>not</em> throw that exception, so annotating your method with it just makes client use
			of your more painful as they have to handle an exception that will never happen. Just remove the
			throws clause from your method.</p>
			]]>
		</Details>
	</BugPattern>

	<BugPattern type="CAAL_CONFUSING_ARRAY_AS_LIST">
		<ShortDescription>Method calls Array.asList on an array of primitive values</ShortDescription>
		<LongDescription>Method {1} calls Array.asList on an array of primitive values</LongDescription>
		<Details>
			<![CDATA[
			<p>This method passes an array of primitive values to the Array.asList call. As primitive
			values in arrays aren't automatically promoted to boxed primitives in arrays, the asList call
			cannot convert this array in a list of boxed primitives. It therefore just creates an array
			with one item in it, the array itself. This is rarely what is desired.</p>
			]]>
		</Details>
	</BugPattern>

	<BugPattern type="PSC_PRESIZE_COLLECTIONS">
		<ShortDescription>Method does not presize the allocation of a collection</ShortDescription>
		<LongDescription>Method {1} does not presize the allocation of a collection</LongDescription>
		<Details>
			<![CDATA[
			<p>This method allocates a collection using the default constructor even though it is known
			apriori how many items are going to be placed in the collection (or at least a reasonable guess)
			and thus needlessly causes intermediate reallocations of the collection.</p>
			]]>
		</Details>
	</BugPattern>

	<BugPattern type="UMTP_UNBOUND_METHOD_TEMPLATE_PARAMETER">
		<ShortDescription>Method declares unbound method template parameter(s)</ShortDescription>
		<LongDescription>Method {1} declares unbound method template parameter(s)</LongDescription>
		<Details>
			<![CDATA[
			<p>This method declares a method level template parameter that is not bound by any parameter of this
			method. Therefore the template parameter adds no validation or type safety and can be removed, as it's
			just confusing to the reader.</p>
			]]>
		</Details>
	</BugPattern>

	<BugPattern type="NPMC_NON_PRODUCTIVE_METHOD_CALL">
		<ShortDescription>Method ignores return value of a non mutating method</ShortDescription>
		<LongDescription>Method {1} ignores return value of a non mutating method</LongDescription>
		<Details>
			<![CDATA[
			<p>This method ignores the return value of a common method that is assumed to be none mutating.
			If this method does in fact not modify the object it is called on, there is no reason to call
			this method, and it can be removed.</p>
			]]>
		</Details>
	</BugPattern>

	<BugPattern type="AIOB_ARRAY_INDEX_OUT_OF_BOUNDS">
		<ShortDescription>Method attempts to access an array element outside the array's size</ShortDescription>
		<LongDescription>Method {1} attempts to access an array element outside the array's size</LongDescription>
		<Details>
			<![CDATA[
			<p>This method access an array element using a literal index that is know to be outside the size of the specified
			array. This will cause an ArrayIndexOutOfBoundsException at runtime.</p>
			]]>
		</Details>
	</BugPattern>

	<BugPattern type="AIOB_ARRAY_STORE_TO_NULL_REFERENCE">
		<ShortDescription>Method attempts to store an array element to an array that does not appear to be allocated</ShortDescription>
		<LongDescription>Method {1} attempts to store an array element to an array that does not appear to be allocated</LongDescription>
		<Details>
			<![CDATA[
			<p>This method attempts to store an array element into an array that appears to not have been allocated.</p>
			]]>
		</Details>
	</BugPattern>

	<BugPattern type="ICA_INVALID_CONSTANT_ARGUMENT">
		<ShortDescription>Method passes an invalid value as a method argument</ShortDescription>
		<LongDescription>Method {1} passes an invalid value as a method argument</LongDescription>
		<Details>
			<![CDATA[
			<p>This method passes an invalid constant value to a method parameter that expects only a select number of possible values.
			This is likely going to cause this method to fail to operate correctly.</p>
			]]>
		</Details>
	</BugPattern>
	
	<BugPattern type="CNC_COLLECTION_NAMING_CONFUSION">
	    <ShortDescription>Collection variable is named with a different type of collection in the name</ShortDescription>
        <LongDescription>Collection variable {2} is named with a different type of collection in the name</LongDescription>
        <Details>
            <![CDATA[
            <p>This class defines a field or local collection variable with a name that contains a different type
            of collection in its name. An example would be a Set<User> called userList. This is confusing to the reader,
            and likely caused by a previous refactor of type, without changing the name.</p>
            ]]> 
        </Details>
	</BugPattern>
	
	<BugPattern type="PME_POOR_MANS_ENUM">
	   <ShortDescription>Simple field is used like an enum</ShortDescription>
	   <LongDescription>Simple field {1} is used like an enum</LongDescription>
	   <Details>
	       <![CDATA[
	       <p>This field, although defined as a simple variable (int, String, etc) only has a set of constant values
	       assigned to it. Thus it appears to be used like an enum value, and should probably be defined as such.
	       </p>
	       ]]>
	   </Details>
	</BugPattern>
	
	<BugPattern type="UP_UNUSED_PARAMETER">
	   <ShortDescription>Static or private method has unused parameters</ShortDescription>
	   <LongDescription>Static or private method {1} has unused parameters</LongDescription>
	   <Details>
	       <![CDATA[
	       <p>This method defines parameters that are never used. As this method is either static of private,
	       and can't be derived from, it is safe to remove these parameters and simplify your method.
	       You should consider, while unlikely, that this method may be used reflectively, and thus you will
	       want to change that call as well.
	       ]]>
	   </Details>
	</BugPattern>
	
	<BugPattern type="CD_CIRCULAR_DEPENDENCY">
        <ShortDescription>Test for circular dependencies among classes</ShortDescription>
        <LongDescription>Class {0} has a circular dependency with other classes</LongDescription>
        <Details>
		   <![CDATA[
		    <p>
		    This class has a circular dependency with other classes. This makes building these classes
		    difficult, as each is dependent on the other to build correctly. Consider using interfaces
		    to break the hard dependency.
		    </p>
		    ]]>
        </Details>
    </BugPattern>
    
    <BugPattern type="MUC_MODIFYING_UNMODIFIABLE_COLLECTION">
        <ShortDescription>This method attempts to modify collection that appears to possibly be immutable</ShortDescription>
        <LongDescription>This method {1} attempts to modify collection that appears to possibly be immutable</LongDescription>
        <Details>
            <![CDATA[
            <p>This method attempts to modify a collection that it got from a source that could potentially have created an
            immutable collection, thru Arrays.asList, Collections.unmodifiableXXX, or one of guava's methods. Doing so will cause
            an exception, as these collections are not mutable.
            ]]>
        </Details>
    </BugPattern>
	
	<BugPattern type="HES_EXECUTOR_NEVER_SHUTDOWN">
        <ShortDescription>ExecutorService field doesn't ever get shutdown</ShortDescription>
        <LongDescription>ExecutorService {2} is instantiated, but never shutdown, potentially preventing the entire JVM from shutting down</LongDescription>
        <Details>
            <![CDATA[
            <p>Most <code>ExecutorService</code> objects must be explicitly shutdown, 
            otherwise, their internal threads can prolong the running of the JVM, even when everything
            else has stopped.</p>
            
            <p>FindBugs has detected that there are no calls to either the <code>shutdown()</code> or <code>shutdownNow()</code>
            method, and thus, the <code>ExecutorService</code> is not guaranteed to ever terminate.  This is especially
            problematic for <code>Executors.newFixedThreadPool()</code> and most of the other convenience methods in 
            the <code>Executors</code> class.</p>
			
			<p>Even though there are some exceptions to this, particularly when a custom <code>ThreadFactory</code> is 
			provided, or for <code>ThreadPoolExecutor</code>s with <code>allowsCoreThreadTimeOut()</code> set to true,
			it is good practice to explicitly shutdown the <code>ExecutorService</code> when its utility is done.</p>
            ]]>
        </Details>
    </BugPattern>
	
	<BugPattern type="HES_LOCAL_EXECUTOR_SERVICE">
        <ShortDescription>Suspicious Local Executor Service</ShortDescription>
        <LongDescription>ExecutorService is created as a local variable, which is unusual</LongDescription>
        <Details>
            <![CDATA[
            <p><code>ExecutorService</code>s are typically instantiated as fields so that many tasks can be executed on a controlled number of <code>Thread</code>s across many method calls.  Therefore, it is unusual for <code>ExecutorService</code>s to be a local variable, where tasks will be added only one time, in the enclosing method. </p>
			
			<p>Furthermore, when a local <code>ExecutorService</code> reaches the end of scope and goes up for garbage collection, the internal <code>Thread</code>s are not necessarily terminated and can prevent the JVM from ever shutting down.</p>
			
			<p>Consider making this local variable a field and create a method that will explicitly shutdown the <code>ExecutorService</code></p>
            ]]>
        </Details>
    </BugPattern>

	<BugPattern type="HES_EXECUTOR_OVERWRITTEN_WITHOUT_SHUTDOWN">
        <ShortDescription>An ExecutorService isn't shutdown before the reference to it is lost</ShortDescription>
        <LongDescription>ExecutorService {2} is replaced with another ExecutorService without being shutdown, potentially preventing the entire JVM from shutting down</LongDescription>
        <Details>
            <![CDATA[
            <p>Most <code>ExecutorService</code> objects must be explicitly shutdown, otherwise, their internal threads can prevent the JVM from ever shutting down, even when everything else has stopped.</p>
            
            <p>FindBugs has detected that something like the following is happening:<br/>
            <code>
            ExecutorService executor = ... //e.g. Executors.newCachedThreadPool();<br/>
            ...<br/>
            public void reset() {<br/>
            &nbsp;&nbsp;&nbsp;this.executor = Executors.newCachedThreadPool(); <br/>
            &nbsp;&nbsp;&nbsp;this.executor.execute(new SampleExecutable()); <br/>
            }<br/>
            </code>
            For normal objects, losing the last reference to them like this would trigger the object to be cleaned up
            in garbage collection.  For <code>ExecutorService</code>s, this isn't enough to terminate the internal threads in the 
            thread pool, and the <code>ExecutorService</code> isn't guaranteed to shutdown, causing the JVM to never stop. <br/>
            To fix this, simply add a call to <code>shutdown()</code> like this:<br/>
            <code>
            ExecutorService executor = ... //e.g. Executors.newCachedThreadPool();<br/>
            ...<br/>
            public void reset() {<br/>
            <b>&nbsp;&nbsp;&nbsp;this.executor.shutDown();</b> <br/>
            &nbsp;&nbsp;&nbsp;this.executor = Executors.newCachedThreadPool(); <br/>
            &nbsp;&nbsp;&nbsp;this.executor.execute(new SampleExecutable()); <br/>
            }
            </code>
            </p>
            			
			<p>Even though there are some exceptions to this, particularly when a custom <code>ThreadFactory</code> is 
			provided, or for <code>ThreadPoolExecutor</code>s with <code>allowsCoreThreadTimeOut()</code> set to true,
			it is good practice to explicitly shutdown the <code>ExecutorService</code> at the end of execution, or
			when it is being replaced.</p>
			
			<p><b>Note:</b> <code>ExecutorService</code>s are generally created once in a program's lifecycle.  If you find yourself
			replacing the <code>ExecutorService</code>, perhaps you may consider restructuring your code to use calls like
			<code>awaitTermination()</code> or <code>Future</code>s/<code>Callable</code>s to avoid recreating the <code>ExecutorService</code>.</p>
            ]]>
        </Details>
    </BugPattern>
	
	<BugPattern type="HCP_HTTP_REQUEST_RESOURCES_NOT_FREED_FIELD">
        <ShortDescription>Unreleased HttpRequest network resources (field)</ShortDescription>
        <LongDescription>The HttpRequest field {1} does not release its network resources, which could freeze the running code</LongDescription>
        <Details>
            <![CDATA[
            <p>FindBugs has detected an <code>org.apache.http.HttpRequest</code> (e.g. <code>HttpGet</code>, <code>HttpPost</code>, etc)
				that didn't release its associated resources.  Code like the following: <br/>
				<code>
				private HttpGet httpGet; <br/>
				...</br>
				public String requestInfo(URI u) {</br>
				&nbsp;&nbsp;&nbsp;&nbsp;this.httpGet = new HttpGet(u);</br>
				&nbsp;&nbsp;&nbsp;&nbsp;try(CloseableHttpResponse response = client.execute(httpGet);) {</br>
				&nbsp;&nbsp;&nbsp;&nbsp;&nbsp;&nbsp;&nbsp;&nbsp;return getResponseAsString(response);</br>
				&nbsp;&nbsp;&nbsp;&nbsp;}</br>
				&nbsp;&nbsp;&nbsp;&nbsp;catch (IOException e) ( </br>
				&nbsp;&nbsp;&nbsp;&nbsp;&nbsp;&nbsp;&nbsp;&nbsp;e.printStackTrace();</br>
				&nbsp;&nbsp;&nbsp;&nbsp;}</br>
				&nbsp;&nbsp;&nbsp;&nbsp;return null;</br>
				}</br>
				</code>
				will freeze after a few requests, usually with no indication as to why.  </p>
				
			<p>
				The reason this code freezes is because <code>org.apache.http.HttpRequest</code>s need explicitly release their connection
				with a call to either <code>reset()</code> or <code>releaseConnection()</code>.  The above example can be easily fixed:<br/>
				<code>
				private HttpGet httpGet; <br/>
				...</br>
				public String requestInfo(URI u) {</br>
				&nbsp;&nbsp;&nbsp;&nbsp;this.httpGet = new HttpGet(u);</br>
				&nbsp;&nbsp;&nbsp;&nbsp;try(CloseableHttpResponse response = client.execute(httpGet);) {</br>
				&nbsp;&nbsp;&nbsp;&nbsp;&nbsp;&nbsp;&nbsp;&nbsp;return getResponseAsString(response);</br>
				&nbsp;&nbsp;&nbsp;&nbsp;}</br>
				&nbsp;&nbsp;&nbsp;&nbsp;catch (IOException e) ( </br>
				&nbsp;&nbsp;&nbsp;&nbsp;&nbsp;&nbsp;&nbsp;&nbsp;e.printStackTrace();</br>
				&nbsp;&nbsp;&nbsp;&nbsp;}</br>
				&nbsp;&nbsp;&nbsp;&nbsp;<b>finally {</br>
				&nbsp;&nbsp;&nbsp;&nbsp;&nbsp;&nbsp;&nbsp;&nbsp;this.httpGet.reset();</br>
				&nbsp;&nbsp;&nbsp;&nbsp;}</b></br>
				&nbsp;&nbsp;&nbsp;&nbsp;return null;</br>
				}</br>
				</code>
			</p>
            ]]>
        </Details>
    </BugPattern>
	
	<BugPattern type="HCP_HTTP_REQUEST_RESOURCES_NOT_FREED_LOCAL">
        <ShortDescription>Unreleased HttpRequest network resources (local)</ShortDescription>
        <LongDescription>The local HttpRequest {1} does not release its network resources before being garbage collected, which could freeze the running code</LongDescription>
        <Details>
            <![CDATA[
            <p>FindBugs has detected an <code>org.apache.http.HttpRequest</code> (e.g. <code>HttpGet</code>, <code>HttpPost</code>, etc)
				that didn't release its associated resources.  Code like the following: <br/>
				<code>
				public String requestInfo(URI u) {</br>
				&nbsp;&nbsp;&nbsp;&nbsp;HttpGet httpGet = new HttpGet(u);</br>
				&nbsp;&nbsp;&nbsp;&nbsp;try(CloseableHttpResponse response = client.execute(httpGet);) {</br>
				&nbsp;&nbsp;&nbsp;&nbsp;&nbsp;&nbsp;&nbsp;&nbsp;return getResponseAsString(response);</br>
				&nbsp;&nbsp;&nbsp;&nbsp;}</br>
				&nbsp;&nbsp;&nbsp;&nbsp;catch (IOException e) ( </br>
				&nbsp;&nbsp;&nbsp;&nbsp;&nbsp;&nbsp;&nbsp;&nbsp;e.printStackTrace();</br>
				&nbsp;&nbsp;&nbsp;&nbsp;}</br>
				&nbsp;&nbsp;&nbsp;&nbsp;return null;</br>
				}</br>
				</code>
				will freeze after a few requests, usually with no indication as to why. </p>
				
			<p>
				The reason this code freezes is because <code>org.apache.http.HttpRequest</code>s need explicitly release their connection
				with a call to either <code>reset()</code> or <code>releaseConnection()</code>, <b>even if the request is a local</b>. 
				The garbage collector will not release these resources, leading to the frustrating freezing scenario described above.
				
				<br/>The above example can be easily fixed:<br/>
				<code>
				public String requestInfo(URI u) {</br>
				&nbsp;&nbsp;&nbsp;&nbsp;HttpGet httpGet = new HttpGet(u);</br>
				&nbsp;&nbsp;&nbsp;&nbsp;try(CloseableHttpResponse response = client.execute(httpGet);) {</br>
				&nbsp;&nbsp;&nbsp;&nbsp;&nbsp;&nbsp;&nbsp;&nbsp;return getResponseAsString(response);</br>
				&nbsp;&nbsp;&nbsp;&nbsp;}</br>
				&nbsp;&nbsp;&nbsp;&nbsp;catch (IOException e) ( </br>
				&nbsp;&nbsp;&nbsp;&nbsp;&nbsp;&nbsp;&nbsp;&nbsp;e.printStackTrace();</br>
				&nbsp;&nbsp;&nbsp;&nbsp;}</br>
				&nbsp;&nbsp;&nbsp;&nbsp;<b>finally {</br>
				&nbsp;&nbsp;&nbsp;&nbsp;&nbsp;&nbsp;&nbsp;&nbsp;httpGet.reset();</br>
				&nbsp;&nbsp;&nbsp;&nbsp;}</b></br>
				&nbsp;&nbsp;&nbsp;&nbsp;return null;</br>
				}</br>
				</code>
			</p>
            ]]>
        </Details>
    </BugPattern>
    
    <BugPattern type="UJM_UNJITABLE_METHOD">
    	<ShortDescription>This method is too long to be compiled by the JIT</ShortDescription>
    	<LongDescription>This method {1} is too long to be compiled by the JIT</LongDescription>
    	<Details>
    		<![CDATA[
    		<p>This method is longer than 8000 bytes. By default the JIT will not attempt to compile this method no matter
    		how hot it is, and so this method will always be interpreted. If performance is important, you should consider
    		breaking this method up in smaller chunks. (And probably a good idea for readability too!).
    		]]>
    	</Details>
    </BugPattern>
    
    <BugPattern type="CTU_CONFLICTING_TIME_UNITS">
    	<ShortDescription>This method performs arithmetic operations on time values with different units</ShortDescription>
    	<LongDescription>This method performs arithmetic operations on time values with different units</LongDescription>
    	<Details>
    		<![CDATA[
    		<p>This method takes two values that appear to be representing time, and performs arithmetic operations on this 
    		two values directly, even though it appears that the two values are representing different time units, such as 
    		adding a millisecond value to a nanosecond value. You should convert the two values to the same time unit before
    		performing this calculation in order for it to be meaningful.
    		]]>
    	</Details>
    </BugPattern>

	<!-- BugCode -->

	<BugCode abbrev="ISB">Inefficient String Buffering</BugCode>
	<BugCode abbrev="SCI">Synchronized Collection Iterators</BugCode>
	<BugCode abbrev="CC">Cyclomatic Complexity</BugCode>
	<BugCode abbrev="OCP">Overly Concrete Parameters</BugCode>
	<BugCode abbrev="LII">List Indexed Iterating</BugCode>
	<BugCode abbrev="UCC">Unrelated Collection Contents</BugCode>
	<BugCode abbrev="DRE">Declared Runtime Exception</BugCode>
	<BugCode abbrev="CE">Class Envy</BugCode>
	<BugCode abbrev="LSC">Literal String Comparison</BugCode>
	<BugCode abbrev="PCOA">Partially Constructed Object Access</BugCode>
	<BugCode abbrev="DLC">Dubious List Collection</BugCode>
	<BugCode abbrev="PL">Parallel Lists</BugCode>
	<BugCode abbrev="FP">Final Parameters</BugCode>
	<BugCode abbrev="ACEM">Abstract Class Empty Methods</BugCode>
	<BugCode abbrev="MAC">Manual Array Copy</BugCode>
	<BugCode abbrev="FPL">Floating Point Loops</BugCode>
	<BugCode abbrev="NCMU">Non Collection Method Use</BugCode>
	<BugCode abbrev="CAO">Confusing Autoboxed Overloading</BugCode>
	<BugCode abbrev="AFBR">Abnormal Finally Block Return</BugCode>
	<BugCode abbrev="SMII">Static Method Instance Invocation</BugCode>
	<BugCode abbrev="STS">Spurious Thread States</BugCode>
	<BugCode abbrev="NAB">Needless Autoboxing</BugCode>
	<BugCode abbrev="USBR">Unnecessary Store Before Return</BugCode>
	<BugCode abbrev="COM">Copied Overridden Method</BugCode>
	<BugCode abbrev="ABC">Array Based Collection</BugCode>
	<BugCode abbrev="ODN">Orphaned DOM Node</BugCode>
	<BugCode abbrev="AOM">Abstract Overridden Method</BugCode>
	<BugCode abbrev="CBX">Custom Built XML</BugCode>
	<BugCode abbrev="BSB">Bloated Synchronized Block</BugCode>
	<BugCode abbrev="CLI">Constant List Index</BugCode>
	<BugCode abbrev="SCR">Sloppy Class Reflection</BugCode>
	<BugCode abbrev="AWCBR">Array Wrapped Call By Reference</BugCode>
	<BugCode abbrev="SG">Sluggish GUI</BugCode>
	<BugCode abbrev="NIR">Needless Instance Retrieval</BugCode>
	<BugCode abbrev="DDC">Double Date comparison</BugCode>
	<BugCode abbrev="SWCO">Suspicious Wait on Concurrent Object</BugCode>
	<BugCode abbrev="JVR">JDBC Vendor Reliance</BugCode>
	<BugCode abbrev="PMB">Possible Memory Bloat</BugCode>
	<BugCode abbrev="LSYC">Local Synchronized Collection</BugCode>
	<BugCode abbrev="FCBL">Field Could Be Local</BugCode>
	<BugCode abbrev="NOS">Non Owned Synchronization</BugCode>
	<BugCode abbrev="NRTL">Non Recycleable Taglib</BugCode>
	<BugCode abbrev="S508C">Section 508 Compliance Violations</BugCode>
	<BugCode abbrev="UEC">Use Enum Collections</BugCode>
	<BugCode abbrev="SIL">SQL In Loop</BugCode>
	<BugCode abbrev="NMCS">Needless Member Collection Synchronization</BugCode>
	<BugCode abbrev="ITC">Inheritance Type Checking</BugCode>
	<BugCode abbrev="SACM">Static Array Created in Method</BugCode>
	<BugCode abbrev="PRMC">Possibly Redundant Method Calls</BugCode>
	<BugCode abbrev="UTA">Use toArray</BugCode>
	<BugCode abbrev="LEST">Lost Exception Stack Trace</BugCode>
	<BugCode abbrev="UCPM">Use Character Parameterized Method</BugCode>
	<BugCode abbrev="TR">Tail Recursion</BugCode>
	<BugCode abbrev="URV">Unrelated Return Values</BugCode>
	<BugCode abbrev="PIS">Possible Incomplete Serialization</BugCode>
	<BugCode abbrev="SCRV">Suspicious Comparator Return Values</BugCode>
	<BugCode abbrev="SPP">Sillyness Pot Pourri</BugCode>
	<BugCode abbrev="BAS">Bloated Assignment Scope</BugCode>
	<BugCode abbrev="SCII">Spoiled Child Interface Implementor</BugCode>
	<BugCode abbrev="DWI">Deleting While Iterating</BugCode>
	<BugCode abbrev="USS">Use String Split</BugCode>
	<BugCode abbrev="SJVU">Suspicious JDK Version Use</BugCode>
	<BugCode abbrev="UAA">Use Add All</BugCode>
	<BugCode abbrev="MRC">Method Returns Constant</BugCode>
	<BugCode abbrev="NCS">Needless Custom Serialization</BugCode>
	<BugCode abbrev="MOM">Misleading Overload Model</BugCode>
	<BugCode abbrev="EXS">Exception Softening</BugCode>
	<BugCode abbrev="CFS">Confusing Function Semantics</BugCode>
	<BugCode abbrev="JAO">JUnit Assertion Oddities</BugCode>
	<BugCode abbrev="SCA">Suspicious Clone Algorithm</BugCode>
	<BugCode abbrev="WEM">Weak Exception Messaging</BugCode>
	<BugCode abbrev="SCSS">Suspicious Clustered Session Support</BugCode>
	<BugCode abbrev="LO">Logger Oddities</BugCode>
	<BugCode abbrev="IICU">Incorrect Internal Class use</BugCode>
	<BugCode abbrev="DSOC">Dubious Set of Collections</BugCode>
	<BugCode abbrev="BED">Bogus Exception Declaration</BugCode>
	<BugCode abbrev="UNNC">Unnecessary New Null Check</BugCode>
	<BugCode abbrev="DTEP">Deprecated Typesafe Enum Pattern</BugCode>
	<BugCode abbrev="SMA">Stuttered Method Arguments</BugCode>
	<BugCode abbrev="TBP">Tristate Boolean Pattern</BugCode>
	<BugCode abbrev="SUA">Suspicious Uninitialized Array</BugCode>
	<BugCode abbrev="ITU">Inappropriate toString Use</BugCode>
	<BugCode abbrev="IKNC">Inconsistent Key Name Casing</BugCode>
	<BugCode abbrev="OC">Overzealous Casting</BugCode>
	<BugCode abbrev="PDP">Poorly Defined Parameter</BugCode>
	<BugCode abbrev="NSE">Non Symmetric Equals</BugCode>
	<BugCode abbrev="CVAA">Contravariant Array Assignment</BugCode>
	<BugCode abbrev="NFF">Non Functional Field</BugCode>
	<BugCode abbrev="SNG">Suspicious Null Guard</BugCode>
	<BugCode abbrev="MDM">More Dumb Methods</BugCode>
	<BugCode abbrev="ROOM">Reflection on Object Methods</BugCode>
	<BugCode abbrev="IPU">Improper Properties use</BugCode>
	<BugCode abbrev="PCAIL">Possible Constant Allocation In Loop</BugCode>
	<BugCode abbrev="WOC">Write Only Collection</BugCode>
	<BugCode abbrev="UVA">Use Var Args</BugCode>
	<BugCode abbrev="PUS">Possible Unsuspected Serialization</BugCode>
	<BugCode abbrev="SEC">Side Effect Constructor</BugCode>
	<BugCode abbrev="SGSU">Suspicious Getter Setter Use</BugCode>
	<BugCode abbrev="LGO">Lingering Graphics Object</BugCode>
	<BugCode abbrev="STB">Stacked Try Blocks</BugCode>
	<BugCode abbrev="CEBE">Commons EqualsBuilder To Equals</BugCode>
	<BugCode abbrev="CHTH">Commons HashCodeBuilder To hashCode</BugCode>
	<BugCode abbrev="CSBTS">Commons ToStringBuilder To String</BugCode>
	<BugCode abbrev="CCNE">Compare class name equals</BugCode>
	<BugCode abbrev="BRPI">Backport concurrent reuse of public identifiers</BugCode>
	<BugCode abbrev="CU">Clone Usability</BugCode>
	<BugCode abbrev="CAAL">Confusing Array asList</BugCode>
	<BugCode abbrev="PSC">Presize Collection</BugCode>
	<BugCode abbrev="UMTP">Unbound Method Template Parameter</BugCode>
	<BugCode abbrev="NPMC">Non Productive Method Call</BugCode>
	<BugCode abbrev="AIOB">Array Index Out of Bounds</BugCode>
	<BugCode abbrev="ICA">Invalid Constant Argument</BugCode>
	<BugCode abbrev="CNC">Collection Naming Confusion</BugCode>
	<BugCode abbrev="PME">Poor Mans Enum</BugCode>
	<BugCode abbrev="UP">Unused Parameter</BugCode>
	<BugCode abbrev="CD">Circular Dependencies</BugCode>
	<BugCode abbrev="MUC">Modifying Unmodifiable Collection</BugCode>
	<BugCode abbrev="UJM">Unjitable method</BugCode>
	<BugCode abbrev="HES">Hanging ExecutorService</BugCode>
	<BugCode abbrev="HCP">HttpClient Problems</BugCode>
	<BugCode abbrev="CTU">Conflicting Time Units</BugCode>
</MessageCollection><|MERGE_RESOLUTION|>--- conflicted
+++ resolved
@@ -3669,21 +3669,12 @@
 			data structures, their use must be restricted to covariant or invariant usage.</p>
 
 			<code>
-<<<<<<< HEAD
-				class A {}</br>
-				class B extends A {}</br>
-				</br>
-				B[] b = new B[2];</br>
-				A[] a = b;</br>
-				a[0] = new A(); // results in ArrayStoreException (Runtime)</br>
-=======
 				class A {}<br/>
 				class B extends A {}<br/>
-                                <br/>
+				<br/>
 				B[] b = new B[2];<br/>
 				A[] a = b;<br/>
 				a[0] = new A(); // results in ArrayStoreException (Runtime)<br/>
->>>>>>> 9ec08058
 			</code>
 			]]>
 		</Details>
