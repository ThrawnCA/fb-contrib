--- conflicted
+++ resolved
@@ -68,11 +68,7 @@
 			</li>
 			</ul>
 		</p>
-<<<<<<< HEAD
-		<p style="font-weight: bold;">The latest version of fb-contrib is 7.4.2.sb available for download 
-=======
-		<p style="font-weight: bold;">The latest version of fb-contrib is 7.4.3 available for download 
->>>>>>> 0d300ae4
+		<p style="font-weight: bold;">The latest version of fb-contrib is 7.4.3.sb available for download 
 		<a href="http://search.maven.org/#search%7Cga%7C1%7Ca%3A%22fb-contrib%22">here</a>.</p>
 		<p style="font-weight: bold;">This version requires SpotBugs 3.1.0 or better</p>
 		<p style="font-weight: bold;">Please note that active development for this project is now done on 
